--- conflicted
+++ resolved
@@ -94,17 +94,8 @@
 
     size_t total_size() const;
 
-<<<<<<< HEAD
-    // first zero-ed state
-    // NOTE: only used by recurrent models
-    int32_t rs_z = -1;
-
-    ggml_type type_k = GGML_TYPE_F16;
-    ggml_type type_v = GGML_TYPE_F16;
-=======
     // TODO: better data structures to reduce the cost of this operation
     llama_pos pos_max() const;
->>>>>>> b1dd4d08
 
     void clear() override;
     void defrag() override;
@@ -188,6 +179,10 @@
     // computed before each graph build
     uint32_t n = 0;
 
+    // first zero-ed state
+    // NOTE: only used by recurrent models
+    int32_t rs_z = -1;
+
     std::vector<llama_kv_cell> cells;
 
     std::vector<ggml_tensor *> k_l; // per layer
