--- conflicted
+++ resolved
@@ -335,31 +335,8 @@
     }
 }
 
-<<<<<<< HEAD
-void llm_graph_input_one::set_input(const llama_ubatch *) {
-=======
-void llm_graph_input_mem_hybrid::set_input(const llama_ubatch * ubatch) {
-    mctx->get_attn()->set_input_k_idxs(self_k_idxs, ubatch);
-    mctx->get_attn()->set_input_v_idxs(self_v_idxs, ubatch);
-
-    mctx->get_attn()->set_input_kq_mask(self_kq_mask, ubatch, cparams.causal_attn);
-
-    const int64_t n_rs = mctx->get_recr()->get_n_rs();
-
-    if (s_copy) {
-        GGML_ASSERT(ggml_backend_buffer_is_host(s_copy->buffer));
-        int32_t * data = (int32_t *) s_copy->data;
-
-        // assuming copy destinations ALWAYS happen ONLY on the cells between head and head+n
-        for (uint32_t i = 0; i < n_rs; ++i) {
-            data[i] = mctx->get_recr()->s_copy(i);
-        }
-    }
-}
-
 void llm_graph_input_one::set_input(const llama_ubatch * ubatch) {
     GGML_UNUSED(ubatch);
->>>>>>> bee28421
     GGML_ASSERT(one && ggml_nelements(one) == 1);
     float f_one = 1.0f;
     ggml_backend_tensor_set(one, &f_one, 0, sizeof(float));
@@ -996,39 +973,6 @@
     return pos_bias;
 }
 
-<<<<<<< HEAD
-=======
-llm_graph_input_mem_hybrid * llm_graph_context::build_inp_mem_hybrid() const {
-    const auto * mctx_cur = static_cast<const llama_memory_hybrid_context *>(mctx);
-
-    auto inp = std::make_unique<llm_graph_input_mem_hybrid>(hparams, cparams, mctx_cur);
-
-    {
-        GGML_ASSERT(hparams.swa_type == LLAMA_SWA_TYPE_NONE && "Hybrid recurrent is not supported with SWA attention layers");
-
-        const auto n_kv = inp->mctx->get_attn()->get_n_kv();
-
-        inp->self_k_idxs = mctx_cur->get_attn()->build_input_k_idxs(ctx0, ubatch);
-        inp->self_v_idxs = mctx_cur->get_attn()->build_input_v_idxs(ctx0, ubatch);
-
-        inp->self_kq_mask = ggml_new_tensor_2d(ctx0, GGML_TYPE_F32, n_kv, GGML_PAD(n_tokens, GGML_KQ_MASK_PAD));
-        //cb(inp->self_kq_mask, "KQ_mask", -1);
-        ggml_set_input(inp->self_kq_mask);
-
-        inp->self_kq_mask_cnv = cparams.flash_attn ? ggml_cast(ctx0, inp->self_kq_mask, GGML_TYPE_F16) : inp->self_kq_mask;
-    }
-
-    {
-        const auto n_rs = mctx_cur->get_recr()->get_n_rs();
-
-        inp->s_copy = ggml_new_tensor_1d(ctx0, GGML_TYPE_I32, n_rs);
-        ggml_set_input(inp->s_copy);
-    }
-
-    return (llm_graph_input_mem_hybrid *) res->add_input(std::move(inp));
-}
-
->>>>>>> bee28421
 ggml_tensor * llm_graph_context::build_attn_mha(
          ggml_cgraph * gf,
          ggml_tensor * q,
@@ -1402,39 +1346,9 @@
     return cur;
 }
 
-<<<<<<< HEAD
 llm_graph_input_attn_kv_unified_iswa * llm_graph_context::build_attn_inp_kv_unified_iswa(const llama_kv_cache_unified_iswa_context * mctx_cur) const {
     if (!mctx_cur) {
         mctx_cur = static_cast<const llama_kv_cache_unified_iswa_context *>(mctx);
-=======
-ggml_tensor * llm_graph_context::build_attn(
-        llm_graph_input_mem_hybrid * inp,
-        ggml_cgraph * gf,
-        ggml_tensor * wo,
-        ggml_tensor * wo_b,
-        ggml_tensor * q_cur,
-        ggml_tensor * k_cur,
-        ggml_tensor * v_cur,
-        ggml_tensor * kq_b,
-        ggml_tensor * v_mla,
-            float     kq_scale,
-            int       il) const {
-    // these nodes are added to the graph together so that they are not reordered
-    // by doing so, the number of splits in the graph is reduced
-    ggml_build_forward_expand(gf, q_cur);
-    ggml_build_forward_expand(gf, k_cur);
-    ggml_build_forward_expand(gf, v_cur);
-
-    const auto * mctx_cur = static_cast<const llama_memory_hybrid_context *>(mctx)->get_attn();
-
-    // store to KV cache
-    {
-        const auto & k_idxs = inp->get_k_idxs();
-        const auto & v_idxs = inp->get_v_idxs();
-
-        ggml_build_forward_expand(gf, mctx_cur->cpy_k(ctx0, k_cur, k_idxs, il));
-        ggml_build_forward_expand(gf, mctx_cur->cpy_v(ctx0, v_cur, v_idxs, il));
->>>>>>> bee28421
     }
 
     auto inp = std::make_unique<llm_graph_input_attn_kv_unified_iswa>(hparams, cparams, mctx_cur);
