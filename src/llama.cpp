#include "llama-impl.h"

#include "llama-chat.h"
#include "llama-mmap.h"
#include "llama-vocab.h"
#include "llama-model-loader.h"
#include "llama-model.h"

#include "ggml.h"
#include "ggml-backend.h"

#include <algorithm>
#include <cstddef>
#include <cstdint>
#include <cstdio>
#include <cstring>
#include <ctime>

#if defined(_MSC_VER)
#pragma warning(disable: 4244 4267) // possible loss of data
#endif

<<<<<<< HEAD
// Returns 0 on success, -1 on error, and -2 on cancellation via llama_progress_callback
static int llama_model_load(const std::string & fname, std::vector<std::string> & splits, llama_model & model, llama_model_params & params) {
    // loading time will be recalculated after the first eval, so
    // we take page faults deferred by mmap() into consideration
    model.t_load_us = 0;
    time_meas tm(model.t_load_us);

    model.t_start_us = tm.t_start_us;

    try {
        llama_model_loader ml(fname, splits, params.use_mmap, params.check_tensors, params.kv_overrides);

        ml.print_info();

        model.hparams.vocab_only = params.vocab_only;

        try {
            model.load_arch(ml);
        } catch(const std::exception & e) {
            throw std::runtime_error("error loading model architecture: " + std::string(e.what()));
        }
        try {
            model.load_hparams(ml);
        } catch(const std::exception & e) {
            throw std::runtime_error("error loading model hyperparameters: " + std::string(e.what()));
        }
        try {
            model.load_vocab(ml);
        } catch(const std::exception & e) {
            throw std::runtime_error("error loading model vocabulary: " + std::string(e.what()));
        }

        model.load_stats(ml);
        model.print_info();

        if (params.vocab_only) {
            LLAMA_LOG_INFO("%s: vocab only - skipping tensors\n", __func__);
            return 0;
        }

        if (!model.load_tensors(ml)) {
            return -2;
        }
    } catch (const std::exception & err) {
        LLAMA_LOG_ERROR("%s: error loading model: %s\n", __func__, err.what());
        return -1;
    }

    return 0;
}

//
// llm_build
//

using llm_build_cb = std::function<void(struct ggml_tensor * cur, const char * name, int nl)>;

enum llm_ffn_op_type {
    LLM_FFN_SILU,
    LLM_FFN_GELU,
    LLM_FFN_RELU,
    LLM_FFN_RELU_SQR,
    LLM_FFN_SWIGLU,
};

enum llm_ffn_gate_type {
    LLM_FFN_SEQ,
    LLM_FFN_PAR, // ffn_gate is parallel to ffn_up
};

enum llm_norm_type {
    LLM_NORM,
    LLM_NORM_RMS,
    LLM_NORM_GROUP,
};

static struct ggml_tensor * llm_build_inp_embd(
        struct ggml_context * ctx,
       struct llama_context & lctx,
        const llama_hparams & hparams,
         const llama_ubatch & ubatch,
         struct ggml_tensor * tok_embd,
         const llm_build_cb & cb) {
    const int64_t n_embd = hparams.n_embd;

    struct ggml_tensor * inpL;

    if (ubatch.token) {
        lctx.inp_tokens = ggml_new_tensor_1d(ctx, GGML_TYPE_I32, ubatch.n_tokens);
        cb(lctx.inp_tokens, "inp_tokens", -1);
        ggml_set_input(lctx.inp_tokens);

        inpL = ggml_get_rows(ctx, tok_embd, lctx.inp_tokens);

        // apply lora for embedding tokens if needed
        for (auto & it : lctx.lora) {
            struct llama_adapter_lora_weight * lw = it.first->get_weight(tok_embd);
            if (lw == nullptr) {
                continue;
            }
            const float adapter_scale = it.second;
            const float scale = lw->get_scale(it.first->alpha, adapter_scale);
            struct ggml_tensor * inpL_delta = ggml_scale(ctx, ggml_mul_mat(
                ctx, lw->b, // non-transposed lora_b
                ggml_get_rows(ctx, lw->a, lctx.inp_tokens)
            ), scale);
            inpL = ggml_add(ctx, inpL, inpL_delta);
        }
    } else {
        lctx.inp_embd = ggml_new_tensor_2d(ctx, GGML_TYPE_F32, n_embd, ubatch.n_tokens);
        inpL = lctx.inp_embd;
        ggml_set_input(lctx.inp_embd);
    }

    // For Granite architecture
    if (hparams.f_embedding_scale != 0.0f) {
        inpL = ggml_scale(ctx, inpL, hparams.f_embedding_scale);
    }

    cb(inpL, "inp_embd", -1);

    return inpL;
}

static void llm_build_kv_store(
        struct ggml_context * ctx,
        const llama_hparams & hparams,
        const llama_cparams & cparams,
       const llama_kv_cache & kv,
         struct ggml_cgraph * graph,
         struct ggml_tensor * k_cur,
         struct ggml_tensor * v_cur,
                    int32_t   n_tokens,
                    int32_t   kv_head,
         const llm_build_cb & cb,
                    int64_t   il) {
    const int64_t n_ctx = cparams.n_ctx;

    const int64_t n_embd_k_gqa = hparams.n_embd_k_gqa(il);
    const int64_t n_embd_v_gqa = hparams.n_embd_v_gqa(il);

    GGML_ASSERT(kv.size == n_ctx);

    struct ggml_tensor * k_cache_view = ggml_view_1d(ctx, kv.k_l[il], n_tokens*n_embd_k_gqa, ggml_row_size(kv.k_l[il]->type, n_embd_k_gqa)*kv_head);
    cb(k_cache_view, "k_cache_view", il);

    // note: storing RoPE-ed version of K in the KV cache
    ggml_build_forward_expand(graph, ggml_cpy(ctx, k_cur, k_cache_view));

    assert(v_cur->ne[0] == n_embd_v_gqa && v_cur->ne[1] == n_tokens);

    struct ggml_tensor * v_cache_view = nullptr;

    if (cparams.flash_attn) {
        v_cache_view = ggml_view_1d(ctx, kv.v_l[il], n_tokens*n_embd_v_gqa, ggml_row_size(kv.v_l[il]->type, n_embd_v_gqa)*kv_head);
    } else {
        // note: the V cache is transposed when not using flash attention
        v_cache_view = ggml_view_2d(ctx, kv.v_l[il], n_tokens, n_embd_v_gqa,
                (  n_ctx)*ggml_element_size(kv.v_l[il]),
                (kv_head)*ggml_element_size(kv.v_l[il]));

        v_cur = ggml_transpose(ctx, v_cur);
    }
    cb(v_cache_view, "v_cache_view", il);

    ggml_build_forward_expand(graph, ggml_cpy(ctx, v_cur, v_cache_view));
}

// do mat_mul, while optionally apply lora
static struct ggml_tensor * llm_build_lora_mm(
        struct llama_context & lctx,
         struct ggml_context * ctx0,
          struct ggml_tensor * w,
          struct ggml_tensor * cur) {
    struct ggml_tensor * res = ggml_mul_mat(ctx0, w, cur);
    for (auto & it : lctx.lora) {
        struct llama_adapter_lora_weight * lw = it.first->get_weight(w);
        if (lw == nullptr) {
            continue;
        }
        const float adapter_scale = it.second;
        const float scale = lw->get_scale(it.first->alpha, adapter_scale);
        struct ggml_tensor * ab_cur = ggml_mul_mat(
            ctx0, lw->b,
            ggml_mul_mat(ctx0, lw->a, cur)
        );
        ab_cur = ggml_scale(ctx0, ab_cur, scale);
        res = ggml_add(ctx0, res, ab_cur);
    }
    return res;
}

// do mat_mul_id, while optionally apply lora
static struct ggml_tensor * llm_build_lora_mm_id(
        struct llama_context & lctx,
         struct ggml_context * ctx0,
          struct ggml_tensor * w,   // struct ggml_tensor * as
          struct ggml_tensor * cur, // struct ggml_tensor * b
          struct ggml_tensor * ids) {
    struct ggml_tensor * res = ggml_mul_mat_id(ctx0, w, cur, ids);
    for (auto & it : lctx.lora) {
        struct llama_adapter_lora_weight * lw = it.first->get_weight(w);
        if (lw == nullptr) {
            continue;
        }
        const float alpha = it.first->alpha;
        const float rank  = (float) lw->b->ne[0];
        const float scale = alpha ? it.second * alpha / rank : it.second;
        struct ggml_tensor * ab_cur = ggml_mul_mat_id(
            ctx0, lw->b,
            ggml_mul_mat_id(ctx0, lw->a, cur, ids),
            ids
        );
        ab_cur = ggml_scale(ctx0, ab_cur, scale);
        res = ggml_add(ctx0, res, ab_cur);
    }
    return res;
}

static struct ggml_tensor * llm_build_norm(
        struct ggml_context * ctx,
         struct ggml_tensor * cur,
        const llama_hparams & hparams,
         struct ggml_tensor * mw,
         struct ggml_tensor * mb,
              llm_norm_type   type,
         const llm_build_cb & cb,
                        int   il) {
    switch (type) {
        case LLM_NORM:       cur = ggml_norm      (ctx, cur, hparams.f_norm_eps);     break;
        case LLM_NORM_RMS:   cur = ggml_rms_norm  (ctx, cur, hparams.f_norm_rms_eps); break;
        case LLM_NORM_GROUP:
            {
                cur = ggml_reshape_3d(ctx, cur, cur->ne[0], 1, cur->ne[1]);
                cur = ggml_group_norm(ctx, cur, hparams.n_norm_groups, hparams.f_norm_group_eps);
                cur = ggml_reshape_2d(ctx, cur, cur->ne[0],    cur->ne[2]);
            } break;
    }

    if (mw || mb) {
        cb(cur, "norm", il);
    }

    if (mw) {
        cur = ggml_mul(ctx, cur, mw);
        if (mb) {
            cb(cur, "norm_w", il);
        }
    }

    if (mb) {
        cur = ggml_add(ctx, cur, mb);
    }

    return cur;
}

static struct ggml_tensor * llm_build_ffn(
        struct ggml_context * ctx,
       struct llama_context & lctx,
         struct ggml_tensor * cur,
         struct ggml_tensor * up,
         struct ggml_tensor * up_b,
         struct ggml_tensor * up_s,
         struct ggml_tensor * gate,
         struct ggml_tensor * gate_b,
         struct ggml_tensor * gate_s,
         struct ggml_tensor * down,
         struct ggml_tensor * down_b,
         struct ggml_tensor * down_s,
         struct ggml_tensor * act_scales,
            llm_ffn_op_type   type_op,
          llm_ffn_gate_type   type_gate,
         const llm_build_cb & cb,
                        int   il) {
    struct ggml_tensor * tmp = up ? llm_build_lora_mm(lctx, ctx, up, cur) : cur;
    cb(tmp, "ffn_up", il);

    if (up_b) {
        tmp = ggml_add(ctx, tmp, up_b);
        cb(tmp, "ffn_up_b", il);
    }

    if (up_s) {
        tmp = ggml_mul(ctx, tmp, up_s);
        cb(tmp, "ffn_up_s", il);
    }

    if (gate) {
        switch (type_gate) {
            case LLM_FFN_SEQ:
                {
                    cur = llm_build_lora_mm(lctx, ctx, gate, tmp);
                    cb(cur, "ffn_gate", il);
                } break;
            case LLM_FFN_PAR:
                {
                    cur = llm_build_lora_mm(lctx, ctx, gate, cur);
                    cb(cur, "ffn_gate", il);
                } break;
        }

        if (gate_b) {
            cur = ggml_add(ctx, cur, gate_b);
            cb(cur, "ffn_gate_b", il);
        }

        if (gate_s) {
            cur = ggml_mul(ctx, cur, gate_s);
            cb(cur, "ffn_gate_s", il);
        }

    } else {
        cur = tmp;
    }

    switch (type_op) {
        case LLM_FFN_SILU:
            {
                cur = ggml_silu(ctx, cur);
                cb(cur, "ffn_silu", il);
            } break;
        case LLM_FFN_GELU:
            {
                cur = ggml_gelu(ctx, cur);
                cb(cur, "ffn_gelu", il);
                if (act_scales != NULL) {
                    cur = ggml_div(ctx, cur, act_scales);
                    cb(cur, "ffn_act", il);
                }
            } break;
        case LLM_FFN_RELU:
            {
                cur = ggml_relu(ctx, cur);
                cb(cur, "ffn_relu", il);
            } break;
        case LLM_FFN_RELU_SQR:
            {
                cur = ggml_relu(ctx, cur);
                cb(cur, "ffn_relu", il);

                cur = ggml_sqr(ctx, cur);
                cb(cur, "ffn_sqr(relu)", il);
            } break;
        case LLM_FFN_SWIGLU:
            {
                // Project to 4h. If using swiglu double the output width, see https://arxiv.org/pdf/2002.05202.pdf
                int64_t split_point = cur->ne[0] / 2;
                struct ggml_tensor * x0 = ggml_cont(ctx, ggml_view_2d(ctx, cur, split_point, cur->ne[1], cur->nb[1], 0));
                struct ggml_tensor * x1 = ggml_cont(ctx, ggml_view_2d(ctx, cur, split_point, cur->ne[1], cur->nb[1], split_point * ggml_element_size(cur)));

                x0 = ggml_silu(ctx, x0);
                cb(cur, "ffn_silu", il);

                cur = ggml_mul(ctx, x0, x1);
                cb(cur, "ffn_mul", il);
            } break;
    }

    if (type_gate == LLM_FFN_PAR) {
        cur = ggml_mul(ctx, cur, tmp);
        cb(cur, "ffn_gate_par", il);
    }

    if (down) {
        cur = llm_build_lora_mm(lctx, ctx, down, cur);
    }

    if (down_b) {
        cb(cur, "ffn_down", il);
    }

    if (down_b) {
        cur = ggml_add(ctx, cur, down_b);
    }

    if (down_s) {
        cur = ggml_mul(ctx, cur, down_s);
        cb(cur, "ffn_down_s", il);
    }

    return cur;
}

static struct ggml_tensor * llm_build_moe_ffn(
        struct ggml_context * ctx,
       struct llama_context & lctx,
         struct ggml_tensor * cur,
         struct ggml_tensor * gate_inp,
         struct ggml_tensor * up_exps,
         struct ggml_tensor * gate_exps,
         struct ggml_tensor * down_exps,
         struct ggml_tensor * exp_probs_b,
                    int64_t   n_expert,
                    int64_t   n_expert_used,
            llm_ffn_op_type   type_op,
                       bool   norm_w,
                       bool   scale_w,
                      float   w_scale,
llama_expert_gating_func_type gating_op,
         const llm_build_cb & cb,
                        int   il) {
    int64_t n_embd = cur->ne[0];
    int64_t n_tokens = cur->ne[1];

    ggml_tensor * logits = llm_build_lora_mm(lctx, ctx, gate_inp, cur); // [n_expert, n_tokens]
    cb(logits, "ffn_moe_logits", il);

    ggml_tensor * probs = nullptr;
    switch (gating_op) {
        case LLAMA_EXPERT_GATING_FUNC_TYPE_SOFTMAX:
            {
                probs = ggml_soft_max(ctx, logits); // [n_expert, n_tokens]
            } break;
        case LLAMA_EXPERT_GATING_FUNC_TYPE_SIGMOID:
            {
                probs = ggml_sigmoid(ctx, logits); // [n_expert, n_tokens]
            } break;
        default:
            GGML_ABORT("fatal error");
    }
    cb(probs, "ffn_moe_probs", il);

    // add experts selection bias - introduced in DeepSeek V3
    // leave probs unbiased as it's later used to get expert weights
    ggml_tensor * selection_probs = probs;
    if (exp_probs_b != nullptr) {
        selection_probs = ggml_add(ctx, probs, exp_probs_b);
        cb(selection_probs, "ffn_moe_probs_biased", il);
    }

    // select experts
    ggml_tensor * selected_experts = ggml_top_k(ctx, selection_probs, n_expert_used); // [n_expert_used, n_tokens]
    cb(selected_experts->src[0], "ffn_moe_argsort", il);
    cb(selected_experts, "ffn_moe_topk", il);

    ggml_tensor * weights = ggml_get_rows(ctx,
            ggml_reshape_3d(ctx, probs, 1, n_expert, n_tokens), selected_experts); // [1, n_expert_used, n_tokens]
    cb(weights, "ffn_moe_weights", il);

    if (norm_w) {
        weights = ggml_reshape_2d(ctx, weights, n_expert_used, n_tokens);

        ggml_tensor * weights_sum = ggml_sum_rows(ctx, weights); // [1, n_tokens]
        cb(weights_sum, "ffn_moe_weights_sum", il);

        weights = ggml_div(ctx, weights, weights_sum); // [n_expert_used, n_tokens]
        cb(weights, "ffn_moe_weights_norm", il);

        weights = ggml_reshape_3d(ctx, weights, 1, n_expert_used, n_tokens);
    }
    if (scale_w) {
        weights = ggml_scale(ctx, weights, w_scale);
        cb(weights, "ffn_moe_weights_scaled", il);
    }

    cur = ggml_reshape_3d(ctx, cur, n_embd, 1, n_tokens);
    ggml_tensor * up = llm_build_lora_mm_id(lctx, ctx, up_exps, cur, selected_experts); // [n_ff, n_expert_used, n_tokens]
    cb(up, "ffn_moe_up", il);

    ggml_tensor * gate = llm_build_lora_mm_id(lctx, ctx, gate_exps, cur, selected_experts); // [n_ff, n_expert_used, n_tokens]
    cb(gate, "ffn_moe_gate", il);

    switch (type_op) {
        case LLM_FFN_SILU:
            {
                gate = ggml_silu(ctx, gate);
                cb(gate, "ffn_moe_silu", il);
            } break;
        case LLM_FFN_GELU:
            {
                gate = ggml_gelu(ctx, gate);
                cb(gate, "ffn_moe_gelu", il);
            } break;
        default:
            GGML_ABORT("fatal error");
    }

    ggml_tensor * par = ggml_mul(ctx, up, gate); // [n_ff, n_expert_used, n_tokens]
    cb(par, "ffn_moe_gate_par", il);

    ggml_tensor * experts = llm_build_lora_mm_id(lctx, ctx, down_exps, par, selected_experts); // [n_embd, n_expert_used, n_tokens]
    cb(experts, "ffn_moe_down", il);

    experts = ggml_mul(ctx, experts, weights);

    // aggregate experts
    ggml_tensor * moe_out = nullptr;
    for (int i = 0; i < n_expert_used; ++i) {
        ggml_tensor * cur_expert = ggml_view_2d(ctx, experts, n_embd, n_tokens,
                experts->nb[2], i*experts->nb[1]);

        if (i == 0) {
            moe_out = cur_expert;
        } else {
            moe_out = ggml_add(ctx, moe_out, cur_expert);
        }
    }

    if (n_expert_used == 1) {
        // avoid returning a non-contiguous tensor
        moe_out = ggml_cont(ctx, moe_out);
    }

    return moe_out;
}

static struct ggml_tensor * llm_build_kqv(
        struct ggml_context * ctx,
       struct llama_context & lctx,
       const llama_kv_cache & kv,
         struct ggml_cgraph * graph,
         struct ggml_tensor * wo,
         struct ggml_tensor * wo_b,
         struct ggml_tensor * q_cur,
         struct ggml_tensor * kq_mask,
                    int32_t   n_tokens,
                    int32_t   n_kv,
                    float     kq_scale,
         const llm_build_cb & cb,
                    int       il) {
    const llama_model   & model   = lctx.model;
    const llama_hparams & hparams = lctx.model.hparams;
    const llama_cparams & cparams = lctx.cparams;

    const int64_t n_ctx         = cparams.n_ctx;
    const int64_t n_head        = hparams.n_head(il);
    const int64_t n_head_kv     = hparams.n_head_kv(il);
    const int64_t n_embd_head_k = hparams.n_embd_head_k;
    const int64_t n_embd_k_gqa  = hparams.n_embd_k_gqa(il);
    const int64_t n_embd_head_v = hparams.n_embd_head_v;
    const int64_t n_embd_v_gqa  = hparams.n_embd_v_gqa(il);

    struct ggml_tensor * q = ggml_permute(ctx, q_cur, 0, 2, 1, 3);
    cb(q, "q", il);

    struct ggml_tensor * k =
        ggml_view_3d(ctx, kv.k_l[il],
                n_embd_head_k, n_kv, n_head_kv,
                ggml_row_size(kv.k_l[il]->type, n_embd_k_gqa),
                ggml_row_size(kv.k_l[il]->type, n_embd_head_k),
                0);
    cb(k, "k", il);

    struct ggml_tensor * cur;

    if (cparams.flash_attn) {
        GGML_UNUSED(model);
        GGML_UNUSED(n_ctx);

        // split cached v into n_head heads (not transposed)
        struct ggml_tensor * v =
            ggml_view_3d(ctx, kv.v_l[il],
                    n_embd_head_v, n_kv, n_head_kv,
                    ggml_row_size(kv.v_l[il]->type, n_embd_v_gqa),
                    ggml_row_size(kv.v_l[il]->type, n_embd_head_v),
                    0);
        cb(v, "v", il);

        cur = ggml_flash_attn_ext(ctx, q, k, v, kq_mask, kq_scale, hparams.f_max_alibi_bias,
                                  hparams.attn_soft_cap ? hparams.f_attn_logit_softcapping : 0.0f);

        ggml_flash_attn_ext_set_prec(cur, GGML_PREC_F32);

        cur = ggml_reshape_2d(ctx, cur, n_embd_head_v*n_head, n_tokens);
    } else {
        struct ggml_tensor * kq = ggml_mul_mat(ctx, k, q);
        cb(kq, "kq", il);

        // note: this op tends to require high floating point range
        //       while for some models F16 is enough, for others it is not, so we default to F32 here
        ggml_mul_mat_set_prec(kq, GGML_PREC_F32);

        if (model.arch == LLM_ARCH_GROK) {
            // need to do the following:
            // multiply by attn_output_multiplyer of 0.08838834764831845
            // and then :
            // kq = 30 * tanh(kq / 30)
            // before the softmax below

            kq = ggml_tanh(ctx, ggml_scale(ctx, kq, 0.08838834764831845f/30.0f));
            kq = ggml_scale(ctx, kq, 30);
        }

        if (hparams.attn_soft_cap) {
            kq = ggml_scale(ctx, kq, 1.0f / hparams.f_attn_logit_softcapping);
            kq = ggml_tanh(ctx, kq);
            kq = ggml_scale(ctx, kq, hparams.f_attn_logit_softcapping);
        }

        kq = ggml_soft_max_ext(ctx, kq, kq_mask, kq_scale, hparams.f_max_alibi_bias);
        cb(kq, "kq_soft_max_ext", il);

        GGML_ASSERT(kv.size == n_ctx);

        // split cached v into n_head heads
        struct ggml_tensor * v =
            ggml_view_3d(ctx, kv.v_l[il],
                    n_kv, n_embd_head_v, n_head_kv,
                    ggml_element_size(kv.v_l[il])*n_ctx,
                    ggml_element_size(kv.v_l[il])*n_ctx*n_embd_head_v,
                    0);
        cb(v, "v", il);

        struct ggml_tensor * kqv = ggml_mul_mat(ctx, v, kq);
        cb(kqv, "kqv", il);

        struct ggml_tensor * kqv_merged = ggml_permute(ctx, kqv, 0, 2, 1, 3);
        cb(kqv_merged, "kqv_merged", il);

        cur = ggml_cont_2d(ctx, kqv_merged, n_embd_head_v*n_head, n_tokens);
        cb(cur, "kqv_merged_cont", il);
    }

    ggml_build_forward_expand(graph, cur);

    if (wo) {
        cur = llm_build_lora_mm(lctx, ctx, wo, cur);
    }

    if (wo_b) {
        cb(cur, "kqv_wo", il);
    }

    if (wo_b) {
        cur = ggml_add(ctx, cur, wo_b);
    }

    return cur;
}

static struct ggml_tensor * llm_build_kv(
        struct ggml_context * ctx,
       struct llama_context & lctx,
       const llama_kv_cache & kv,
         struct ggml_cgraph * graph,
         struct ggml_tensor * wo,
         struct ggml_tensor * wo_b,
         struct ggml_tensor * k_cur,
         struct ggml_tensor * v_cur,
         struct ggml_tensor * q_cur,
         struct ggml_tensor * kq_mask,
                    int32_t   n_tokens,
                    int32_t   kv_head,
                    int32_t   n_kv,
                    float     kq_scale,
         const llm_build_cb & cb,
                    int       il) {
    const llama_hparams & hparams = lctx.model.hparams;
    const llama_cparams & cparams = lctx.cparams;

    // these nodes are added to the graph together so that they are not reordered
    // by doing so, the number of splits in the graph is reduced
    ggml_build_forward_expand(graph, q_cur);
    ggml_build_forward_expand(graph, k_cur);
    ggml_build_forward_expand(graph, v_cur);

    llm_build_kv_store(ctx, hparams, cparams, kv, graph, k_cur, v_cur, n_tokens, kv_head, cb, il);

    struct ggml_tensor * cur;

    cur  = llm_build_kqv(ctx, lctx, kv, graph, wo, wo_b, q_cur, kq_mask, n_tokens, n_kv, kq_scale, cb, il);
    cb(cur, "kqv_out", il);

    return cur;
}

static struct ggml_tensor * llm_build_copy_mask_state(
        struct ggml_context * ctx,
         struct ggml_cgraph * graph,
         struct ggml_tensor * s,
         struct ggml_tensor * state_copy,
         struct ggml_tensor * state_mask,
                    int32_t   n_state,
                    int32_t   kv_size,
                    int32_t   kv_head,
                    int32_t   n_kv,
                    int32_t   n_seqs) {
    struct ggml_tensor * states = ggml_reshape_2d(ctx, s, n_state, kv_size);

    // copy states
    // NOTE: assuming the copy destinations are ALL contained between kv_head and kv_head + n_kv
    // this shrinks the tensors's ne[1] to n_kv
    states = ggml_get_rows(ctx, states, state_copy);

    // clear states of sequences which are starting at the beginning of this batch
    // FIXME: zero-out NANs?
    states = ggml_mul(ctx, states, state_mask);

    // copy states which won't be changed further (between n_seqs and n_kv)
    ggml_build_forward_expand(graph,
        ggml_cpy(ctx,
            ggml_view_1d(ctx, states, n_state*(n_kv - n_seqs), n_seqs*n_state*ggml_element_size(states)),
            ggml_view_1d(ctx, s, n_state*(n_kv - n_seqs), (kv_head + n_seqs)*n_state*ggml_element_size(s))));

    // the part of the states that will be used and modified
    return ggml_view_2d(ctx, states, n_state, n_seqs, states->nb[1], 0);
}

// TODO: split
static struct ggml_tensor * llm_build_mamba(
        struct ggml_context * ctx,
       struct llama_context & lctx,
         const llama_ubatch & ubatch,
         struct ggml_cgraph * graph,
         struct ggml_tensor * cur,
         struct ggml_tensor * state_copy,
         struct ggml_tensor * state_mask,
                    int32_t   kv_head,
                    int32_t   n_kv,
         const llm_build_cb & cb,
                    int       il) {
    const llama_model    & model   = lctx.model;
    const llama_hparams  & hparams = model.hparams;
    const llama_kv_cache & kv      = lctx.kv_self;
    const int64_t d_conv  = hparams.ssm_d_conv;
    const int64_t d_inner = hparams.ssm_d_inner;
    const int64_t d_state = hparams.ssm_d_state;
    const int64_t dt_rank = hparams.ssm_dt_rank;
    const int64_t n_seqs  = ubatch.n_seqs;
    // Some variants of Mamba arch (e.g. FalconMamba do apply layer norm on B and Dt layers)
    const bool ssm_dt_b_c_rms = hparams.ssm_dt_b_c_rms;
    // Use the same RMS norm as the final layer norm
    const float norm_rms_eps = hparams.f_norm_rms_eps;

    const int64_t n_seq_tokens = ubatch.n_seq_tokens;

    GGML_ASSERT(n_seqs != 0);
    GGML_ASSERT(ubatch.equal_seqs);
    GGML_ASSERT(ubatch.n_tokens == n_seq_tokens * n_seqs);

    struct ggml_tensor * conv_states_all = kv.k_l[il];
    struct ggml_tensor * ssm_states_all  = kv.v_l[il];

    // (ab)using the KV cache to store the states
    struct ggml_tensor * conv = llm_build_copy_mask_state(ctx,
            graph, conv_states_all, state_copy, state_mask,
            hparams.n_embd_k_s(), kv.size, kv_head, n_kv, n_seqs);
    conv = ggml_reshape_3d(ctx, conv, d_conv - 1, d_inner, n_seqs);
    struct ggml_tensor * ssm = llm_build_copy_mask_state(ctx,
            graph, ssm_states_all, state_copy, state_mask,
            hparams.n_embd_v_s(), kv.size, kv_head, n_kv, n_seqs);
    ssm = ggml_reshape_3d(ctx, ssm, d_state, d_inner, n_seqs);

    // {n_embd, n_tokens} => {n_embd, n_seq_tokens, n_seqs}
    cur = ggml_reshape_3d(ctx, cur, cur->ne[0], n_seq_tokens, n_seqs);

    // {n_embd, 2*d_inner} @ {n_embd, n_seq_tokens, n_seqs} => {2*d_inner, n_seq_tokens, n_seqs}
    struct ggml_tensor * xz = llm_build_lora_mm(lctx, ctx, model.layers[il].ssm_in, cur);
    // split the above in two
    // => {d_inner, n_seq_tokens, n_seqs}
    struct ggml_tensor * x = ggml_view_3d(ctx, xz, d_inner, xz->ne[1], xz->ne[2], xz->nb[1], xz->nb[2], 0);
    struct ggml_tensor * z = ggml_view_3d(ctx, xz, d_inner, xz->ne[1], xz->ne[2], xz->nb[1], xz->nb[2], d_inner*ggml_element_size(xz));

    // conv
    {
        // => {d_conv - 1 + n_seq_tokens, d_inner, n_seqs}
        struct ggml_tensor * conv_x = ggml_concat(ctx, conv, ggml_transpose(ctx, x), 0);

        // copy last (d_conv - 1) columns back into the state cache
        struct ggml_tensor * last_conv = ggml_view_3d(ctx, conv_x, d_conv - 1, d_inner, n_seqs, conv_x->nb[1], conv_x->nb[2], n_seq_tokens*(conv_x->nb[0]));

        ggml_build_forward_expand(graph,
            ggml_cpy(ctx, last_conv,
                ggml_view_1d(ctx, conv_states_all,
                    (d_conv - 1)*(d_inner)*(n_seqs),
                    kv_head*(d_conv - 1)*(d_inner)*ggml_element_size(conv_states_all))));

        // 1D convolution
        // The equivalent is to make a self-overlapping view of conv_x
        // over d_conv columns at each stride in the 3rd dimension,
        // then element-wise multiply that with the conv1d weight,
        // then sum the elements of each row,
        // (the last two steps are a dot product over rows (also doable with mul_mat))
        // then permute away the ne[0] dimension,
        // and then you're left with the resulting x tensor.
        // For simultaneous sequences, all sequences need to have the same length.
        x = ggml_ssm_conv(ctx, conv_x, model.layers[il].ssm_conv1d);

        // bias
        x = ggml_add(ctx, x, model.layers[il].ssm_conv1d_b);

        x = ggml_silu(ctx, x);
    }

    // ssm
    {
        // {d_inner, dt_rank + 2*d_state} @ {d_inner, n_seq_tokens, n_seqs} => {dt_rank + 2*d_state, n_seq_tokens, n_seqs}
        struct ggml_tensor * x_db = llm_build_lora_mm(lctx, ctx, model.layers[il].ssm_x, x);
        // split
        struct ggml_tensor * dt = ggml_view_3d(ctx, x_db, dt_rank, n_seq_tokens, n_seqs, x_db->nb[1], x_db->nb[2], 0);
        struct ggml_tensor * B  = ggml_view_3d(ctx, x_db, d_state, n_seq_tokens, n_seqs, x_db->nb[1], x_db->nb[2], ggml_element_size(x_db)*dt_rank);
        struct ggml_tensor * C  = ggml_view_3d(ctx, x_db, d_state, n_seq_tokens, n_seqs, x_db->nb[1], x_db->nb[2], ggml_element_size(x_db)*(dt_rank+d_state));

        // Some Mamba variants (e.g. FalconMamba) apply RMS norm in B, C & Dt layers
        if (ssm_dt_b_c_rms) {
            dt = ggml_rms_norm(ctx, dt, norm_rms_eps);
            B = ggml_rms_norm(ctx, B, norm_rms_eps);
            C = ggml_rms_norm(ctx, C, norm_rms_eps);
        }

        // {dt_rank, d_inner} @ {dt_rank, n_seq_tokens, n_seqs} => {d_inner, n_seq_tokens, n_seqs}
        dt = llm_build_lora_mm(lctx, ctx, model.layers[il].ssm_dt, dt);
        dt = ggml_add(ctx, dt, model.layers[il].ssm_dt_b);

        // Custom operator to optimize the parallel associative scan
        // as described in the Annex D of the Mamba paper.
        // => {d_inner, n_seq_tokens, n_seqs} and {d_state, d_inner, n_seqs}
        struct ggml_tensor * y_ssm = ggml_ssm_scan(ctx, ssm, x, dt, model.layers[il].ssm_a, B, C);

        // store last states
        ggml_build_forward_expand(graph,
            ggml_cpy(ctx,
                ggml_view_1d(ctx, y_ssm, d_state*d_inner*n_seqs, x->nb[3]),
                ggml_view_1d(ctx, ssm_states_all, d_state*d_inner*n_seqs, kv_head*d_state*d_inner*ggml_element_size(ssm_states_all))));

        struct ggml_tensor * y = ggml_view_3d(ctx, y_ssm, d_inner, n_seq_tokens, n_seqs, x->nb[1], x->nb[2], 0);

        // TODO: skip computing output earlier for unused tokens

        // {d_inner, n_seq_tokens, n_seqs} * {d_inner} => {d_inner, n_seq_tokens, n_seqs}
        y = ggml_add(ctx, y, ggml_mul(ctx, x, model.layers[il].ssm_d));
        y = ggml_mul(ctx, y, ggml_silu(ctx, ggml_cont(ctx, z)));

        // {d_inner, n_embd} @ {d_inner, n_seq_tokens, n_seqs} => {n_embd, n_seq_tokens, n_seqs}
        cur = llm_build_lora_mm(lctx, ctx, model.layers[il].ssm_out, y);
    }

    // {n_embd, n_seq_tokens, n_seqs} => {n_embd, n_tokens}
    cur = ggml_reshape_2d(ctx, cur, cur->ne[0], n_seq_tokens * n_seqs);
    cb(cur, "mamba_out", il);

    return cur;
}

static struct ggml_tensor * llm_build_rwkv6_time_mix(
        struct llama_context & lctx,
        struct ggml_context * ctx,
        const struct llama_layer * layer,
        struct ggml_tensor * cur,
        struct ggml_tensor * x_prev,
        struct ggml_tensor ** wkv_state,
        size_t wkv_head_size,
        size_t head_count_kv) {
    size_t n_embd       = cur->ne[0];
    size_t n_seq_tokens = cur->ne[1];
    size_t n_seqs       = cur->ne[2];

    size_t head_size  = wkv_head_size;
    size_t head_count = n_embd / head_size;

    size_t n_tokens = n_seqs * n_seq_tokens;

    bool is_qrwkv = layer->time_mix_first == nullptr;

    struct ggml_tensor * sx = ggml_sub(ctx, x_prev, cur);

    sx  = ggml_reshape_2d(ctx, sx,  n_embd, n_tokens);
    cur = ggml_reshape_2d(ctx, cur, n_embd, n_tokens);

    struct ggml_tensor * xxx = ggml_add(ctx, ggml_mul(ctx, sx, layer->time_mix_lerp_x), cur);

    xxx = ggml_reshape_4d(
        ctx,
        ggml_tanh(
            ctx,
            ggml_mul_mat(ctx, layer->time_mix_w1, xxx)
        ),
        layer->time_mix_w1->ne[1] / 5, 1, 5, n_tokens
    );

    xxx = ggml_cont(ctx, ggml_permute(ctx, xxx, 0, 1, 3, 2));

    xxx = ggml_mul_mat(
        ctx,
        ggml_reshape_4d(
            ctx,
            layer->time_mix_w2,
            layer->time_mix_w2->ne[0], layer->time_mix_w2->ne[1], 1, 5
        ),
        xxx
    );

    struct ggml_tensor *xw, *xk, *xv, *xr, *xg;
    if (layer->time_mix_lerp_fused) {
        // fusing these weights makes some performance improvement
        sx  = ggml_reshape_3d(ctx, sx,  n_embd, 1, n_tokens);
        cur = ggml_reshape_3d(ctx, cur, n_embd, 1, n_tokens);
        xxx = ggml_add(ctx, ggml_mul(ctx, ggml_add(ctx, xxx, layer->time_mix_lerp_fused), sx), cur);
        xw = ggml_view_2d(ctx, xxx, n_embd, n_tokens, xxx->nb[1], 0);
        xk = ggml_view_2d(ctx, xxx, n_embd, n_tokens, xxx->nb[1], n_embd * n_tokens * sizeof(float));
        xv = ggml_view_2d(ctx, xxx, n_embd, n_tokens, xxx->nb[1], n_embd * n_tokens * 2 * sizeof(float));
        xr = ggml_view_2d(ctx, xxx, n_embd, n_tokens, xxx->nb[1], n_embd * n_tokens * 3 * sizeof(float));
        xg = ggml_view_2d(ctx, xxx, n_embd, n_tokens, xxx->nb[1], n_embd * n_tokens * 4 * sizeof(float));
    } else {
        // for backward compatibility
        xw = ggml_view_2d(ctx, xxx, n_embd, n_tokens, xxx->nb[1], 0);
        xk = ggml_view_2d(ctx, xxx, n_embd, n_tokens, xxx->nb[1], n_embd * n_tokens * sizeof(float));
        xv = ggml_view_2d(ctx, xxx, n_embd, n_tokens, xxx->nb[1], n_embd * n_tokens * 2 * sizeof(float));
        xr = ggml_view_2d(ctx, xxx, n_embd, n_tokens, xxx->nb[1], n_embd * n_tokens * 3 * sizeof(float));
        xg = ggml_view_2d(ctx, xxx, n_embd, n_tokens, xxx->nb[1], n_embd * n_tokens * 4 * sizeof(float));

        xw = ggml_add(ctx, ggml_mul(ctx, ggml_add(ctx, xw, layer->time_mix_lerp_w), sx), cur);
        xk = ggml_add(ctx, ggml_mul(ctx, ggml_add(ctx, xk, layer->time_mix_lerp_k), sx), cur);
        xv = ggml_add(ctx, ggml_mul(ctx, ggml_add(ctx, xv, layer->time_mix_lerp_v), sx), cur);
        xr = ggml_add(ctx, ggml_mul(ctx, ggml_add(ctx, xr, layer->time_mix_lerp_r), sx), cur);
        xg = ggml_add(ctx, ggml_mul(ctx, ggml_add(ctx, xg, layer->time_mix_lerp_g), sx), cur);
    }

    struct ggml_tensor * r = llm_build_lora_mm(lctx, ctx, layer->time_mix_receptance, xr);
    struct ggml_tensor * k = llm_build_lora_mm(lctx, ctx, layer->time_mix_key,        xk);
    struct ggml_tensor * v = llm_build_lora_mm(lctx, ctx, layer->time_mix_value,      xv);
    if (layer->time_mix_receptance_b) {
        r = ggml_add(ctx, r, layer->time_mix_receptance_b);
    }
    if (layer->time_mix_key_b) {
        k = ggml_add(ctx, k, layer->time_mix_key_b);
    }
    if (layer->time_mix_value_b) {
        v = ggml_add(ctx, v, layer->time_mix_value_b);
    }

    struct ggml_tensor * g = llm_build_lora_mm(lctx, ctx, layer->time_mix_gate, xg);
    if (is_qrwkv) {
        g = ggml_sigmoid(ctx, g);
    } else {
        g = ggml_silu(ctx, g);
    }

    if (head_count_kv != head_count) {
        GGML_ASSERT(head_count % head_count_kv == 0);
        k = ggml_reshape_4d(ctx, k, head_size, 1, head_count_kv, n_tokens);
        v = ggml_reshape_4d(ctx, v, head_size, 1, head_count_kv, n_tokens);
        struct ggml_tensor * tmp = ggml_new_tensor_4d(ctx, GGML_TYPE_F32, head_size, head_count / head_count_kv, head_count_kv, n_tokens);
        k = ggml_repeat(ctx, k, tmp);
        v = ggml_repeat(ctx, v, tmp);
    }

    k = ggml_reshape_3d(ctx, k, head_size, head_count, n_tokens);
    v = ggml_reshape_3d(ctx, v, head_size, head_count, n_tokens);
    r = ggml_reshape_3d(ctx, r, head_size, head_count, n_tokens);

    struct ggml_tensor * w = ggml_mul_mat(
        ctx,
        layer->time_mix_decay_w2,
        ggml_tanh(
            ctx,
            ggml_mul_mat(ctx, layer->time_mix_decay_w1, xw)
        )
    );

    w = ggml_add(ctx, w, layer->time_mix_decay);
    w = ggml_exp(ctx, ggml_neg(ctx, ggml_exp(ctx, w)));
    w = ggml_reshape_3d(ctx, w, head_size, head_count, n_tokens);

    if (is_qrwkv) {
        // k = k * (1 - w)
        k = ggml_sub(ctx, k, ggml_mul(ctx, k, w));
    }

    struct ggml_tensor * wkv_output;
    if (!layer->time_mix_first) {
        wkv_output = ggml_gated_linear_attn(ctx, k, v, r, w, *wkv_state, pow(head_size, -0.5f));
    } else {
        wkv_output = ggml_rwkv_wkv6(ctx, k, v, r, layer->time_mix_first, w, *wkv_state);
    }
    cur = ggml_view_1d(ctx, wkv_output, n_embd * n_tokens, 0);
    *wkv_state = ggml_view_1d(ctx, wkv_output, n_embd * head_size * n_seqs, n_embd * n_tokens * sizeof(float));

    if (!is_qrwkv) {
        // group norm with head_count groups
        cur = ggml_reshape_3d(ctx, cur, n_embd / head_count, head_count, n_tokens);
        cur = ggml_norm(ctx, cur, 64e-5f);

        // Convert back to regular vectors.
        cur = ggml_reshape_2d(ctx, cur, n_embd, n_tokens);
        cur = ggml_add(ctx, ggml_mul(ctx, cur, layer->time_mix_ln), layer->time_mix_ln_b);
    } else {
        cur = ggml_reshape_2d(ctx, cur, n_embd, n_tokens);
    }

    cur = ggml_mul(ctx, cur, g);
    cur = llm_build_lora_mm(lctx, ctx, layer->time_mix_output, cur);

    return ggml_reshape_3d(ctx, cur, n_embd, n_seq_tokens, n_seqs);
}

static struct ggml_tensor * llm_build_rwkv6_channel_mix(
        struct llama_context & lctx,
        struct ggml_context * ctx,
        const struct llama_layer * layer,
        struct ggml_tensor * cur,
        struct ggml_tensor * x_prev) {
    struct ggml_tensor * sx = ggml_sub(ctx, x_prev, cur);
    struct ggml_tensor * xk = ggml_add(ctx, ggml_mul(ctx, sx, layer->channel_mix_lerp_k), cur);
    struct ggml_tensor * xr = ggml_add(ctx, ggml_mul(ctx, sx, layer->channel_mix_lerp_r), cur);

    struct ggml_tensor * r = ggml_sigmoid(ctx, llm_build_lora_mm(lctx, ctx, layer->channel_mix_receptance, xr));
    struct ggml_tensor * k = ggml_sqr(
        ctx,
        ggml_relu(
            ctx,
            llm_build_lora_mm(lctx, ctx, layer->channel_mix_key, xk)
        )
    );

    return ggml_mul(ctx, r, llm_build_lora_mm(lctx, ctx, layer->channel_mix_value, k));
}

struct llm_build_context {
    const llama_model    & model;
          llama_context  & lctx;
    const llama_hparams  & hparams;
    const llama_cparams  & cparams;
    const llama_ubatch   & ubatch;
    const llama_kv_cache & kv_self;

    const int64_t n_embd;
    const int64_t n_layer;
    const int64_t n_rot;
    const int64_t n_ctx;       // user-specified context size (can be different from n_ctx_train)
    const int64_t n_head;
    const int64_t n_head_kv;
    const int64_t n_embd_head_k;
    const int64_t n_embd_k_gqa;
    const int64_t n_embd_head_v;
    const int64_t n_embd_v_gqa;
    const int64_t n_expert;
    const int64_t n_expert_used;

    const float freq_base;
    const float freq_scale;
    const float ext_factor;
    const float attn_factor;
    const float beta_fast;
    const float beta_slow;
    const float norm_eps;
    const float norm_rms_eps;

    const int32_t n_tokens;
    const int32_t n_kv;     // size of KV cache to consider (n_kv <= kv_self.size)
    const int32_t n_outputs;
    const int32_t n_outputs_enc;
    const int32_t kv_head;  // index of where we store new KV data in the cache
    const int32_t n_ctx_orig;

    const bool flash_attn;

    const enum llama_pooling_type pooling_type;
    const enum llama_rope_type    rope_type;

    const llm_build_cb & cb;

    std::vector<uint8_t> & buf_compute_meta;

    struct ggml_context * ctx0 = nullptr;

    // TODO: consider making the entire interface noexcept
    llm_build_context(
        llama_context  & lctx,
    const llama_ubatch & ubatch,
    const llm_build_cb & cb,
                  bool   worst_case) :
        model            (lctx.model),
        lctx             (lctx),
        hparams          (model.hparams),
        cparams          (lctx.cparams),
        ubatch           (ubatch),
        kv_self          (lctx.kv_self),
        n_embd           (hparams.n_embd),
        n_layer          (hparams.n_layer),
        n_rot            (hparams.n_rot),
        n_ctx            (cparams.n_ctx),
        n_head           (hparams.n_head()),
        n_head_kv        (hparams.n_head_kv()),
        n_embd_head_k    (hparams.n_embd_head_k),
        n_embd_k_gqa     (hparams.n_embd_k_gqa()),
        n_embd_head_v    (hparams.n_embd_head_v),
        n_embd_v_gqa     (hparams.n_embd_v_gqa()),
        n_expert         (hparams.n_expert),
        n_expert_used    (hparams.n_expert_used),
        freq_base        (cparams.rope_freq_base),
        freq_scale       (cparams.rope_freq_scale),
        ext_factor       (cparams.yarn_ext_factor),
        attn_factor      (cparams.yarn_attn_factor),
        beta_fast        (cparams.yarn_beta_fast),
        beta_slow        (cparams.yarn_beta_slow),
        norm_eps         (hparams.f_norm_eps),
        norm_rms_eps     (hparams.f_norm_rms_eps),
        n_tokens         (ubatch.n_tokens),
        n_kv             (worst_case ? kv_self.size : kv_self.n),
        n_outputs        (worst_case ? n_tokens : lctx.n_outputs),
        n_outputs_enc    (worst_case ? n_tokens : lctx.embd_enc.size() / hparams.n_embd),
        kv_head          (worst_case ? (kv_self.recurrent ? 0 : kv_self.size - n_tokens) : kv_self.head),
        n_ctx_orig       (cparams.n_ctx_orig_yarn),
        flash_attn       (cparams.flash_attn),
        pooling_type     (cparams.pooling_type),
        rope_type        (hparams.rope_type),
        cb               (cb),
        buf_compute_meta (lctx.buf_compute_meta) {
            // all initializations should be done in init()
        }

    void init() {
        struct ggml_init_params params = {
            /*.mem_size   =*/ buf_compute_meta.size(),
            /*.mem_buffer =*/ buf_compute_meta.data(),
            /*.no_alloc   =*/ true,
        };

        ctx0 = ggml_init(params);

        lctx.inp_tokens      = nullptr;
        lctx.inp_embd        = nullptr;
        lctx.inp_pos         = nullptr;
        lctx.inp_out_ids     = nullptr;
        lctx.inp_KQ_mask     = nullptr;
        lctx.inp_KQ_mask_swa = nullptr;
        lctx.inp_K_shift     = nullptr;
        lctx.inp_mean        = nullptr;
        lctx.inp_cls         = nullptr;
        lctx.inp_s_copy      = nullptr;
        lctx.inp_s_mask      = nullptr;
        lctx.inp_s_seq       = nullptr;
        lctx.inp_pos_bucket    = nullptr;
        lctx.inp_embd_enc      = nullptr;
        lctx.inp_KQ_mask_cross = nullptr;
    }

    void free() {
        ggml_free(ctx0);
        ctx0 = nullptr;
    }

    struct ggml_cgraph * build_k_shift() {
        struct ggml_cgraph * gf = ggml_new_graph_custom(ctx0, model.max_nodes(), false);

        GGML_ASSERT(kv_self.size == n_ctx);

        lctx.inp_K_shift = ggml_new_tensor_1d(ctx0, GGML_TYPE_I32, n_ctx);
        cb(lctx.inp_K_shift, "K_shift", -1);
        ggml_set_input(lctx.inp_K_shift);

        for (int il = 0; il < n_layer; ++il) {
            const int64_t n_head_kv = hparams.n_head_kv(il);
            const int64_t n_embd_k_gqa = hparams.n_embd_k_gqa(il);
            struct ggml_tensor * rope_factors = build_rope_factors(il);
            struct ggml_tensor * k =
                ggml_view_3d(ctx0, kv_self.k_l[il],
                    n_embd_head_k, n_head_kv, n_ctx,
                    ggml_row_size(kv_self.k_l[il]->type, n_embd_head_k),
                    ggml_row_size(kv_self.k_l[il]->type, n_embd_k_gqa),
                    0);

            struct ggml_tensor * tmp;
            if (ggml_is_quantized(k->type)) {
                // dequantize to f32 -> RoPE -> quantize back
                tmp = ggml_cast(ctx0, k, GGML_TYPE_F32);
                cb(tmp, "K_f32", il);
                for (auto & backend : lctx.backends) {
                    // Figure out which backend KV cache belongs to
                    if (ggml_backend_supports_buft(backend.get(), ggml_backend_buffer_get_type(kv_self.k_l[il]->buffer))) {
                        ggml_backend_sched_set_tensor_backend(lctx.sched.get(), tmp, backend.get());
                        break;
                    }
                }
                tmp = ggml_rope_ext_inplace(ctx0, tmp,
                        lctx.inp_K_shift, rope_factors, n_rot, rope_type, n_ctx_orig, freq_base, freq_scale,
                        ext_factor, attn_factor, beta_fast, beta_slow);
                cb(tmp, "K_shifted_f32", il);
                tmp = ggml_cpy(ctx0, tmp, k);
            } else {
                // we rotate only the first n_rot dimensions
                tmp = ggml_rope_ext_inplace(ctx0, k,
                        lctx.inp_K_shift, rope_factors, n_rot, rope_type, n_ctx_orig, freq_base, freq_scale,
                        ext_factor, attn_factor, beta_fast, beta_slow);
            }
            cb(tmp, "K_shifted", il);
            ggml_build_forward_expand(gf, tmp);
        }

        return gf;
    }

    struct ggml_cgraph * build_defrag(const std::vector<uint32_t> & ids) {
        struct ggml_cgraph * gf = ggml_new_graph_custom(ctx0, model.max_nodes(), false);

        for (uint32_t i = 0; i < ids.size(); ++i) {
            const uint32_t id = ids[i];

            if (i == id || id == ids.size()) {
                continue;
            }

            uint32_t nm = 1;

            while (i + nm < ids.size() && ids[i + nm] == id + nm) {
                nm++;
            }

            for (int il = 0; il < n_layer; ++il) {
                const int64_t n_embd_k_gqa = hparams.n_embd_k_gqa(il);
                const int64_t n_embd_v_gqa = hparams.n_embd_v_gqa(il);

                ggml_tensor * view_k_src = ggml_view_2d(ctx0, kv_self.k_l[il],
                        n_embd_k_gqa, nm,
                        ggml_row_size(kv_self.k_l[il]->type, n_embd_k_gqa),
                        ggml_row_size(kv_self.k_l[il]->type, n_embd_k_gqa*i));

                ggml_tensor * view_k_dst = ggml_view_2d(ctx0, kv_self.k_l[il],
                        n_embd_k_gqa, nm,
                        ggml_row_size(kv_self.k_l[il]->type, n_embd_k_gqa),
                        ggml_row_size(kv_self.k_l[il]->type, n_embd_k_gqa*id));

                ggml_tensor * view_v_src;
                ggml_tensor * view_v_dst;

                if (flash_attn) {
                    // NOTE: the V cache is not transposed when using flash attention
                    view_v_src = ggml_view_2d(ctx0, kv_self.v_l[il],
                            n_embd_v_gqa, nm,
                            ggml_row_size(kv_self.v_l[il]->type, n_embd_v_gqa),
                            ggml_row_size(kv_self.v_l[il]->type, n_embd_v_gqa*i));

                    view_v_dst = ggml_view_2d(ctx0, kv_self.v_l[il],
                            n_embd_v_gqa, nm,
                            ggml_row_size(kv_self.v_l[il]->type, n_embd_v_gqa),
                            ggml_row_size(kv_self.v_l[il]->type, n_embd_v_gqa*id));
                } else {
                    view_v_src = ggml_view_2d(ctx0, kv_self.v_l[il],
                            nm, n_embd_v_gqa,
                            ggml_row_size(kv_self.v_l[il]->type, kv_self.size),
                            ggml_row_size(kv_self.v_l[il]->type, i));

                    view_v_dst = ggml_view_2d(ctx0, kv_self.v_l[il],
                            nm, n_embd_v_gqa,
                            ggml_row_size(kv_self.v_l[il]->type, kv_self.size),
                            ggml_row_size(kv_self.v_l[il]->type, id));
                }

                ggml_build_forward_expand(gf, ggml_cpy(ctx0, view_k_src, view_k_dst));
                ggml_build_forward_expand(gf, ggml_cpy(ctx0, view_v_src, view_v_dst));
            }

            i += nm - 1;
        }

        //LLAMA_LOG_INFO("gf->n_nodes = %d\n", gf->n_nodes);

        return gf;
    }

    struct ggml_tensor * build_inp_pos() {
        lctx.inp_pos = ggml_new_tensor_1d(ctx0, GGML_TYPE_I32, n_tokens);
        cb(lctx.inp_pos, "inp_pos", -1);
        ggml_set_input(lctx.inp_pos);
        return lctx.inp_pos;
    }

    struct ggml_tensor * build_rope_factors(int il) {
        // choose long/short freq factors based on the context size
        const auto n_ctx_pre_seq = cparams.n_ctx / cparams.n_seq_max;

        if (model.layers[il].rope_freqs != nullptr) {
            return model.layers[il].rope_freqs;
        }

        if (n_ctx_pre_seq > hparams.n_ctx_orig_yarn) {
            return model.layers[il].rope_long;
        }

        return model.layers[il].rope_short;
    }

    struct ggml_tensor * build_inp_out_ids() {
        lctx.inp_out_ids = ggml_new_tensor_1d(ctx0, GGML_TYPE_I32, n_outputs);
        cb(lctx.inp_out_ids, "inp_out_ids", -1);
        ggml_set_input(lctx.inp_out_ids);
        return lctx.inp_out_ids;
    }

    struct ggml_tensor * build_inp_KQ_mask(bool causal = true) {
        lctx.inp_KQ_mask = causal
            ? ggml_new_tensor_2d(ctx0, GGML_TYPE_F32, n_kv,     GGML_PAD(n_tokens, GGML_KQ_MASK_PAD))
            : ggml_new_tensor_2d(ctx0, GGML_TYPE_F32, n_tokens, GGML_PAD(n_tokens, GGML_KQ_MASK_PAD));
        cb(lctx.inp_KQ_mask, "KQ_mask", -1);
        ggml_set_input(lctx.inp_KQ_mask);

        return flash_attn ? ggml_cast(ctx0, lctx.inp_KQ_mask, GGML_TYPE_F16) : lctx.inp_KQ_mask;
    }

    struct ggml_tensor * build_inp_KQ_mask_swa(bool causal = true) {
        GGML_ASSERT(hparams.n_swa > 0);

        lctx.inp_KQ_mask_swa = causal
            ? ggml_new_tensor_2d(ctx0, GGML_TYPE_F32, n_kv,     GGML_PAD(n_tokens, GGML_KQ_MASK_PAD))
            : ggml_new_tensor_2d(ctx0, GGML_TYPE_F32, n_tokens, GGML_PAD(n_tokens, GGML_KQ_MASK_PAD));
        cb(lctx.inp_KQ_mask_swa, "KQ_mask_swa", -1);
        ggml_set_input(lctx.inp_KQ_mask_swa);

        return flash_attn ? ggml_cast(ctx0, lctx.inp_KQ_mask_swa, GGML_TYPE_F16) : lctx.inp_KQ_mask_swa;
    }

    struct ggml_tensor * build_inp_mean() {
        lctx.inp_mean = ggml_new_tensor_2d(ctx0, GGML_TYPE_F32, n_tokens, n_tokens);
        cb(lctx.inp_mean, "inp_mean", -1);
        ggml_set_input(lctx.inp_mean);
        return lctx.inp_mean;
    }

    struct ggml_tensor * build_inp_cls() {
        lctx.inp_cls = ggml_new_tensor_1d(ctx0, GGML_TYPE_I32, n_tokens);
        cb(lctx.inp_cls, "inp_cls", -1);
        ggml_set_input(lctx.inp_cls);
        return lctx.inp_cls;
    }

    struct ggml_tensor * build_inp_s_copy() {
        lctx.inp_s_copy = ggml_new_tensor_1d(ctx0, GGML_TYPE_I32, n_kv);
        cb(lctx.inp_s_copy, "inp_s_copy", -1);
        ggml_set_input(lctx.inp_s_copy);
        return lctx.inp_s_copy;
    }

    struct ggml_tensor * build_inp_s_mask() {
        lctx.inp_s_mask = ggml_new_tensor_2d(ctx0, GGML_TYPE_F32, 1, n_kv);
        cb(lctx.inp_s_mask, "inp_s_mask", -1);
        ggml_set_input(lctx.inp_s_mask);
        return lctx.inp_s_mask;
    }

    struct ggml_cgraph * append_pooling(struct ggml_cgraph * gf) {
        // find result_norm tensor for input
        struct ggml_tensor * inp = nullptr;
        for (int i = ggml_graph_n_nodes(gf) - 1; i >= 0; --i) {
            inp = ggml_graph_node(gf, i);
            if (strcmp(inp->name, "result_norm") == 0 || strcmp(inp->name, "result_embd") == 0) {
                break;
            } else {
                inp = nullptr;
            }
        }
        GGML_ASSERT(inp != nullptr && "missing result_norm/result_embd tensor");

        struct ggml_tensor * cur;

        switch (pooling_type) {
            case LLAMA_POOLING_TYPE_NONE:
                {
                    cur = inp;
                } break;
            case LLAMA_POOLING_TYPE_MEAN:
                {
                    struct ggml_tensor * inp_mean = build_inp_mean();
                    cur = ggml_mul_mat(ctx0, ggml_cont(ctx0, ggml_transpose(ctx0, inp)), inp_mean);
                } break;
            case LLAMA_POOLING_TYPE_CLS:
            case LLAMA_POOLING_TYPE_LAST:
                {
                    struct ggml_tensor * inp_cls = build_inp_cls();
                    cur = ggml_get_rows(ctx0, inp, inp_cls);
                } break;
            case LLAMA_POOLING_TYPE_RANK:
                {
                    struct ggml_tensor * inp_cls = build_inp_cls();
                    inp = ggml_get_rows(ctx0, inp, inp_cls);

                    // classification head
                    // https://github.com/huggingface/transformers/blob/5af7d41e49bbfc8319f462eb45253dcb3863dfb7/src/transformers/models/roberta/modeling_roberta.py#L1566
                    GGML_ASSERT(model.cls       != nullptr);
                    GGML_ASSERT(model.cls_b     != nullptr);

                    cur = ggml_add (ctx0, ggml_mul_mat(ctx0, model.cls, inp), model.cls_b);
                    cur = ggml_tanh(ctx0, cur);

                    // some models don't have `cls_out`, for example: https://huggingface.co/jinaai/jina-reranker-v1-tiny-en
                    // https://huggingface.co/jinaai/jina-reranker-v1-tiny-en/blob/cb5347e43979c3084a890e3f99491952603ae1b7/modeling_bert.py#L884-L896
                    if (model.cls_out) {
                        GGML_ASSERT(model.cls_out_b != nullptr);

                        cur = ggml_add (ctx0, ggml_mul_mat(ctx0, model.cls_out, cur), model.cls_out_b);
                    }
                } break;
            default:
                {
                    GGML_ABORT("unknown pooling type");
                }
        }

        cb(cur, "result_embd_pooled", -1);

        ggml_build_forward_expand(gf, cur);

        return gf;
    }

    struct ggml_tensor * llm_build_pos_bucket(bool causal) {
        if (causal) {
            lctx.inp_pos_bucket = ggml_new_tensor_2d(ctx0, GGML_TYPE_I32, n_kv,     n_tokens);
        } else {
            lctx.inp_pos_bucket = ggml_new_tensor_2d(ctx0, GGML_TYPE_I32, n_tokens, n_tokens);
        }

        ggml_set_input(lctx.inp_pos_bucket);
        cb(lctx.inp_pos_bucket, "pos_bucket", -1);

        return lctx.inp_pos_bucket;
    }

    struct ggml_tensor * llm_build_pos_bias(struct ggml_tensor * pos_bucket, struct ggml_tensor * attn_rel_b) {
        struct ggml_tensor * pos_bucket_1d = ggml_view_1d(ctx0, pos_bucket, pos_bucket->ne[0] * pos_bucket->ne[1], 0);
        cb(pos_bucket_1d, "pos_bucket_1d", -1);

        struct ggml_tensor * pos_bias = ggml_get_rows(ctx0, attn_rel_b, pos_bucket_1d);
        cb(pos_bias, "pos_bias", -1);

        pos_bias = ggml_view_3d(ctx0, pos_bias, pos_bias->ne[0], lctx.inp_pos_bucket->ne[0], lctx.inp_pos_bucket->ne[1], ggml_element_size(pos_bias) * pos_bias->ne[0], ggml_element_size(pos_bias) * pos_bias->ne[0] * lctx.inp_pos_bucket->ne[0],  0);
        cb(pos_bias, "pos_bias", -1);

        pos_bias = ggml_permute(ctx0, pos_bias, 2, 0, 1, 3);
        cb(pos_bias, "pos_bias", -1);

        pos_bias = ggml_cont(ctx0, pos_bias);
        cb(pos_bias, "pos_bias", -1);

        return pos_bias;
    }

    struct ggml_tensor * llm_build_inp_embd_enc() {
        const int64_t n_embd = hparams.n_embd;
        lctx.inp_embd_enc = ggml_new_tensor_2d(ctx0, GGML_TYPE_F32, n_embd, n_outputs_enc);
        ggml_set_input(lctx.inp_embd_enc);
        cb(lctx.inp_embd_enc, "embd_enc", -1);
        return lctx.inp_embd_enc;
    }

    struct ggml_tensor * llm_build_inp_KQ_mask_cross() {
        lctx.inp_KQ_mask_cross = ggml_new_tensor_2d(ctx0, GGML_TYPE_F32, n_outputs_enc, GGML_PAD(n_tokens, GGML_KQ_MASK_PAD));
        ggml_set_input(lctx.inp_KQ_mask_cross);
        cb(lctx.inp_KQ_mask_cross, "KQ_mask_cross", -1);
        return lctx.inp_KQ_mask_cross;
    }

    struct ggml_cgraph * build_llama() {
        struct ggml_cgraph * gf = ggml_new_graph_custom(ctx0, model.max_nodes(), false);

        // mutable variable, needed during the last layer of the computation to skip unused tokens
        int32_t n_tokens = this->n_tokens;

        const int64_t n_embd_head = hparams.n_embd_head_v;
        GGML_ASSERT(n_embd_head == hparams.n_embd_head_k);
        GGML_ASSERT(n_embd_head == hparams.n_rot);

        struct ggml_tensor * cur;
        struct ggml_tensor * inpL;

        inpL = llm_build_inp_embd(ctx0, lctx, hparams, ubatch, model.tok_embd, cb);

        // inp_pos - contains the positions
        struct ggml_tensor * inp_pos = build_inp_pos();

        // KQ_mask (mask for 1 head, it will be broadcasted to all heads)
        struct ggml_tensor * KQ_mask = build_inp_KQ_mask();

        const float kq_scale = hparams.f_attention_scale == 0.0f ? 1.0f/sqrtf(float(n_embd_head)) : hparams.f_attention_scale;
        for (int il = 0; il < n_layer; ++il) {
            struct ggml_tensor * inpSA = inpL;

            // norm
            cur = llm_build_norm(ctx0, inpL, hparams,
                    model.layers[il].attn_norm, NULL,
                    LLM_NORM_RMS, cb, il);
            cb(cur, "attn_norm", il);

            // self-attention
            {
                // rope freq factors for llama3; may return nullptr for llama2 and other models
                struct ggml_tensor * rope_factors = build_rope_factors(il);

                // compute Q and K and RoPE them
                struct ggml_tensor * Qcur = llm_build_lora_mm(lctx, ctx0, model.layers[il].wq, cur);
                cb(Qcur, "Qcur", il);
                if (model.layers[il].bq) {
                    Qcur = ggml_add(ctx0, Qcur, model.layers[il].bq);
                    cb(Qcur, "Qcur", il);
                }

                struct ggml_tensor * Kcur = llm_build_lora_mm(lctx, ctx0, model.layers[il].wk, cur);
                cb(Kcur, "Kcur", il);
                if (model.layers[il].bk) {
                    Kcur = ggml_add(ctx0, Kcur, model.layers[il].bk);
                    cb(Kcur, "Kcur", il);
                }

                struct ggml_tensor * Vcur = llm_build_lora_mm(lctx, ctx0, model.layers[il].wv, cur);
                cb(Vcur, "Vcur", il);
                if (model.layers[il].bv) {
                    Vcur = ggml_add(ctx0, Vcur, model.layers[il].bv);
                    cb(Vcur, "Vcur", il);
                }

                Qcur = ggml_rope_ext(
                    ctx0, ggml_reshape_3d(ctx0, Qcur, n_embd_head, n_head, n_tokens), inp_pos, rope_factors,
                    n_rot, rope_type, n_ctx_orig, freq_base, freq_scale,
                    ext_factor, attn_factor, beta_fast, beta_slow
                );
                cb(Qcur, "Qcur", il);

                Kcur = ggml_rope_ext(
                    ctx0, ggml_reshape_3d(ctx0, Kcur, n_embd_head, n_head_kv, n_tokens), inp_pos, rope_factors,
                    n_rot, rope_type, n_ctx_orig, freq_base, freq_scale,
                    ext_factor, attn_factor, beta_fast, beta_slow
                );
                cb(Kcur, "Kcur", il);

                cur = llm_build_kv(ctx0, lctx, kv_self, gf,
                        model.layers[il].wo, model.layers[il].bo,
                        Kcur, Vcur, Qcur, KQ_mask, n_tokens, kv_head, n_kv, kq_scale, cb, il);
            }

            if (il == n_layer - 1) {
                // skip computing output for unused tokens
                struct ggml_tensor * inp_out_ids = build_inp_out_ids();
                n_tokens = n_outputs;
                cur   = ggml_get_rows(ctx0,   cur, inp_out_ids);
                inpSA = ggml_get_rows(ctx0, inpSA, inp_out_ids);
            }

            // For Granite architecture
            if (hparams.f_residual_scale) {
                cur = ggml_scale(ctx0, cur, hparams.f_residual_scale);
            }

            struct ggml_tensor * ffn_inp = ggml_add(ctx0, cur, inpSA);
            cb(ffn_inp, "ffn_inp", il);

            // feed-forward network
            if (model.layers[il].ffn_gate_inp == nullptr) {

                cur = llm_build_norm(ctx0, ffn_inp, hparams,
                        model.layers[il].ffn_norm, NULL,
                        LLM_NORM_RMS, cb, il);
                cb(cur, "ffn_norm", il);

                cur = llm_build_ffn(ctx0, lctx, cur,
                        model.layers[il].ffn_up,   model.layers[il].ffn_up_b,   NULL,
                        model.layers[il].ffn_gate, model.layers[il].ffn_gate_b, NULL,
                        model.layers[il].ffn_down, model.layers[il].ffn_down_b, NULL,
                        NULL,
                        LLM_FFN_SILU, LLM_FFN_PAR, cb, il);
                cb(cur, "ffn_out", il);
            } else {
                // MoE branch
                cur = llm_build_norm(ctx0, ffn_inp, hparams,
                        model.layers[il].ffn_norm, NULL,
                        LLM_NORM_RMS, cb, il);
                cb(cur, "ffn_norm", il);

                cur = llm_build_moe_ffn(ctx0, lctx, cur,
                        model.layers[il].ffn_gate_inp,
                        model.layers[il].ffn_up_exps,
                        model.layers[il].ffn_gate_exps,
                        model.layers[il].ffn_down_exps,
                        nullptr,
                        n_expert, n_expert_used,
                        LLM_FFN_SILU, true,
                        false, 0.0,
                        LLAMA_EXPERT_GATING_FUNC_TYPE_SOFTMAX,
                        cb, il);
                cb(cur, "ffn_moe_out", il);
            }

            // For Granite architecture
            if (hparams.f_residual_scale) {
                cur = ggml_scale(ctx0, cur, hparams.f_residual_scale);
            }

            cur = ggml_add(ctx0, cur, ffn_inp);
            cb(cur, "ffn_out", il);

            cur = lctx.cvec.apply_to(ctx0, cur, il);
            cb(cur, "l_out", il);

            // input for next layer
            inpL = cur;
        }

        cur = inpL;

        cur = llm_build_norm(ctx0, cur, hparams,
                model.output_norm, NULL,
                LLM_NORM_RMS, cb, -1);
        cb(cur, "result_norm", -1);

        // lm_head
        cur = llm_build_lora_mm(lctx, ctx0, model.output, cur);

        // For Granite architecture
        if (hparams.f_logit_scale) {
            cur = ggml_scale(ctx0, cur, 1.0f / hparams.f_logit_scale);
        }

        cb(cur, "result_output", -1);

        ggml_build_forward_expand(gf, cur);

        return gf;
    }

    struct ggml_cgraph * build_deci() {
        struct ggml_cgraph * gf = ggml_new_graph_custom(ctx0, model.max_nodes(), false);

        // mutable variable, needed during the last layer of the computation to skip unused tokens
        int32_t n_tokens = this->n_tokens;

        const int64_t n_embd_head = hparams.n_embd_head_v;
        GGML_ASSERT(n_embd_head == hparams.n_embd_head_k);
        GGML_ASSERT(n_embd_head == hparams.n_rot);

        struct ggml_tensor * cur;
        struct ggml_tensor * inpL;

        inpL = llm_build_inp_embd(ctx0, lctx, hparams, ubatch, model.tok_embd, cb);

        // inp_pos - contains the positions
        struct ggml_tensor * inp_pos = build_inp_pos();

        // KQ_mask (mask for 1 head, it will be broadcasted to all heads)
        struct ggml_tensor * KQ_mask = build_inp_KQ_mask();

        const float kq_scale = hparams.f_attention_scale == 0.0f ? 1.0f/sqrtf(float(n_embd_head)) : hparams.f_attention_scale;
        for (int il = 0; il < n_layer; ++il) {
            struct ggml_tensor * inpSA = inpL;
            const int64_t n_head_kv = hparams.n_head_kv(il);
            const int64_t n_head    = hparams.n_head(il);

            if (n_head == 0) {
                // attention-free layer of Llama-3_1-Nemotron-51B
                cur = inpL;
            } else {
                // norm
                cur = llm_build_norm(ctx0, inpL, hparams,
                        model.layers[il].attn_norm, NULL,
                        LLM_NORM_RMS, cb, il);
                cb(cur, "attn_norm", il);
            }

            if (n_head > 0 && n_head_kv == 0) {
                // "linear attention" of Llama-3_1-Nemotron-51B
                cur = llm_build_lora_mm(lctx, ctx0, model.layers[il].wo, cur);
                cb(cur, "wo", il);
            } else if (n_head > 0) {
                // self-attention
                // rope freq factors for llama3; may return nullptr for llama2 and other models
                struct ggml_tensor * rope_factors = build_rope_factors(il);

                // compute Q and K and RoPE them
                struct ggml_tensor * Qcur = llm_build_lora_mm(lctx, ctx0, model.layers[il].wq, cur);
                cb(Qcur, "Qcur", il);
                if (model.layers[il].bq) {
                    Qcur = ggml_add(ctx0, Qcur, model.layers[il].bq);
                    cb(Qcur, "Qcur", il);
                }

                struct ggml_tensor * Kcur = llm_build_lora_mm(lctx, ctx0, model.layers[il].wk, cur);
                cb(Kcur, "Kcur", il);
                if (model.layers[il].bk) {
                    Kcur = ggml_add(ctx0, Kcur, model.layers[il].bk);
                    cb(Kcur, "Kcur", il);
                }

                struct ggml_tensor * Vcur = llm_build_lora_mm(lctx, ctx0, model.layers[il].wv, cur);
                cb(Vcur, "Vcur", il);
                if (model.layers[il].bv) {
                    Vcur = ggml_add(ctx0, Vcur, model.layers[il].bv);
                    cb(Vcur, "Vcur", il);
                }

                Qcur = ggml_rope_ext(
                    ctx0, ggml_reshape_3d(ctx0, Qcur, n_embd_head, n_head, n_tokens), inp_pos, rope_factors,
                    n_rot, rope_type, n_ctx_orig, freq_base, freq_scale,
                    ext_factor, attn_factor, beta_fast, beta_slow
                );
                cb(Qcur, "Qcur", il);

                Kcur = ggml_rope_ext(
                    ctx0, ggml_reshape_3d(ctx0, Kcur, n_embd_head, n_head_kv, n_tokens), inp_pos, rope_factors,
                    n_rot, rope_type, n_ctx_orig, freq_base, freq_scale,
                    ext_factor, attn_factor, beta_fast, beta_slow
                );
                cb(Kcur, "Kcur", il);

                cur = llm_build_kv(ctx0, lctx, kv_self, gf,
                        model.layers[il].wo, model.layers[il].bo,
                        Kcur, Vcur, Qcur, KQ_mask, n_tokens, kv_head, n_kv, kq_scale, cb, il);
            }

            if (il == n_layer - 1) {
                // skip computing output for unused tokens
                struct ggml_tensor * inp_out_ids = build_inp_out_ids();
                n_tokens = n_outputs;
                cur   = ggml_get_rows(ctx0,   cur, inp_out_ids);
                inpSA = ggml_get_rows(ctx0, inpSA, inp_out_ids);
            }

            // For Granite architecture
            if (hparams.f_residual_scale) {
                cur = ggml_scale(ctx0, cur, hparams.f_residual_scale);
            }

            // modified to support attention-free layer of Llama-3_1-Nemotron-51B
            struct ggml_tensor * ffn_inp = cur;
            if (n_head > 0) {
                ffn_inp = ggml_add(ctx0, cur, inpSA);
                cb(ffn_inp, "ffn_inp", il);
            }

            // feed-forward network
            if (model.layers[il].ffn_gate_inp == nullptr) {
                cur = llm_build_norm(ctx0, ffn_inp, hparams,
                        model.layers[il].ffn_norm, NULL,
                        LLM_NORM_RMS, cb, il);
                cb(cur, "ffn_norm", il);

                cur = llm_build_ffn(ctx0, lctx, cur,
                        model.layers[il].ffn_up,   model.layers[il].ffn_up_b,   NULL,
                        model.layers[il].ffn_gate, model.layers[il].ffn_gate_b, NULL,
                        model.layers[il].ffn_down, model.layers[il].ffn_down_b, NULL,
                        NULL,
                        LLM_FFN_SILU, LLM_FFN_PAR, cb, il);
                cb(cur, "ffn_out", il);
            }

            // For Granite architecture
            if (hparams.f_residual_scale) {
                cur = ggml_scale(ctx0, cur, hparams.f_residual_scale);
            }

            cur = ggml_add(ctx0, cur, ffn_inp);
            cb(cur, "ffn_out", il);

            cur = lctx.cvec.apply_to(ctx0, cur, il);
            cb(cur, "l_out", il);

            // input for next layer
            inpL = cur;
        }

        cur = inpL;

        cur = llm_build_norm(ctx0, cur, hparams,
                model.output_norm, NULL,
                LLM_NORM_RMS, cb, -1);
        cb(cur, "result_norm", -1);

        // lm_head
        cur = llm_build_lora_mm(lctx, ctx0, model.output, cur);

        // For Granite architecture
        if (hparams.f_logit_scale) {
            cur = ggml_scale(ctx0, cur, 1.0f / hparams.f_logit_scale);
        }

        cb(cur, "result_output", -1);

        ggml_build_forward_expand(gf, cur);

        return gf;
    }

    struct ggml_cgraph * build_baichuan() {
        struct ggml_cgraph * gf = ggml_new_graph_custom(ctx0, model.max_nodes(), false);

        const int64_t n_embd_head = hparams.n_embd_head_v;
        GGML_ASSERT(n_embd_head == hparams.n_embd_head_k);
        GGML_ASSERT(n_embd_head == hparams.n_rot);

        struct ggml_tensor * cur;
        struct ggml_tensor * inpL;

        inpL = llm_build_inp_embd(ctx0, lctx, hparams, ubatch, model.tok_embd, cb);

        // inp_pos - contains the positions
        struct ggml_tensor * inp_pos = model.type == LLM_TYPE_7B ? build_inp_pos() : nullptr;

        // KQ_mask (mask for 1 head, it will be broadcasted to all heads)
        struct ggml_tensor * KQ_mask = build_inp_KQ_mask();

        for (int il = 0; il < n_layer; ++il) {
            struct ggml_tensor * inpSA = inpL;

            cur = llm_build_norm(ctx0, inpL, hparams,
                    model.layers[il].attn_norm, NULL,
                    LLM_NORM_RMS, cb, il);
            cb(cur, "attn_norm", il);

            // self-attention
            {
                struct ggml_tensor * Qcur = llm_build_lora_mm(lctx, ctx0, model.layers[il].wq, cur);
                cb(Qcur, "Qcur", il);

                struct ggml_tensor * Kcur = llm_build_lora_mm(lctx, ctx0, model.layers[il].wk, cur);
                cb(Kcur, "Kcur", il);

                struct ggml_tensor * Vcur = llm_build_lora_mm(lctx, ctx0, model.layers[il].wv, cur);
                cb(Vcur, "Vcur", il);

                switch (model.type) {
                    case LLM_TYPE_7B:
                        Qcur = ggml_rope_ext(
                            ctx0, ggml_reshape_3d(ctx0, Qcur, n_embd_head, n_head, n_tokens), inp_pos, nullptr,
                            n_rot, rope_type, n_ctx_orig, freq_base, freq_scale,
                            ext_factor, attn_factor, beta_fast, beta_slow
                        );
                        Kcur = ggml_rope_ext(
                            ctx0, ggml_reshape_3d(ctx0, Kcur, n_embd_head, n_head_kv, n_tokens), inp_pos, nullptr,
                            n_rot, rope_type, n_ctx_orig, freq_base, freq_scale,
                            ext_factor, attn_factor, beta_fast, beta_slow
                        );
                        break;
                    case LLM_TYPE_13B:
                        Qcur = ggml_reshape_3d(ctx0, Qcur, n_embd/n_head, n_head, n_tokens);
                        Kcur = ggml_reshape_3d(ctx0, Kcur, n_embd/n_head, n_head, n_tokens);
                        break;
                    default:
                        GGML_ABORT("fatal error");
                }
                cb(Qcur, "Qcur", il);
                cb(Kcur, "Kcur", il);

                cur = llm_build_kv(ctx0, lctx, kv_self, gf,
                        model.layers[il].wo, NULL,
                        Kcur, Vcur, Qcur, KQ_mask, n_tokens, kv_head, n_kv, 1.0f/sqrtf(float(n_embd_head)), cb, il);
            }

            if (il == n_layer - 1) {
                // skip computing output for unused tokens
                struct ggml_tensor * inp_out_ids = build_inp_out_ids();
                cur   = ggml_get_rows(ctx0,   cur, inp_out_ids);
                inpSA = ggml_get_rows(ctx0, inpSA, inp_out_ids);
            }

            struct ggml_tensor * ffn_inp = ggml_add(ctx0, cur, inpSA);
            cb(ffn_inp, "ffn_inp", il);

            // feed-forward network
            {
                cur = llm_build_norm(ctx0, ffn_inp, hparams,
                        model.layers[il].ffn_norm, NULL,
                        LLM_NORM_RMS, cb, il);
                cb(cur, "ffn_norm", il);

                cur = llm_build_ffn(ctx0, lctx, cur,
                        model.layers[il].ffn_up,   NULL, NULL,
                        model.layers[il].ffn_gate, NULL, NULL,
                        model.layers[il].ffn_down, NULL, NULL,
                        NULL,
                        LLM_FFN_SILU, LLM_FFN_PAR, cb, il);
                cb(cur, "ffn_out", il);
            }

            cur = ggml_add(ctx0, cur, ffn_inp);
            cur = lctx.cvec.apply_to(ctx0, cur, il);
            cb(cur, "l_out", il);

            // input for next layer
            inpL = cur;
        }

        cur = inpL;

        cur = llm_build_norm(ctx0, cur, hparams,
                model.output_norm, NULL,
                LLM_NORM_RMS, cb, -1);
        cb(cur, "result_norm", -1);

        // lm_head
        cur = llm_build_lora_mm(lctx, ctx0, model.output, cur);
        cb(cur, "result_output", -1);

        ggml_build_forward_expand(gf, cur);

        return gf;
    }

    struct ggml_cgraph * build_xverse() {
        struct ggml_cgraph * gf = ggml_new_graph_custom(ctx0, model.max_nodes(), false);

        const int64_t n_embd_head = hparams.n_embd_head_v;
        GGML_ASSERT(n_embd_head == hparams.n_embd_head_k);
        GGML_ASSERT(n_embd_head == hparams.n_rot);

        struct ggml_tensor * cur;
        struct ggml_tensor * inpL;

        inpL = llm_build_inp_embd(ctx0, lctx, hparams, ubatch, model.tok_embd, cb);

        // inp_pos - contains the positions
        struct ggml_tensor * inp_pos = build_inp_pos();

        // KQ_mask (mask for 1 head, it will be broadcasted to all heads)
        struct ggml_tensor * KQ_mask = build_inp_KQ_mask();

        for (int il = 0; il < n_layer; ++il) {
            struct ggml_tensor * inpSA = inpL;

            cur = llm_build_norm(ctx0, inpL, hparams,
                    model.layers[il].attn_norm, NULL,
                    LLM_NORM_RMS, cb, il);
            cb(cur, "attn_norm", il);

            // self-attention
            {
                struct ggml_tensor * Qcur = llm_build_lora_mm(lctx, ctx0, model.layers[il].wq, cur);
                cb(Qcur, "Qcur", il);

                struct ggml_tensor * Kcur = llm_build_lora_mm(lctx, ctx0, model.layers[il].wk, cur);
                cb(Kcur, "Kcur", il);

                struct ggml_tensor * Vcur = llm_build_lora_mm(lctx, ctx0, model.layers[il].wv, cur);
                cb(Vcur, "Vcur", il);

                Qcur = ggml_rope_ext(
                    ctx0, ggml_reshape_3d(ctx0, Qcur, n_embd_head, n_head, n_tokens), inp_pos, nullptr,
                    n_rot, rope_type, n_ctx_orig, freq_base, freq_scale,
                    ext_factor, attn_factor, beta_fast, beta_slow
                );
                cb(Qcur, "Qcur", il);

                Kcur = ggml_rope_ext(
                    ctx0, ggml_reshape_3d(ctx0, Kcur, n_embd_head, n_head_kv, n_tokens), inp_pos, nullptr,
                    n_rot, rope_type, n_ctx_orig, freq_base, freq_scale,
                    ext_factor, attn_factor, beta_fast, beta_slow
                );
                cb(Kcur, "Kcur", il);
                cur = llm_build_kv(ctx0, lctx, kv_self, gf,
                        model.layers[il].wo, NULL,
                        Kcur, Vcur, Qcur, KQ_mask, n_tokens, kv_head, n_kv, 1.0f/sqrtf(float(n_embd_head)), cb, il);
            }

            if (il == n_layer - 1) {
                // skip computing output for unused tokens
                struct ggml_tensor * inp_out_ids = build_inp_out_ids();
                cur   = ggml_get_rows(ctx0,      cur, inp_out_ids);
                inpSA = ggml_get_rows(ctx0, inpSA, inp_out_ids);
            }

            struct ggml_tensor * ffn_inp = ggml_add(ctx0, cur, inpSA);
            cb(ffn_inp, "ffn_inp", il);

            // feed-forward network
            {
                cur = llm_build_norm(ctx0, ffn_inp, hparams,
                        model.layers[il].ffn_norm, NULL,
                        LLM_NORM_RMS, cb, il);
                cb(cur, "ffn_norm", il);

                cur = llm_build_ffn(ctx0, lctx, cur,
                        model.layers[il].ffn_up,   NULL, NULL,
                        model.layers[il].ffn_gate, NULL, NULL,
                        model.layers[il].ffn_down, NULL, NULL,
                        NULL,
                        LLM_FFN_SILU, LLM_FFN_PAR, cb, il);
                cb(cur, "ffn_out", il);
            }

            cur = ggml_add(ctx0, cur, ffn_inp);
            cur = lctx.cvec.apply_to(ctx0, cur, il);
            cb(cur, "l_out", il);

            // input for next layer
            inpL = cur;
        }

        cur = inpL;

        cur = llm_build_norm(ctx0, cur, hparams, model.output_norm, NULL, LLM_NORM_RMS, cb, -1);
        cb(cur, "result_norm", -1);

        // lm_head
        cur = llm_build_lora_mm(lctx, ctx0, model.output, cur);
        cb(cur, "result_output", -1);

        ggml_build_forward_expand(gf, cur);

        return gf;
    }

    struct ggml_cgraph * build_falcon() {
        struct ggml_cgraph * gf = ggml_new_graph_custom(ctx0, model.max_nodes(), false);

        const int64_t n_embd_head = hparams.n_embd_head_v;
        const int64_t n_embd_gqa  = hparams.n_embd_v_gqa();
        GGML_ASSERT(n_embd_head == hparams.n_embd_head_k);
        GGML_ASSERT(n_embd_head == hparams.n_rot);

        struct ggml_tensor * cur;
        struct ggml_tensor * inpL;

        inpL = llm_build_inp_embd(ctx0, lctx, hparams, ubatch, model.tok_embd, cb);

        // inp_pos - contains the positions
        struct ggml_tensor * inp_pos = build_inp_pos();

        // KQ_mask (mask for 1 head, it will be broadcasted to all heads)
        struct ggml_tensor * KQ_mask = build_inp_KQ_mask();

        for (int il = 0; il < n_layer; ++il) {
            struct ggml_tensor * attn_norm;

            attn_norm = llm_build_norm(ctx0, inpL, hparams,
                    model.layers[il].attn_norm,
                    model.layers[il].attn_norm_b,
                    LLM_NORM, cb, il);
            cb(attn_norm, "attn_norm", il);

            // self-attention
            {
                if (model.layers[il].attn_norm_2) {
                    // Falcon-40B
                    cur = llm_build_norm(ctx0, inpL, hparams,
                            model.layers[il].attn_norm_2,
                            model.layers[il].attn_norm_2_b,
                            LLM_NORM, cb, il);
                    cb(cur, "attn_norm_2", il);
                } else {
                    cur = attn_norm;
                }

                cur = llm_build_lora_mm(lctx, ctx0, model.layers[il].wqkv, cur);
                cb(cur, "wqkv", il);

                struct ggml_tensor * Qcur = ggml_cont(ctx0, ggml_view_2d(ctx0, cur, n_embd,     n_tokens, cur->nb[1], 0*sizeof(float)*(n_embd)));
                struct ggml_tensor * Kcur = ggml_cont(ctx0, ggml_view_2d(ctx0, cur, n_embd_gqa, n_tokens, cur->nb[1], 1*sizeof(float)*(n_embd)));
                struct ggml_tensor * Vcur = ggml_cont(ctx0, ggml_view_2d(ctx0, cur, n_embd_gqa, n_tokens, cur->nb[1], 1*sizeof(float)*(n_embd + n_embd_gqa)));

                cb(Qcur, "Qcur", il);
                cb(Kcur, "Kcur", il);
                cb(Vcur, "Vcur", il);

                Qcur = ggml_reshape_3d(ctx0, Qcur, n_embd_head, n_head,    n_tokens);
                Kcur = ggml_reshape_3d(ctx0, Kcur, n_embd_head, n_head_kv, n_tokens);

                // using mode = 2 for neox mode
                Qcur = ggml_rope_ext(
                    ctx0, Qcur, inp_pos, nullptr, n_rot, rope_type, n_ctx_orig,
                    freq_base, freq_scale, ext_factor, attn_factor, beta_fast, beta_slow
                );
                cb(Qcur, "Qcur", il);

                Kcur = ggml_rope_ext(
                    ctx0, Kcur, inp_pos, nullptr, n_rot, rope_type, n_ctx_orig,
                    freq_base, freq_scale, ext_factor, attn_factor, beta_fast, beta_slow
                );
                cb(Kcur, "Kcur", il);

                cur = llm_build_kv(ctx0, lctx, kv_self, gf,
                        model.layers[il].wo, NULL,
                        Kcur, Vcur, Qcur, KQ_mask, n_tokens, kv_head, n_kv, 1.0f/sqrtf(float(n_embd_head)), cb, il);
            }

            if (il == n_layer - 1) {
                // skip computing output for unused tokens
                struct ggml_tensor * inp_out_ids = build_inp_out_ids();
                cur       = ggml_get_rows(ctx0,       cur, inp_out_ids);
                inpL      = ggml_get_rows(ctx0,      inpL, inp_out_ids);
                attn_norm = ggml_get_rows(ctx0, attn_norm, inp_out_ids);
            }

            struct ggml_tensor * ffn_inp = cur;

            // feed forward
            {
                cur = llm_build_ffn(ctx0, lctx, attn_norm, // !! use the attn norm, not the result
                        model.layers[il].ffn_up,   NULL, NULL,
                        NULL,                      NULL, NULL,
                        model.layers[il].ffn_down, NULL, NULL,
                        NULL,
                        LLM_FFN_GELU, LLM_FFN_SEQ, cb, il);
                cb(cur, "ffn_out", il);
            }

            cur = ggml_add(ctx0, cur, ffn_inp);
            cur = ggml_add(ctx0, cur, inpL);
            cur = lctx.cvec.apply_to(ctx0, cur, il);
            cb(cur, "l_out", il);

            // input for next layer
            inpL = cur;
        }

        cur = inpL;

        // norm
        cur = llm_build_norm(ctx0, cur, hparams,
                model.output_norm,
                model.output_norm_b,
                LLM_NORM, cb, -1);
        cb(cur, "result_norm", -1);

        cur = llm_build_lora_mm(lctx, ctx0, model.output, cur);
        cb(cur, "result_output", -1);

        ggml_build_forward_expand(gf, cur);

        return gf;
    }

    struct ggml_cgraph * build_grok() {
        struct ggml_cgraph * gf = ggml_new_graph_custom(ctx0, model.max_nodes(), false);

        // mutable variable, needed during the last layer of the computation to skip unused tokens
        int32_t n_tokens = this->n_tokens;

        const int64_t n_embd_head = hparams.n_embd_head_v;
        GGML_ASSERT(n_embd_head == hparams.n_embd_head_k);
        GGML_ASSERT(n_embd_head == hparams.n_rot);

        struct ggml_tensor * cur;
        struct ggml_tensor * inpL;

        inpL = llm_build_inp_embd(ctx0, lctx, hparams, ubatch, model.tok_embd, cb);

        // multiply by embedding_multiplier_scale of 78.38367176906169
        inpL = ggml_scale(ctx0, inpL, 78.38367176906169f);

        // inp_pos - contains the positions
        struct ggml_tensor * inp_pos = build_inp_pos();

        // KQ_mask (mask for 1 head, it will be broadcasted to all heads)
        struct ggml_tensor * KQ_mask = build_inp_KQ_mask();

        for (int il = 0; il < n_layer; ++il) {
            struct ggml_tensor * inpSA = inpL;

            // norm
            cur = llm_build_norm(ctx0, inpL, hparams,
                    model.layers[il].attn_norm, NULL,
                    LLM_NORM_RMS, cb, il);
            cb(cur, "attn_norm", il);


            // self-attention
            {
                // compute Q and K and RoPE them
                struct ggml_tensor * Qcur = llm_build_lora_mm(lctx, ctx0, model.layers[il].wq, cur);
                cb(Qcur, "Qcur", il);
                if (model.layers[il].bq) {
                    Qcur = ggml_add(ctx0, Qcur, model.layers[il].bq);
                    cb(Qcur, "Qcur", il);
                }

                struct ggml_tensor * Kcur = llm_build_lora_mm(lctx, ctx0, model.layers[il].wk, cur);
                cb(Kcur, "Kcur", il);
                if (model.layers[il].bk) {
                    Kcur = ggml_add(ctx0, Kcur, model.layers[il].bk);
                    cb(Kcur, "Kcur", il);
                }

                struct ggml_tensor * Vcur = llm_build_lora_mm(lctx, ctx0, model.layers[il].wv, cur);
                cb(Vcur, "Vcur", il);
                if (model.layers[il].bv) {
                    Vcur = ggml_add(ctx0, Vcur, model.layers[il].bv);
                    cb(Vcur, "Vcur", il);
                }

                Qcur = ggml_rope_ext(
                    ctx0, ggml_reshape_3d(ctx0, Qcur, n_embd_head, n_head, n_tokens), inp_pos, nullptr,
                    n_rot, rope_type, n_ctx_orig, freq_base, freq_scale,
                    ext_factor, attn_factor, beta_fast, beta_slow
                );
                cb(Qcur, "Qcur", il);

                Kcur = ggml_rope_ext(
                    ctx0, ggml_reshape_3d(ctx0, Kcur, n_embd_head, n_head_kv, n_tokens), inp_pos, nullptr,
                    n_rot, rope_type, n_ctx_orig, freq_base, freq_scale,
                    ext_factor, attn_factor, beta_fast, beta_slow
                );
                cb(Kcur, "Kcur", il);

                cur = llm_build_kv(ctx0, lctx, kv_self, gf,
                        model.layers[il].wo, model.layers[il].bo,
                        Kcur, Vcur, Qcur, KQ_mask, n_tokens, kv_head, n_kv, 1.0f, cb, il);
            }

            if (il == n_layer - 1) {
                // skip computing output for unused tokens
                struct ggml_tensor * inp_out_ids = build_inp_out_ids();
                n_tokens = n_outputs;
                cur   = ggml_get_rows(ctx0,   cur, inp_out_ids);
                inpSA = ggml_get_rows(ctx0, inpSA, inp_out_ids);
            }

            // Grok
            // if attn_out_norm is present then apply it before adding the input
            if (model.layers[il].attn_out_norm) {
                cur = llm_build_norm(ctx0, cur, hparams,
                        model.layers[il].attn_out_norm, NULL,
                        LLM_NORM_RMS, cb, il);
                cb(cur, "attn_out_norm", il);
            }

            struct ggml_tensor * ffn_inp = ggml_add(ctx0, cur, inpSA);
            cb(ffn_inp, "ffn_inp", il);

            // feed-forward network
            // MoE branch
            cur = llm_build_norm(ctx0, ffn_inp, hparams,
                    model.layers[il].ffn_norm, NULL,
                    LLM_NORM_RMS, cb, il);
            cb(cur, "ffn_norm", il);

            cur = llm_build_moe_ffn(ctx0, lctx, cur,
                    model.layers[il].ffn_gate_inp,
                    model.layers[il].ffn_up_exps,
                    model.layers[il].ffn_gate_exps,
                    model.layers[il].ffn_down_exps,
                    nullptr,
                    n_expert, n_expert_used,
                    LLM_FFN_GELU, true,
                    false, 0.0,
                    LLAMA_EXPERT_GATING_FUNC_TYPE_SOFTMAX,
                    cb, il);
            cb(cur, "ffn_moe_out", il);

            // Grok
            // if layer_out_norm is present then apply it before adding the input
            // Idea: maybe ffn_out_norm is a better name
            if (model.layers[il].layer_out_norm) {
                cur = llm_build_norm(ctx0, cur, hparams,
                        model.layers[il].layer_out_norm, NULL,
                        LLM_NORM_RMS, cb, il);
                cb(cur, "layer_out_norm", il);
            }

            cur = ggml_add(ctx0, cur, ffn_inp);
            cb(cur, "ffn_out", il);

            cur = lctx.cvec.apply_to(ctx0, cur, il);
            cb(cur, "l_out", il);

            // input for next layer
            inpL = cur;
        }

        cur = inpL;

        cur = llm_build_norm(ctx0, cur, hparams,
                model.output_norm, NULL,
                LLM_NORM_RMS, cb, -1);
        cb(cur, "result_norm", -1);

        // lm_head
        cur = llm_build_lora_mm(lctx, ctx0, model.output, cur);

        // Grok
        // multiply logits by output_multiplier_scale of 0.5773502691896257

        cur = ggml_scale(ctx0, cur, 0.5773502691896257f);

        cb(cur, "result_output", -1);

        ggml_build_forward_expand(gf, cur);

        return gf;
    }

    struct ggml_cgraph * build_dbrx() {
        struct ggml_cgraph * gf = ggml_new_graph_custom(ctx0, model.max_nodes(), false);

        // mutable variable, needed during the last layer of the computation to skip unused tokens
        int32_t n_tokens = this->n_tokens;

        const int64_t n_embd_head = hparams.n_embd_head_v;
        const int64_t n_embd_gqa  = hparams.n_embd_v_gqa();
        GGML_ASSERT(n_embd_head == hparams.n_embd_head_k);
        GGML_ASSERT(n_embd_head == hparams.n_rot);

        struct ggml_tensor * cur;
        struct ggml_tensor * inpL;

        inpL = llm_build_inp_embd(ctx0, lctx, hparams, ubatch, model.tok_embd, cb);

        // inp_pos - contains the positions
        struct ggml_tensor * inp_pos = build_inp_pos();

        // KQ_mask (mask for 1 head, it will be broadcasted to all heads)
        struct ggml_tensor * KQ_mask = build_inp_KQ_mask();

        for (int il = 0; il < n_layer; ++il) {
            struct ggml_tensor * inpSA = inpL;

            // norm
            cur = llm_build_norm(ctx0, inpL, hparams,
                                 model.layers[il].attn_norm, NULL,
                                 LLM_NORM, cb, il);
            cb(cur, "attn_norm", il);

            // self-attention
            {
                struct ggml_tensor * Qcur = nullptr;
                struct ggml_tensor * Kcur = nullptr;
                struct ggml_tensor * Vcur = nullptr;

                cur = llm_build_lora_mm(lctx, ctx0, model.layers[il].wqkv, cur);
                cb(cur, "wqkv", il);

                cur = ggml_clamp(ctx0, cur, -hparams.f_clamp_kqv, hparams.f_clamp_kqv);
                cb(cur, "wqkv_clamped", il);

                Qcur = ggml_cont(ctx0, ggml_view_2d(ctx0, cur, n_embd,     n_tokens, cur->nb[1], 0*sizeof(float)*(n_embd)));
                Kcur = ggml_cont(ctx0, ggml_view_2d(ctx0, cur, n_embd_gqa, n_tokens, cur->nb[1], 1*sizeof(float)*(n_embd)));
                Vcur = ggml_cont(ctx0, ggml_view_2d(ctx0, cur, n_embd_gqa, n_tokens, cur->nb[1], 1*sizeof(float)*(n_embd + n_embd_gqa)));

                cb(Qcur, "Qcur", il);
                cb(Kcur, "Kcur", il);
                cb(Vcur, "Vcur", il);

                Qcur = ggml_rope_ext(
                    ctx0, ggml_reshape_3d(ctx0, Qcur, n_embd_head, n_head, n_tokens), inp_pos, nullptr,
                    n_rot, rope_type, n_ctx_orig, freq_base, freq_scale,
                    ext_factor, attn_factor, beta_fast, beta_slow
                );
                cb(Qcur, "Qcur", il);

                Kcur = ggml_rope_ext(
                    ctx0, ggml_reshape_3d(ctx0, Kcur, n_embd_head, n_head_kv, n_tokens), inp_pos, nullptr,
                    n_rot, rope_type, n_ctx_orig, freq_base, freq_scale,
                    ext_factor, attn_factor, beta_fast, beta_slow
                );
                cb(Kcur, "Kcur", il);

                cur = llm_build_kv(ctx0, lctx, kv_self, gf,
                        model.layers[il].wo, NULL,
                        Kcur, Vcur, Qcur, KQ_mask, n_tokens, kv_head, n_kv, 1.0f/sqrtf(float(n_embd_head)), cb, il);
            }

            if (il == n_layer - 1) {
                // skip computing output for unused tokens
                struct ggml_tensor * inp_out_ids = build_inp_out_ids();
                n_tokens = n_outputs;
                cur   = ggml_get_rows(ctx0,   cur, inp_out_ids);
                inpSA = ggml_get_rows(ctx0, inpSA, inp_out_ids);
            }

            struct ggml_tensor * ffn_inp = ggml_add(ctx0, cur, inpSA);
            cb(ffn_inp, "ffn_inp", il);

            // feed-forward network
            // MoE branch
            cur = llm_build_norm(ctx0, ffn_inp, hparams,
                                 model.layers[il].attn_out_norm, NULL,
                                 LLM_NORM, cb, il);
            cb(cur, "attn_out_norm", il);

            cur = llm_build_moe_ffn(ctx0, lctx, cur,
                    model.layers[il].ffn_gate_inp,
                    model.layers[il].ffn_up_exps,
                    model.layers[il].ffn_gate_exps,
                    model.layers[il].ffn_down_exps,
                    nullptr,
                    n_expert, n_expert_used,
                    LLM_FFN_SILU, true,
                    false, 0.0,
                    LLAMA_EXPERT_GATING_FUNC_TYPE_SOFTMAX,
                    cb, il);
            cb(cur, "ffn_moe_out", il);

            cur = ggml_add(ctx0, cur, ffn_inp);
            cb(cur, "ffn_out", il);

            cur = lctx.cvec.apply_to(ctx0, cur, il);
            cb(cur, "l_out", il);

            // input for next layer
            inpL = cur;
        }

        cur = inpL;

        cur = llm_build_norm(ctx0, cur, hparams,
                             model.output_norm, NULL,
                             LLM_NORM, cb, -1);
        cb(cur, "result_norm", -1);

        // lm_head
        cur = llm_build_lora_mm(lctx, ctx0, model.output, cur);

        cb(cur, "result_output", -1);

        ggml_build_forward_expand(gf, cur);

        return gf;
    }

    struct ggml_cgraph * build_starcoder() {
        struct ggml_cgraph * gf = ggml_new_graph_custom(ctx0, model.max_nodes(), false);

        const int64_t n_embd_head = hparams.n_embd_head_v;
        const int64_t n_embd_gqa  = hparams.n_embd_v_gqa();
        GGML_ASSERT(n_embd_head == hparams.n_embd_head_k);

        struct ggml_tensor * cur;
        struct ggml_tensor * inpL;

        inpL = llm_build_inp_embd(ctx0, lctx, hparams, ubatch, model.tok_embd, cb);

        // inp_pos - contains the positions
        struct ggml_tensor * inp_pos = build_inp_pos();

        // KQ_mask (mask for 1 head, it will be broadcasted to all heads)
        struct ggml_tensor * KQ_mask = build_inp_KQ_mask();

        struct ggml_tensor * pos = ggml_get_rows(ctx0, model.pos_embd, inp_pos);
        cb(pos, "pos_embd", -1);

        inpL = ggml_add(ctx0, inpL, pos);
        cb(inpL, "inpL", -1);

        for (int il = 0; il < n_layer; ++il) {
            cur = llm_build_norm(ctx0, inpL, hparams,
                    model.layers[il].attn_norm,
                    model.layers[il].attn_norm_b,
                    LLM_NORM, cb, il);
            cb(cur, "attn_norm", il);

            // self-attention
            {
                cur = llm_build_lora_mm(lctx, ctx0, model.layers[il].wqkv, cur);
                cb(cur, "wqkv", il);

                cur = ggml_add(ctx0, cur, model.layers[il].bqkv);
                cb(cur, "bqkv", il);

                struct ggml_tensor * Qcur = ggml_cont(ctx0, ggml_view_2d(ctx0, cur, n_embd,     n_tokens, cur->nb[1], 0*sizeof(float)*(n_embd)));
                struct ggml_tensor * Kcur = ggml_cont(ctx0, ggml_view_2d(ctx0, cur, n_embd_gqa, n_tokens, cur->nb[1], 1*sizeof(float)*(n_embd)));
                struct ggml_tensor * Vcur = ggml_cont(ctx0, ggml_view_2d(ctx0, cur, n_embd_gqa, n_tokens, cur->nb[1], 1*sizeof(float)*(n_embd + n_embd_gqa)));

                cb(Qcur, "Qcur", il);
                cb(Kcur, "Kcur", il);
                cb(Vcur, "Vcur", il);

                Qcur = ggml_reshape_3d(ctx0, Qcur, n_embd_head, n_head, n_tokens);

                cur = llm_build_kv(ctx0, lctx, kv_self, gf,
                        model.layers[il].wo, model.layers[il].bo,
                        Kcur, Vcur, Qcur, KQ_mask, n_tokens, kv_head, n_kv, 1.0f/sqrtf(float(n_embd_head)), cb, il);
            }

            if (il == n_layer - 1) {
                // skip computing output for unused tokens
                struct ggml_tensor * inp_out_ids = build_inp_out_ids();
                cur  = ggml_get_rows(ctx0,  cur, inp_out_ids);
                inpL = ggml_get_rows(ctx0, inpL, inp_out_ids);
            }

            // add the input
            struct ggml_tensor * ffn_inp = ggml_add(ctx0, cur, inpL);
            cb(ffn_inp, "ffn_inp", il);

            // FF
            {
                cur = llm_build_norm(ctx0, ffn_inp, hparams,
                        model.layers[il].ffn_norm,
                        model.layers[il].ffn_norm_b,
                        LLM_NORM, cb, il);
                cb(cur, "ffn_norm", il);

                cur = llm_build_ffn(ctx0, lctx, cur,
                        model.layers[il].ffn_up,   model.layers[il].ffn_up_b,   NULL,
                        NULL,                      NULL,                        NULL,
                        model.layers[il].ffn_down, model.layers[il].ffn_down_b, NULL,
                        NULL,
                        LLM_FFN_GELU, LLM_FFN_SEQ, cb, il);
                cb(cur, "ffn_out", il);
            }

            cur = ggml_add(ctx0, cur, ffn_inp);
            cur = lctx.cvec.apply_to(ctx0, cur, il);
            cb(cur, "l_out", il);

            // input for next layer
            inpL = cur;
        }

        cur = llm_build_norm(ctx0, inpL, hparams,
                model.output_norm,
                model.output_norm_b,
                LLM_NORM, cb, -1);
        cb(cur, "result_norm", -1);

        cur = llm_build_lora_mm(lctx, ctx0, model.output, cur);
        cb(cur, "result_output", -1);

        ggml_build_forward_expand(gf, cur);

        return gf;
    }

    struct ggml_cgraph * build_refact() {
        struct ggml_cgraph * gf = ggml_new_graph_custom(ctx0, model.max_nodes(), false);

        const int64_t n_embd_head = hparams.n_embd_head_v;
        GGML_ASSERT(n_embd_head == hparams.n_embd_head_k);

        struct ggml_tensor * cur;
        struct ggml_tensor * inpL;

        inpL = llm_build_inp_embd(ctx0, lctx, hparams, ubatch, model.tok_embd, cb);

        // KQ_mask (mask for 1 head, it will be broadcasted to all heads)
        struct ggml_tensor * KQ_mask = build_inp_KQ_mask();

        for (int il = 0; il < n_layer; ++il) {
            struct ggml_tensor * inpSA = inpL;

            cur = llm_build_norm(ctx0, inpL, hparams,
                    model.layers[il].attn_norm, NULL,
                    LLM_NORM_RMS, cb, il);
            cb(cur, "attn_norm", il);

            // self-attention
            {
                struct ggml_tensor * Qcur = llm_build_lora_mm(lctx, ctx0, model.layers[il].wq, cur);
                cb(Qcur, "Qcur", il);

                struct ggml_tensor * Kcur = llm_build_lora_mm(lctx, ctx0, model.layers[il].wk, cur);
                cb(Kcur, "Kcur", il);

                struct ggml_tensor * Vcur = llm_build_lora_mm(lctx, ctx0, model.layers[il].wv, cur);
                cb(Vcur, "Vcur", il);

                Kcur = ggml_reshape_3d(ctx0, Kcur, n_embd_head, n_head_kv, n_tokens);
                cb(Kcur, "Kcur", il);

                Qcur = ggml_reshape_3d(ctx0, Qcur, n_embd_head, n_head,    n_tokens);
                cb(Qcur, "Qcur", il);

                cur = llm_build_kv(ctx0, lctx, kv_self, gf,
                        model.layers[il].wo, NULL,
                        Kcur, Vcur, Qcur, KQ_mask, n_tokens, kv_head, n_kv, 1.0f/sqrtf(float(n_embd_head)), cb, il);
            }

            if (il == n_layer - 1) {
                // skip computing output for unused tokens
                struct ggml_tensor * inp_out_ids = build_inp_out_ids();
                cur   = ggml_get_rows(ctx0,   cur, inp_out_ids);
                inpSA = ggml_get_rows(ctx0, inpSA, inp_out_ids);
            }

            struct ggml_tensor * ffn_inp = ggml_add(ctx0, cur, inpSA);
            cb(ffn_inp, "ffn_inp", il);

            // feed-forward network
            {
                cur = llm_build_norm(ctx0, ffn_inp, hparams,
                        model.layers[il].ffn_norm, NULL,
                        LLM_NORM_RMS, cb, il);
                cb(cur, "ffn_norm", il);

                cur = llm_build_ffn(ctx0, lctx, cur,
                        model.layers[il].ffn_up,   NULL, NULL,
                        model.layers[il].ffn_gate, NULL, NULL,
                        model.layers[il].ffn_down, NULL, NULL,
                        NULL,
                        LLM_FFN_SILU, LLM_FFN_PAR, cb, il);
                cb(cur, "ffn_out", il);
            }

            cur = ggml_add(ctx0, cur, ffn_inp);
            cur = lctx.cvec.apply_to(ctx0, cur, il);
            cb(cur, "l_out", il);

            // input for next layer
            inpL = cur;
        }

        cur = inpL;

        cur = llm_build_norm(ctx0, cur, hparams,
                model.output_norm, NULL,
                LLM_NORM_RMS, cb, -1);
        cb(cur, "result_norm", -1);

        // lm_head
        cur = llm_build_lora_mm(lctx, ctx0, model.output, cur);
        cb(cur, "result_output", -1);

        ggml_build_forward_expand(gf, cur);

        return gf;
    }

    struct ggml_cgraph * build_bert() {
        struct ggml_cgraph * gf = ggml_new_graph_custom(ctx0, model.max_nodes(), false);

        const int64_t n_embd_head = hparams.n_embd_head_v;
        const int64_t n_embd_gqa  = hparams.n_embd_v_gqa();

        GGML_ASSERT(n_embd_head == hparams.n_embd_head_k);

        struct ggml_tensor * cur;
        struct ggml_tensor * inpL;
        struct ggml_tensor * inp_pos = nullptr;

        if (model.arch != LLM_ARCH_JINA_BERT_V2) {
            inp_pos = build_inp_pos();
        }

        // construct input embeddings (token, type, position)
        inpL = llm_build_inp_embd(ctx0, lctx, hparams, ubatch, model.tok_embd, cb);

        // token types are hardcoded to zero ("Sentence A")
        struct ggml_tensor * type_row0 = ggml_view_1d(ctx0, model.type_embd, n_embd, 0);
        inpL = ggml_add(ctx0, inpL, type_row0);
        if (model.arch == LLM_ARCH_BERT) {
            inpL = ggml_add(ctx0, ggml_get_rows(ctx0, model.pos_embd, inp_pos), inpL);
        }
        cb(inpL, "inp_embd", -1);

        // embed layer norm
        inpL = llm_build_norm(ctx0, inpL, hparams, model.tok_norm, model.tok_norm_b, LLM_NORM, cb, -1);
        cb(inpL, "inp_norm", -1);

        // KQ_mask (mask for 1 head, it will be broadcasted to all heads)
        struct ggml_tensor * KQ_mask = build_inp_KQ_mask(false);

        // iterate layers
        for (int il = 0; il < n_layer; ++il) {
            struct ggml_tensor * cur = inpL;

            struct ggml_tensor * Qcur;
            struct ggml_tensor * Kcur;
            struct ggml_tensor * Vcur;

            // self-attention
            if (model.arch == LLM_ARCH_BERT || model.arch == LLM_ARCH_JINA_BERT_V2) {
                Qcur = ggml_add(ctx0, llm_build_lora_mm(lctx, ctx0, model.layers[il].wq, cur), model.layers[il].bq);
                cb(Qcur, "Qcur", il);

                if (model.layers[il].attn_q_norm) {
                    Qcur = llm_build_norm(ctx0, Qcur, hparams,
                            model.layers[il].attn_q_norm,
                            model.layers[il].attn_q_norm_b,
                            LLM_NORM, cb, il);
                }

                Kcur = ggml_add(ctx0, llm_build_lora_mm(lctx, ctx0, model.layers[il].wk, cur), model.layers[il].bk);
                cb(Kcur, "Kcur", il);

                if (model.layers[il].attn_k_norm) {
                    Kcur = llm_build_norm(ctx0, Kcur, hparams,
                            model.layers[il].attn_k_norm,
                            model.layers[il].attn_k_norm_b,
                            LLM_NORM, cb, il);
                }
                Vcur = ggml_add(ctx0, llm_build_lora_mm(lctx, ctx0, model.layers[il].wv, cur), model.layers[il].bv);
                cb(Vcur, "Vcur", il);

                Qcur = ggml_reshape_3d(ctx0, Qcur, n_embd_head, n_head,    n_tokens);
                Kcur = ggml_reshape_3d(ctx0, Kcur, n_embd_head, n_head_kv, n_tokens);
            } else {
                // compute Q and K and RoPE them
                cur = llm_build_lora_mm(lctx, ctx0, model.layers[il].wqkv, cur);
                cb(cur, "wqkv", il);

                Qcur = ggml_cont(ctx0, ggml_view_2d(ctx0, cur, n_embd,     n_tokens, cur->nb[1], 0*sizeof(float)*(n_embd)));
                Kcur = ggml_cont(ctx0, ggml_view_2d(ctx0, cur, n_embd_gqa, n_tokens, cur->nb[1], 1*sizeof(float)*(n_embd)));
                Vcur = ggml_cont(ctx0, ggml_view_2d(ctx0, cur, n_embd_gqa, n_tokens, cur->nb[1], 1*sizeof(float)*(n_embd + n_embd_gqa)));

                cb(Qcur, "Qcur", il);
                cb(Kcur, "Kcur", il);
                cb(Vcur, "Vcur", il);

                Qcur = ggml_rope_ext(
                    ctx0, ggml_reshape_3d(ctx0, Qcur, n_embd_head, n_head,    n_tokens), inp_pos, nullptr,
                    n_rot, rope_type, n_ctx_orig, freq_base, freq_scale,
                    ext_factor, attn_factor, beta_fast, beta_slow
                );
                cb(Qcur, "Qcur", il);

                Kcur = ggml_rope_ext(
                    ctx0, ggml_reshape_3d(ctx0, Kcur, n_embd_head, n_head_kv, n_tokens), inp_pos, nullptr,
                    n_rot, rope_type, n_ctx_orig, freq_base, freq_scale,
                    ext_factor, attn_factor, beta_fast, beta_slow
                );
                cb(Kcur, "Kcur", il);
            }

            struct ggml_tensor * q =                 ggml_permute(ctx0, Qcur, 0, 2, 1, 3);
            struct ggml_tensor * k = ggml_cont(ctx0, ggml_permute(ctx0, Kcur, 0, 2, 1, 3));

            struct ggml_tensor * kq = ggml_mul_mat(ctx0, k, q);
            cb(kq, "kq", il);

            kq = ggml_soft_max_ext(ctx0, kq, KQ_mask, 1.0f/sqrtf(float(n_embd_head)), hparams.f_max_alibi_bias);
            cb(kq, "kq_soft_max_ext", il);

            struct ggml_tensor * v = ggml_cont(ctx0, ggml_transpose(ctx0, ggml_reshape_2d(ctx0, Vcur, n_embd_gqa, n_tokens)));
            cb(v, "v", il);

            struct ggml_tensor * kqv = ggml_mul_mat(ctx0, ggml_reshape_3d(ctx0, v, n_tokens, n_embd_head, n_head_kv), kq);
            cb(kqv, "kqv", il);

            struct ggml_tensor * kqv_merged = ggml_permute(ctx0, kqv, 0, 2, 1, 3);
            cb(kqv_merged, "kqv_merged", il);

            cur = ggml_cont_2d(ctx0, kqv_merged, n_embd_gqa, n_tokens);
            cb(cur, "kqv_merged_cont", il);

            ggml_build_forward_expand(gf, cur);

            cur = llm_build_lora_mm(lctx, ctx0, model.layers[il].wo, cur);
            if (model.layers[il].bo) {
                cb(cur, "kqv_wo", il);
            }

            if (model.layers[il].bo) {
                cur = ggml_add(ctx0, cur, model.layers[il].bo);
            }
            cb(cur, "kqv_out", il);

            if (il == n_layer - 1 && pooling_type == LLAMA_POOLING_TYPE_NONE) {
                // skip computing output for unused tokens
                struct ggml_tensor * inp_out_ids = build_inp_out_ids();
                cur  = ggml_get_rows(ctx0,  cur, inp_out_ids);
                inpL = ggml_get_rows(ctx0, inpL, inp_out_ids);
            }

            // re-add the layer input
            cur = ggml_add(ctx0, cur, inpL);

            // attention layer norm
            cur = llm_build_norm(ctx0, cur, hparams, model.layers[il].attn_out_norm, model.layers[il].attn_out_norm_b, LLM_NORM, cb, il);

            if (model.layers[il].attn_norm_2 != nullptr) {
                cur = ggml_add(ctx0, cur, inpL); // re-add the layer input
                cur = llm_build_norm(ctx0, cur, hparams, model.layers[il].attn_norm_2, model.layers[il].attn_norm_2_b, LLM_NORM, cb, il);
            }

            struct ggml_tensor * ffn_inp = cur;
            cb(ffn_inp, "ffn_inp", il);

            // feed-forward network
            if (model.arch == LLM_ARCH_BERT) {
                cur = llm_build_ffn(ctx0, lctx, cur,
                        model.layers[il].ffn_up,   model.layers[il].ffn_up_b,   NULL,
                        NULL,                      NULL,                        NULL,
                        model.layers[il].ffn_down, model.layers[il].ffn_down_b, NULL,
                        NULL,
                        LLM_FFN_GELU, LLM_FFN_SEQ, cb, il);
            } else if (model.arch == LLM_ARCH_JINA_BERT_V2) {
                cur = llm_build_ffn(ctx0, lctx, cur,
                        model.layers[il].ffn_up,   NULL,                        NULL,
                        model.layers[il].ffn_gate, NULL,                        NULL,
                        model.layers[il].ffn_down, model.layers[il].ffn_down_b, NULL,
                        NULL,
                        LLM_FFN_GELU, LLM_FFN_PAR, cb, il);
            } else {
                cur = llm_build_ffn(ctx0, lctx, cur,
                        model.layers[il].ffn_up,   NULL, NULL,
                        model.layers[il].ffn_gate, NULL, NULL,
                        model.layers[il].ffn_down, NULL, NULL,
                        NULL,
                        LLM_FFN_SILU, LLM_FFN_PAR, cb, il);
            }
            cb(cur, "ffn_out", il);

            // attentions bypass the intermediate layer
            cur = ggml_add(ctx0, cur, ffn_inp);

            // output layer norm
            cur = llm_build_norm(ctx0, cur, hparams, model.layers[il].layer_out_norm, model.layers[il].layer_out_norm_b, LLM_NORM, cb, il);

            // input for next layer
            inpL = cur;
        }

        cur = inpL;

        cb(cur, "result_embd", -1);

        ggml_build_forward_expand(gf, cur);

        return gf;
    }

    struct ggml_cgraph * build_bloom() {
        struct ggml_cgraph * gf = ggml_new_graph_custom(ctx0, model.max_nodes(), false);

        const int64_t n_embd_head = hparams.n_embd_head_v;
        const int64_t n_embd_gqa  = hparams.n_embd_v_gqa();
        GGML_ASSERT(n_embd_head == hparams.n_embd_head_k);

        struct ggml_tensor * cur;
        struct ggml_tensor * inpL;

        inpL = llm_build_inp_embd(ctx0, lctx, hparams, ubatch, model.tok_embd, cb);

        // KQ_mask (mask for 1 head, it will be broadcasted to all heads)
        struct ggml_tensor * KQ_mask = build_inp_KQ_mask();

        inpL = llm_build_norm(ctx0, inpL, hparams,
                model.tok_norm,
                model.tok_norm_b,
                LLM_NORM, cb, -1);
        cb(inpL, "inp_norm", -1);

        for (int il = 0; il < n_layer; ++il) {
            cur = llm_build_norm(ctx0, inpL, hparams,
                    model.layers[il].attn_norm,
                    model.layers[il].attn_norm_b,
                    LLM_NORM, cb, il);
            cb(cur, "attn_norm", il);

            // self-attention
            {
                cur = llm_build_lora_mm(lctx, ctx0, model.layers[il].wqkv, cur);
                cb(cur, "wqkv", il);

                cur = ggml_add(ctx0, cur, model.layers[il].bqkv);
                cb(cur, "bqkv", il);

                struct ggml_tensor * Qcur = ggml_cont(ctx0, ggml_view_2d(ctx0, cur, n_embd,     n_tokens, cur->nb[1], 0*sizeof(float)*(n_embd)));
                struct ggml_tensor * Kcur = ggml_cont(ctx0, ggml_view_2d(ctx0, cur, n_embd_gqa, n_tokens, cur->nb[1], 1*sizeof(float)*(n_embd)));
                struct ggml_tensor * Vcur = ggml_cont(ctx0, ggml_view_2d(ctx0, cur, n_embd_gqa, n_tokens, cur->nb[1], 1*sizeof(float)*(n_embd + n_embd_gqa)));

                cb(Qcur, "Qcur", il);
                cb(Kcur, "Kcur", il);
                cb(Vcur, "Vcur", il);

                Qcur = ggml_reshape_3d(ctx0, Qcur, n_embd_head, n_head, n_tokens);

                cur = llm_build_kv(ctx0, lctx, kv_self, gf,
                        model.layers[il].wo, model.layers[il].bo,
                        Kcur, Vcur, Qcur, KQ_mask, n_tokens, kv_head, n_kv, 1.0f/sqrtf(float(n_embd_head)), cb, il);
            }

            if (il == n_layer - 1) {
                // skip computing output for unused tokens
                struct ggml_tensor * inp_out_ids = build_inp_out_ids();
                cur  = ggml_get_rows(ctx0,  cur, inp_out_ids);
                inpL = ggml_get_rows(ctx0, inpL, inp_out_ids);
            }

            // Add the input
            struct ggml_tensor * ffn_inp = ggml_add(ctx0, cur, inpL);
            cb(ffn_inp, "ffn_inp", il);

            // FF
            {
                cur = llm_build_norm(ctx0, ffn_inp, hparams,
                        model.layers[il].ffn_norm,
                        model.layers[il].ffn_norm_b,
                        LLM_NORM, cb, il);
                cb(cur, "ffn_norm", il);

                cur = llm_build_ffn(ctx0, lctx, cur,
                        model.layers[il].ffn_up,   model.layers[il].ffn_up_b,   NULL,
                        NULL,                      NULL,                        NULL,
                        model.layers[il].ffn_down, model.layers[il].ffn_down_b, NULL,
                        NULL,
                        LLM_FFN_GELU, LLM_FFN_SEQ, cb, il);
                cb(cur, "ffn_out", il);
            }

            cur = ggml_add(ctx0, cur, ffn_inp);
            cur = lctx.cvec.apply_to(ctx0, cur, il);
            cb(cur, "l_out", il);

            // input for next layer
            inpL = cur;
        }

        cur = llm_build_norm(ctx0, inpL, hparams,
                model.output_norm,
                model.output_norm_b,
                LLM_NORM, cb, -1);
        cb(cur, "result_norm", -1);

        cur = llm_build_lora_mm(lctx, ctx0, model.output, cur);
        cb(cur, "result_output", -1);

        ggml_build_forward_expand(gf, cur);

        return gf;
    }

    struct ggml_cgraph * build_mpt() {
        struct ggml_cgraph * gf = ggml_new_graph_custom(ctx0, model.max_nodes(), false);

        const int64_t n_embd_head = hparams.n_embd_head_v;
        const int64_t n_embd_gqa  = hparams.n_embd_v_gqa();
        GGML_ASSERT(n_embd_head == hparams.n_embd_head_k);

        struct ggml_tensor * cur;
        struct ggml_tensor * pos;
        struct ggml_tensor * inpL;

        inpL = llm_build_inp_embd(ctx0, lctx, hparams, ubatch, model.tok_embd, cb);

        // KQ_mask (mask for 1 head, it will be broadcasted to all heads)
        struct ggml_tensor * KQ_mask = build_inp_KQ_mask();

        if (model.pos_embd) {
            // inp_pos - contains the positions
            struct ggml_tensor * inp_pos = build_inp_pos();
            pos = ggml_get_rows(ctx0, model.pos_embd, inp_pos);
            cb(pos, "pos_embd", -1);

            inpL = ggml_add(ctx0, inpL, pos);
            cb(inpL, "inpL", -1);
        }

        for (int il = 0; il < n_layer; ++il) {
            struct ggml_tensor * attn_norm;

            attn_norm = llm_build_norm(ctx0, inpL, hparams,
                    model.layers[il].attn_norm,
                    model.layers[il].attn_norm_b,
                    LLM_NORM, cb, il);
            cb(attn_norm, "attn_norm", il);

            // self-attention
            {
                cur = attn_norm;

                cur = llm_build_lora_mm(lctx, ctx0, model.layers[il].wqkv, cur);
                cb(cur, "wqkv", il);

                if (model.layers[il].bqkv){
                    cur = ggml_add(ctx0, cur, model.layers[il].bqkv);
                    cb(cur, "bqkv", il);
                }

                if (hparams.f_clamp_kqv > 0.0f) {
                    cur = ggml_clamp(ctx0, cur, -hparams.f_clamp_kqv, hparams.f_clamp_kqv);
                    cb(cur, "wqkv_clamped", il);
                }

                struct ggml_tensor * Qcur = ggml_cont(ctx0, ggml_view_2d(ctx0, cur, n_embd,     n_tokens, cur->nb[1], 0*sizeof(float)*(n_embd)));
                struct ggml_tensor * Kcur = ggml_cont(ctx0, ggml_view_2d(ctx0, cur, n_embd_gqa, n_tokens, cur->nb[1], 1*sizeof(float)*(n_embd)));
                struct ggml_tensor * Vcur = ggml_cont(ctx0, ggml_view_2d(ctx0, cur, n_embd_gqa, n_tokens, cur->nb[1], 1*sizeof(float)*(n_embd + n_embd_gqa)));

                cb(Qcur, "Qcur", il);
                cb(Kcur, "Kcur", il);
                cb(Vcur, "Vcur", il);

                // Q/K Layernorm
                if (model.layers[il].attn_q_norm) {
                    Qcur = llm_build_norm(ctx0, Qcur, hparams,
                            model.layers[il].attn_q_norm,
                            model.layers[il].attn_q_norm_b,
                            LLM_NORM, cb, il);
                    cb(Qcur, "Qcur", il);

                    Kcur = llm_build_norm(ctx0, Kcur, hparams,
                            model.layers[il].attn_k_norm,
                            model.layers[il].attn_k_norm_b,
                            LLM_NORM, cb, il);
                    cb(Kcur, "Kcur", il);

                    Qcur = ggml_reshape_3d(ctx0, Qcur, n_embd_head, n_head,    n_tokens);
                    Kcur = ggml_reshape_3d(ctx0, Kcur, n_embd_head, n_head_kv, n_tokens);

                    cur = llm_build_kv(ctx0, lctx, kv_self, gf,
                            model.layers[il].wo, model.layers[il].bo,
                            Kcur, Vcur, Qcur, KQ_mask, n_tokens, kv_head, n_kv, 1.0f/sqrtf(float(n_embd_head)), cb, il);
                } else {
                    Qcur = ggml_reshape_3d(ctx0, Qcur, n_embd_head, n_head, n_tokens);

                    cur = llm_build_kv(ctx0, lctx, kv_self, gf,
                            model.layers[il].wo, model.layers[il].bo,
                            Kcur, Vcur, Qcur, KQ_mask, n_tokens, kv_head, n_kv, 1.0f/sqrtf(float(n_embd_head)), cb, il);
                }
            }

            if (il == n_layer - 1) {
                // skip computing output for unused tokens
                struct ggml_tensor * inp_out_ids = build_inp_out_ids();
                cur  = ggml_get_rows(ctx0,  cur, inp_out_ids);
                inpL = ggml_get_rows(ctx0, inpL, inp_out_ids);
            }

            // Add the input
            struct ggml_tensor * ffn_inp = ggml_add(ctx0, cur, inpL);
            cb(ffn_inp, "ffn_inp", il);

            // feed forward
            {
                cur = llm_build_norm(ctx0, ffn_inp, hparams,
                        model.layers[il].ffn_norm,
                        model.layers[il].ffn_norm_b,
                        LLM_NORM, cb, il);
                cb(cur, "ffn_norm", il);
                cur = llm_build_ffn(ctx0, lctx, cur,
                        model.layers[il].ffn_up,   model.layers[il].ffn_up_b,   NULL,
                        NULL,                      NULL,                        NULL,
                        model.layers[il].ffn_down, model.layers[il].ffn_down_b, NULL,
                        model.layers[il].ffn_act,
                        LLM_FFN_GELU, LLM_FFN_SEQ, cb, il);
                cb(cur, "ffn_out", il);
            }

            cur = ggml_add(ctx0, cur, ffn_inp);
            cur = lctx.cvec.apply_to(ctx0, cur, il);
            cb(cur, "l_out", il);

            // input for next layer
            inpL = cur;
        }

        cur = inpL;

        cur = llm_build_norm(ctx0, cur, hparams,
                model.output_norm,
                model.output_norm_b,
                LLM_NORM, cb, -1);
        cb(cur, "result_norm", -1);

        cur = llm_build_lora_mm(lctx, ctx0, model.output, cur);
        cb(cur, "result_output", -1);

        ggml_build_forward_expand(gf, cur);

        return gf;
    }

    struct ggml_cgraph * build_stablelm() {
        struct ggml_cgraph * gf = ggml_new_graph(ctx0);

        const int64_t n_embd_head = hparams.n_embd_head_v;
        GGML_ASSERT(n_embd_head == hparams.n_embd_head_k);

        struct ggml_tensor * cur;
        struct ggml_tensor * inpL;

        inpL = llm_build_inp_embd(ctx0, lctx, hparams, ubatch, model.tok_embd, cb);

        // inp_pos - contains the positions
        struct ggml_tensor * inp_pos = build_inp_pos();

        // KQ_mask (mask for 1 head, it will be broadcasted to all heads)
        struct ggml_tensor * KQ_mask = build_inp_KQ_mask();

        for (int il = 0; il < n_layer; ++il) {


            // norm
            cur = llm_build_norm(ctx0, inpL, hparams,
                    model.layers[il].attn_norm,
                    model.layers[il].attn_norm_b,
                    LLM_NORM, cb, il);
            cb(cur, "attn_norm", il);

            struct ggml_tensor * inpSA = cur;

            // self-attention
            {
                // compute Q and K and RoPE them
                struct ggml_tensor * Qcur = llm_build_lora_mm(lctx, ctx0, model.layers[il].wq, cur);
                cb(Qcur, "Qcur", il);
                if (model.layers[il].bq) {
                    Qcur = ggml_add(ctx0, Qcur, model.layers[il].bq);
                    cb(Qcur, "Qcur", il);
                }

                struct ggml_tensor * Kcur = llm_build_lora_mm(lctx, ctx0, model.layers[il].wk, cur);
                cb(Kcur, "Kcur", il);
                if (model.layers[il].bk) {
                    Kcur = ggml_add(ctx0, Kcur, model.layers[il].bk);
                    cb(Kcur, "Kcur", il);
                }

                struct ggml_tensor * Vcur = llm_build_lora_mm(lctx, ctx0, model.layers[il].wv, cur);
                cb(Vcur, "Vcur", il);
                if (model.layers[il].bv) {
                    Vcur = ggml_add(ctx0, Vcur, model.layers[il].bv);
                    cb(Vcur, "Vcur", il);
                }

                Qcur = ggml_reshape_3d(ctx0, Qcur, n_embd_head, n_head,    n_tokens);
                cb(Qcur, "Qcur", il);
                Kcur = ggml_reshape_3d(ctx0, Kcur, n_embd_head, n_head_kv, n_tokens);
                cb(Kcur, "Kcur", il);

                if (model.layers[il].attn_q_norm) {
                    Qcur = llm_build_norm(ctx0, Qcur, hparams,
                            model.layers[il].attn_q_norm,
                            NULL,
                            LLM_NORM, cb, il);
                    cb(Qcur, "Qcur", il);
                }
                if (model.layers[il].attn_k_norm) {
                    Kcur = llm_build_norm(ctx0, Kcur, hparams,
                            model.layers[il].attn_k_norm,
                            NULL,
                            LLM_NORM, cb, il);
                    cb(Kcur, "Kcur", il);
                }


                Qcur = ggml_rope_ext(
                    ctx0, Qcur, inp_pos, nullptr,
                    n_rot, rope_type, n_ctx_orig, freq_base, freq_scale,
                    ext_factor, attn_factor, beta_fast, beta_slow
                );
                cb(Qcur, "Qcur", il);

                Kcur = ggml_rope_ext(
                    ctx0, Kcur, inp_pos, nullptr,
                    n_rot, rope_type, n_ctx_orig, freq_base, freq_scale,
                    ext_factor, attn_factor, beta_fast, beta_slow
                );
                cb(Kcur, "Kcur", il);

                cur = llm_build_kv(ctx0, lctx, kv_self, gf,
                        model.layers[il].wo, NULL,
                        Kcur, Vcur, Qcur, KQ_mask, n_tokens, kv_head, n_kv, 1.0f/sqrtf(float(n_embd_head)), cb, il);
            }

            if (il == n_layer - 1) {
                // skip computing output for unused tokens
                struct ggml_tensor * inp_out_ids = build_inp_out_ids();
                cur   = ggml_get_rows(ctx0,   cur, inp_out_ids);
                inpL  = ggml_get_rows(ctx0,  inpL, inp_out_ids);
                inpSA = ggml_get_rows(ctx0, inpSA, inp_out_ids);
            }

            struct ggml_tensor * ffn_inp = ggml_add(ctx0, cur, inpL);
            cb(ffn_inp, "ffn_inp", il);

            // feed-forward network
            {
                if (model.layers[il].ffn_norm) {
                    cur = llm_build_norm(ctx0, ffn_inp, hparams,
                            model.layers[il].ffn_norm,
                            model.layers[il].ffn_norm_b,
                            LLM_NORM, cb, il);
                    cb(cur, "ffn_norm", il);
                } else {
                    // parallel residual
                    cur = inpSA;
                }
                cur = llm_build_ffn(ctx0, lctx, cur,
                        model.layers[il].ffn_up,   NULL, NULL,
                        model.layers[il].ffn_gate, NULL, NULL,
                        model.layers[il].ffn_down, NULL, NULL,
                        NULL,
                        LLM_FFN_SILU, LLM_FFN_PAR, cb, il);
                cb(cur, "ffn_out", il);
            }

            cur = ggml_add(ctx0, cur, ffn_inp);
            cur = lctx.cvec.apply_to(ctx0, cur, il);
            cb(cur, "l_out", il);

            // input for next layer
            inpL = cur;
        }

        cur = inpL;

        cur = llm_build_norm(ctx0, cur, hparams,
                model.output_norm,
                model.output_norm_b,
                LLM_NORM, cb, -1);
        cb(cur, "result_norm", -1);

        // lm_head
        cur = llm_build_lora_mm(lctx, ctx0, model.output, cur);
        cb(cur, "result_output", -1);

        ggml_build_forward_expand(gf, cur);

        return gf;
    }

    struct ggml_cgraph * build_qwen() {
        struct ggml_cgraph * gf = ggml_new_graph_custom(ctx0, model.max_nodes(), false);

        const int64_t n_embd_head = hparams.n_embd_head_v;
        GGML_ASSERT(n_embd_head == hparams.n_embd_head_k);

        struct ggml_tensor * cur;
        struct ggml_tensor * inpL;

        inpL = llm_build_inp_embd(ctx0, lctx, hparams, ubatch, model.tok_embd, cb);

        // inp_pos - contains the positions
        struct ggml_tensor * inp_pos = build_inp_pos();

        // KQ_mask (mask for 1 head, it will be broadcasted to all heads)
        struct ggml_tensor * KQ_mask = build_inp_KQ_mask();

        for (int il = 0; il < n_layer; ++il) {
            struct ggml_tensor * inpSA = inpL;

            cur = llm_build_norm(ctx0, inpL, hparams,
                    model.layers[il].attn_norm, NULL,
                    LLM_NORM_RMS, cb, il);
            cb(cur, "attn_norm", il);

            // self-attention
            {
                cur = llm_build_lora_mm(lctx, ctx0, model.layers[il].wqkv, cur);
                cb(cur, "wqkv", il);

                cur = ggml_add(ctx0, cur, model.layers[il].bqkv);
                cb(cur, "bqkv", il);

                struct ggml_tensor * Qcur = ggml_cont(ctx0, ggml_view_2d(ctx0, cur, n_embd, n_tokens, cur->nb[1], 0*sizeof(float)*(n_embd)));
                struct ggml_tensor * Kcur = ggml_cont(ctx0, ggml_view_2d(ctx0, cur, n_embd, n_tokens, cur->nb[1], 1*sizeof(float)*(n_embd)));
                struct ggml_tensor * Vcur = ggml_cont(ctx0, ggml_view_2d(ctx0, cur, n_embd, n_tokens, cur->nb[1], 2*sizeof(float)*(n_embd)));

                cb(Qcur, "Qcur", il);
                cb(Kcur, "Kcur", il);
                cb(Vcur, "Vcur", il);

                Qcur = ggml_reshape_3d(ctx0, Qcur, n_embd_head, n_head,    n_tokens);
                Kcur = ggml_reshape_3d(ctx0, Kcur, n_embd_head, n_head_kv, n_tokens);

                // using mode = 2 for neox mode
                Qcur = ggml_rope_ext(
                    ctx0, Qcur, inp_pos, nullptr, n_rot, rope_type, n_ctx_orig,
                    freq_base, freq_scale, ext_factor, attn_factor, beta_fast, beta_slow
                );
                cb(Qcur, "Qcur", il);

                Kcur = ggml_rope_ext(
                    ctx0, Kcur, inp_pos, nullptr, n_rot, rope_type, n_ctx_orig,
                    freq_base, freq_scale, ext_factor, attn_factor, beta_fast, beta_slow
                );
                cb(Kcur, "Kcur", il);

                cur = llm_build_kv(ctx0, lctx, kv_self, gf,
                        model.layers[il].wo, NULL,
                        Kcur, Vcur, Qcur, KQ_mask, n_tokens, kv_head, n_kv, 1.0f/sqrtf(float(n_embd_head)), cb, il);
            }

            if (il == n_layer - 1) {
                // skip computing output for unused tokens
                struct ggml_tensor * inp_out_ids = build_inp_out_ids();
                cur   = ggml_get_rows(ctx0,   cur, inp_out_ids);
                inpSA = ggml_get_rows(ctx0, inpSA, inp_out_ids);
            }

            struct ggml_tensor * ffn_inp = ggml_add(ctx0, cur, inpSA);
            cb(ffn_inp, "ffn_inp", il);

            // feed-forward forward
            {
                cur = llm_build_norm(ctx0, ffn_inp, hparams,
                        model.layers[il].ffn_norm, NULL,
                        LLM_NORM_RMS, cb, il);
                cb(cur, "ffn_norm", il);

                cur = llm_build_ffn(ctx0, lctx, cur,
                        model.layers[il].ffn_up,   NULL, NULL,
                        model.layers[il].ffn_gate, NULL, NULL,
                        model.layers[il].ffn_down, NULL, NULL,
                        NULL,
                        LLM_FFN_SILU, LLM_FFN_PAR, cb, il);
                cb(cur, "ffn_out", il);
            }

            cur = ggml_add(ctx0, cur, ffn_inp);
            cur = lctx.cvec.apply_to(ctx0, cur, il);
            cb(cur, "l_out", il);

            // input for next layer
            inpL = cur;
        }

        cur = inpL;

        cur = llm_build_norm(ctx0, cur, hparams,
                model.output_norm, NULL,
                LLM_NORM_RMS, cb, -1);
        cb(cur, "result_norm", -1);

        // lm_head
        cur = llm_build_lora_mm(lctx, ctx0, model.output, cur);
        cb(cur, "result_output", -1);

        ggml_build_forward_expand(gf, cur);

        return gf;
    }

    struct ggml_cgraph * build_qwen2() {
        struct ggml_cgraph * gf = ggml_new_graph_custom(ctx0, model.max_nodes(), false);

        const int64_t n_embd_head = hparams.n_embd_head_v;
        GGML_ASSERT(n_embd_head == hparams.n_embd_head_k);
        GGML_ASSERT(n_embd_head == hparams.n_rot);

        struct ggml_tensor * cur;
        struct ggml_tensor * inpL;

        inpL = llm_build_inp_embd(ctx0, lctx, hparams, ubatch, model.tok_embd, cb);

        // inp_pos - contains the positions
        struct ggml_tensor * inp_pos = build_inp_pos();

        // KQ_mask (mask for 1 head, it will be broadcasted to all heads)
        struct ggml_tensor * KQ_mask = build_inp_KQ_mask();

        for (int il = 0; il < n_layer; ++il) {
            struct ggml_tensor * inpSA = inpL;

            // norm
            cur = llm_build_norm(ctx0, inpL, hparams,
                    model.layers[il].attn_norm, NULL,
                    LLM_NORM_RMS, cb, il);
            cb(cur, "attn_norm", il);

            // self-attention
            {
                // compute Q and K and RoPE them
                struct ggml_tensor * Qcur = llm_build_lora_mm(lctx, ctx0, model.layers[il].wq, cur);
                cb(Qcur, "Qcur", il);
                Qcur = ggml_add(ctx0, Qcur, model.layers[il].bq);
                cb(Qcur, "Qcur", il);

                struct ggml_tensor * Kcur = llm_build_lora_mm(lctx, ctx0, model.layers[il].wk, cur);
                cb(Kcur, "Kcur", il);
                Kcur = ggml_add(ctx0, Kcur, model.layers[il].bk);
                cb(Kcur, "Kcur", il);

                struct ggml_tensor * Vcur = llm_build_lora_mm(lctx, ctx0, model.layers[il].wv, cur);
                cb(Vcur, "Vcur", il);
                Vcur = ggml_add(ctx0, Vcur, model.layers[il].bv);
                cb(Vcur, "Vcur", il);

                Qcur = ggml_rope_ext(
                    ctx0, ggml_reshape_3d(ctx0, Qcur, n_embd_head, n_head,    n_tokens), inp_pos, nullptr,
                    n_rot, rope_type, n_ctx_orig, freq_base, freq_scale,
                    ext_factor, attn_factor, beta_fast, beta_slow
                );
                cb(Qcur, "Qcur", il);

                Kcur = ggml_rope_ext(
                    ctx0, ggml_reshape_3d(ctx0, Kcur, n_embd_head, n_head_kv, n_tokens), inp_pos, nullptr,
                    n_rot, rope_type, n_ctx_orig, freq_base, freq_scale,
                    ext_factor, attn_factor, beta_fast, beta_slow
                );
                cb(Kcur, "Kcur", il);

                cur = llm_build_kv(ctx0, lctx, kv_self, gf,
                        model.layers[il].wo, model.layers[il].bo,
                        Kcur, Vcur, Qcur, KQ_mask, n_tokens, kv_head, n_kv, 1.0f/sqrtf(float(n_embd_head)), cb, il);
            }

            if (il == n_layer - 1) {
                // skip computing output for unused tokens
                struct ggml_tensor * inp_out_ids = build_inp_out_ids();
                cur   = ggml_get_rows(ctx0,   cur, inp_out_ids);
                inpSA = ggml_get_rows(ctx0, inpSA, inp_out_ids);
            }

            struct ggml_tensor * ffn_inp = ggml_add(ctx0, cur, inpSA);
            cb(ffn_inp, "ffn_inp", il);

            // feed-forward network
            cur = llm_build_norm(ctx0, ffn_inp, hparams,
                    model.layers[il].ffn_norm, NULL,
                    LLM_NORM_RMS, cb, il);
            cb(cur, "ffn_norm", il);

            cur = llm_build_ffn(ctx0, lctx, cur,
                    model.layers[il].ffn_up,   NULL, NULL,
                    model.layers[il].ffn_gate, NULL, NULL,
                    model.layers[il].ffn_down, NULL, NULL,
                    NULL,
                    LLM_FFN_SILU, LLM_FFN_PAR, cb, il);
            cb(cur, "ffn_out", il);

            cur = ggml_add(ctx0, cur, ffn_inp);
            cur = lctx.cvec.apply_to(ctx0, cur, il);
            cb(cur, "l_out", il);

            // input for next layer
            inpL = cur;
        }

        cur = inpL;

        cur = llm_build_norm(ctx0, cur, hparams,
                model.output_norm, NULL,
                LLM_NORM_RMS, cb, -1);
        cb(cur, "result_norm", -1);

        // lm_head
        cur = llm_build_lora_mm(lctx, ctx0, model.output, cur);
        cb(cur, "result_output", -1);

        ggml_build_forward_expand(gf, cur);

        return gf;
    }

    struct ggml_cgraph * build_qwen2vl() {
        struct ggml_cgraph * gf = ggml_new_graph_custom(ctx0, model.max_nodes(), false);
        const int64_t n_embd_head = hparams.n_embd_head_v;
        GGML_ASSERT(n_embd_head == hparams.n_embd_head_k);
        GGML_ASSERT(n_embd_head == hparams.n_rot);

        struct ggml_tensor * cur;
        struct ggml_tensor * inpL;

        inpL = llm_build_inp_embd(ctx0, lctx, hparams, ubatch, model.tok_embd, cb);

        // inp_pos - contains the positions
        lctx.inp_pos = ggml_new_tensor_1d(ctx0, GGML_TYPE_I32, n_tokens * 4);
        cb(lctx.inp_pos, "inp_pos", -1);
        ggml_set_input(lctx.inp_pos);
        struct ggml_tensor * inp_pos = lctx.inp_pos;

        // KQ_mask (mask for 1 head, it will be broadcasted to all heads)
        struct ggml_tensor * KQ_mask = build_inp_KQ_mask();
        int sections[4];
        std::copy(std::begin(hparams.rope_sections), std::begin(hparams.rope_sections) + 4, sections);

        for (int il = 0; il < n_layer; ++il) {
            struct ggml_tensor * inpSA = inpL;

            // norm
            cur = llm_build_norm(ctx0, inpL, hparams,
                    model.layers[il].attn_norm, NULL,
                    LLM_NORM_RMS, cb, il);
            cb(cur, "attn_norm", il);

            // self-attention
            {
                // compute Q and K and RoPE them
                struct ggml_tensor * Qcur = llm_build_lora_mm(lctx, ctx0, model.layers[il].wq, cur);
                cb(Qcur, "Qcur", il);
                Qcur = ggml_add(ctx0, Qcur, model.layers[il].bq);
                cb(Qcur, "Qcur", il);

                struct ggml_tensor * Kcur = llm_build_lora_mm(lctx, ctx0, model.layers[il].wk, cur);
                cb(Kcur, "Kcur", il);
                Kcur = ggml_add(ctx0, Kcur, model.layers[il].bk);
                cb(Kcur, "Kcur", il);

                struct ggml_tensor * Vcur = llm_build_lora_mm(lctx, ctx0, model.layers[il].wv, cur);
                cb(Vcur, "Vcur", il);
                Vcur = ggml_add(ctx0, Vcur, model.layers[il].bv);
                cb(Vcur, "Vcur", il);

                Qcur = ggml_rope_multi(
                    ctx0,
                    ggml_reshape_3d(ctx0, Qcur, n_embd_head, n_head, n_tokens), inp_pos, nullptr,
                    n_rot, sections, rope_type, n_ctx_orig, freq_base, freq_scale,
                    ext_factor, attn_factor, beta_fast, beta_slow
                );
                cb(Qcur, "Qcur", il);

                Kcur = ggml_rope_multi(
                    ctx0,
                    ggml_reshape_3d(ctx0, Kcur, n_embd_head, n_head_kv, n_tokens), inp_pos, nullptr,
                    n_rot, sections, rope_type, n_ctx_orig, freq_base, freq_scale,
                    ext_factor, attn_factor, beta_fast, beta_slow
                );
                cb(Kcur, "Kcur", il);

                cur = llm_build_kv(ctx0, lctx, kv_self, gf,
                        model.layers[il].wo, model.layers[il].bo,
                        Kcur, Vcur, Qcur, KQ_mask, n_tokens, kv_head, n_kv, 1.0f/sqrtf(float(n_embd_head)), cb, il);
            }

            if (il == n_layer - 1) {
                // skip computing output for unused tokens
                struct ggml_tensor * inp_out_ids = build_inp_out_ids();
                cur   = ggml_get_rows(ctx0,   cur, inp_out_ids);
                inpSA = ggml_get_rows(ctx0, inpSA, inp_out_ids);
            }

            struct ggml_tensor * ffn_inp = ggml_add(ctx0, cur, inpSA);
            cb(ffn_inp, "ffn_inp", il);

            // feed-forward network
            cur = llm_build_norm(ctx0, ffn_inp, hparams,
                    model.layers[il].ffn_norm, NULL,
                    LLM_NORM_RMS, cb, il);
            cb(cur, "ffn_norm", il);

            cur = llm_build_ffn(ctx0, lctx, cur,
                    model.layers[il].ffn_up,   NULL, NULL,
                    model.layers[il].ffn_gate, NULL, NULL,
                    model.layers[il].ffn_down, NULL, NULL,
                    NULL,
                    LLM_FFN_SILU, LLM_FFN_PAR, cb, il);
            cb(cur, "ffn_out", il);

            cur = ggml_add(ctx0, cur, ffn_inp);
            cur = lctx.cvec.apply_to(ctx0, cur, il);
            cb(cur, "l_out", il);

            // input for next layer
            inpL = cur;
        }

        cur = inpL;

        cur = llm_build_norm(ctx0, cur, hparams,
                model.output_norm, NULL,
                LLM_NORM_RMS, cb, -1);
        cb(cur, "result_norm", -1);

        // lm_head
        cur = llm_build_lora_mm(lctx, ctx0, model.output, cur);
        cb(cur, "result_output", -1);

        ggml_build_forward_expand(gf, cur);

        return gf;
    }

    struct ggml_cgraph * build_qwen2moe() {
        struct ggml_cgraph * gf = ggml_new_graph_custom(ctx0, model.max_nodes(), false);

        // mutable variable, needed during the last layer of the computation to skip unused tokens
        int32_t n_tokens = this->n_tokens;

        const int64_t n_embd_head = hparams.n_embd_head_v;
        GGML_ASSERT(n_embd_head == hparams.n_embd_head_k);
        GGML_ASSERT(n_embd_head == hparams.n_rot);

        struct ggml_tensor * cur;
        struct ggml_tensor * inpL;

        inpL = llm_build_inp_embd(ctx0, lctx, hparams, ubatch, model.tok_embd, cb);

        // inp_pos - contains the positions
        struct ggml_tensor * inp_pos = build_inp_pos();

        // KQ_mask (mask for 1 head, it will be broadcasted to all heads)
        struct ggml_tensor * KQ_mask = build_inp_KQ_mask();

        for (int il = 0; il < n_layer; ++il) {
            struct ggml_tensor * inpSA = inpL;

            // norm
            cur = llm_build_norm(ctx0, inpL, hparams,
                    model.layers[il].attn_norm, NULL,
                    LLM_NORM_RMS, cb, il);
            cb(cur, "attn_norm", il);

            // self_attention
            {
                // compute Q and K and RoPE them
                struct ggml_tensor * Qcur = llm_build_lora_mm(lctx, ctx0, model.layers[il].wq, cur);
                cb(Qcur, "Qcur", il);
                Qcur = ggml_add(ctx0, Qcur, model.layers[il].bq);
                cb(Qcur, "Qcur", il);

                struct ggml_tensor * Kcur = llm_build_lora_mm(lctx, ctx0, model.layers[il].wk, cur);
                cb(Kcur, "Kcur", il);
                Kcur = ggml_add(ctx0, Kcur, model.layers[il].bk);
                cb(Kcur, "Kcur", il);

                struct ggml_tensor * Vcur = llm_build_lora_mm(lctx, ctx0, model.layers[il].wv, cur);
                cb(Vcur, "Vcur", il);
                Vcur = ggml_add(ctx0, Vcur, model.layers[il].bv);
                cb(Vcur, "Vcur", il);

                Qcur = ggml_rope_ext(
                    ctx0, ggml_reshape_3d(ctx0, Qcur, n_embd_head, n_head, n_tokens), inp_pos, nullptr,
                    n_rot, rope_type, n_ctx_orig, freq_base, freq_scale,
                    ext_factor, attn_factor, beta_fast, beta_slow
                );
                cb(Qcur, "Qcur", il);

                Kcur = ggml_rope_ext(
                    ctx0, ggml_reshape_3d(ctx0, Kcur, n_embd_head, n_head_kv, n_tokens), inp_pos, nullptr,
                    n_rot, rope_type, n_ctx_orig, freq_base, freq_scale,
                    ext_factor, attn_factor, beta_fast, beta_slow
                );
                cb(Kcur, "Kcur", il);

                cur = llm_build_kv(ctx0, lctx, kv_self, gf,
                        model.layers[il].wo, model.layers[il].bo,
                        Kcur, Vcur, Qcur, KQ_mask, n_tokens, kv_head, n_kv, 1.0f/sqrtf(float(n_embd_head)), cb, il);
            }

            if (il == n_layer - 1) {
                // skip computing output for unused tokens
                struct ggml_tensor * inp_out_ids = build_inp_out_ids();
                n_tokens = n_outputs;
                cur   = ggml_get_rows(ctx0,   cur, inp_out_ids);
                inpSA = ggml_get_rows(ctx0, inpSA, inp_out_ids);
            }

            struct ggml_tensor * ffn_inp = ggml_add(ctx0, cur, inpSA);
            cb(ffn_inp, "ffn_inp", il);

            // MoE branch
            cur = llm_build_norm(ctx0, ffn_inp, hparams,
                    model.layers[il].ffn_norm, NULL,
                    LLM_NORM_RMS, cb, il);
            cb(cur, "ffn_norm", il);

            ggml_tensor * moe_out =
                    llm_build_moe_ffn(ctx0, lctx, cur,
                        model.layers[il].ffn_gate_inp,
                        model.layers[il].ffn_up_exps,
                        model.layers[il].ffn_gate_exps,
                        model.layers[il].ffn_down_exps,
                        nullptr,
                        n_expert, n_expert_used,
                        LLM_FFN_SILU, false,
                        false, 0.0,
                        LLAMA_EXPERT_GATING_FUNC_TYPE_SOFTMAX,
                        cb, il);
            cb(cur, "ffn_moe_out", il);

            // FFN shared expert
            {
                ggml_tensor * cur_gate_inp = llm_build_lora_mm(lctx, ctx0, model.layers[il].ffn_gate_inp_shexp, cur);
                cb(cur_gate_inp, "ffn_shexp_gate_inp", il);

                // sigmoid
                ggml_tensor * cur_gate = ggml_div(ctx0, ggml_silu(ctx0, cur_gate_inp), cur_gate_inp);
                cb(cur_gate, "ffn_shexp_gate", il);

                ggml_tensor * cur_ffn = llm_build_ffn(ctx0, lctx, cur,
                        model.layers[il].ffn_up_shexp,   NULL, NULL,
                        model.layers[il].ffn_gate_shexp, NULL, NULL,
                        model.layers[il].ffn_down_shexp, NULL, NULL,
                        NULL,
                        LLM_FFN_SILU, LLM_FFN_PAR, cb, il);
                cb(cur_ffn, "ffn_shexp", il);

                ggml_tensor * ffn_shexp_out = ggml_mul(ctx0, cur_ffn, cur_gate);
                cb(ffn_shexp_out, "ffn_shexp_out", il);

                moe_out = ggml_add(ctx0, moe_out, ffn_shexp_out);
                cb(moe_out, "ffn_out", il);

                cur = moe_out;
            }

            cur = ggml_add(ctx0, cur, ffn_inp);
            cur = lctx.cvec.apply_to(ctx0, cur, il);
            cb(cur, "l_out", il);

            // input for next layer
            inpL = cur;
        }

        cur = inpL;

        cur = llm_build_norm(ctx0, cur, hparams,
                model.output_norm, NULL,
                LLM_NORM_RMS, cb, -1);
        cb(cur, "result_norm", -1);

        // lm_head
        cur = llm_build_lora_mm(lctx, ctx0, model.output, cur);
        cb(cur, "result_output", -1);

        ggml_build_forward_expand(gf, cur);

        return gf;
    }

    struct ggml_cgraph * build_phi2() {
        struct ggml_cgraph * gf = ggml_new_graph_custom(ctx0, model.max_nodes(), false);

        const int64_t n_embd_head = hparams.n_embd_head_v;
        const int64_t n_embd_gqa  = hparams.n_embd_v_gqa();
        GGML_ASSERT(n_embd_head == hparams.n_embd_head_k);

        struct ggml_tensor * cur;
        struct ggml_tensor * attn_norm_output;
        struct ggml_tensor * ffn_output;
        struct ggml_tensor * inpL;

        inpL = llm_build_inp_embd(ctx0, lctx, hparams, ubatch, model.tok_embd, cb);

        // inp_pos - contains the positions
        struct ggml_tensor * inp_pos = build_inp_pos();

        // KQ_mask (mask for 1 head, it will be broadcasted to all heads)
        struct ggml_tensor * KQ_mask = build_inp_KQ_mask();

        for (int il = 0; il < n_layer; ++il) {
            attn_norm_output = llm_build_norm(ctx0, inpL, hparams,
                    model.layers[il].attn_norm,
                    model.layers[il].attn_norm_b,
                    LLM_NORM, cb, il);
            cb(attn_norm_output, "attn_norm", il);

            // self-attention
            {
                struct ggml_tensor * Qcur = nullptr;
                struct ggml_tensor * Kcur = nullptr;
                struct ggml_tensor * Vcur = nullptr;

                if (model.layers[il].wqkv) {
                    cur = llm_build_lora_mm(lctx, ctx0, model.layers[il].wqkv, attn_norm_output);
                    cb(cur, "wqkv", il);

                    cur = ggml_add(ctx0, cur, model.layers[il].bqkv);
                    cb(cur, "bqkv", il);

                    Qcur = ggml_cont(ctx0, ggml_view_2d(ctx0, cur, n_embd,     n_tokens, cur->nb[1], 0*sizeof(float)*(n_embd)));
                    Kcur = ggml_cont(ctx0, ggml_view_2d(ctx0, cur, n_embd_gqa, n_tokens, cur->nb[1], 1*sizeof(float)*(n_embd)));
                    Vcur = ggml_cont(ctx0, ggml_view_2d(ctx0, cur, n_embd_gqa, n_tokens, cur->nb[1], 1*sizeof(float)*(n_embd + n_embd_gqa)));
                } else {
                    Qcur = ggml_add(ctx0, llm_build_lora_mm(lctx, ctx0, model.layers[il].wq, attn_norm_output), model.layers[il].bq);
                    Kcur = ggml_add(ctx0, llm_build_lora_mm(lctx, ctx0, model.layers[il].wk, attn_norm_output), model.layers[il].bk);
                    Vcur = ggml_add(ctx0, llm_build_lora_mm(lctx, ctx0, model.layers[il].wv, attn_norm_output), model.layers[il].bv);
                }

                cb(Qcur, "Qcur", il);
                cb(Kcur, "Kcur", il);
                cb(Vcur, "Vcur", il);

                Qcur = ggml_reshape_3d(ctx0, Qcur, n_embd_head, n_head,    n_tokens);
                Kcur = ggml_reshape_3d(ctx0, Kcur, n_embd_head, n_head_kv, n_tokens);

                Qcur = ggml_rope_ext(
                    ctx0, Qcur, inp_pos, nullptr, n_rot, rope_type, n_ctx_orig,
                    freq_base, freq_scale, ext_factor, attn_factor, beta_fast, beta_slow
                );
                cb(Qcur, "Qcur", il);

                // with phi2, we scale the Q to avoid precision issues
                // ref: https://github.com/ml-explore/mlx-examples/blob/08e862336ade809bc37d1035f94b359e7d1a5152/phi2/phi2.py#L64-L66
                Qcur = ggml_scale(ctx0, Qcur, 1.0f/sqrtf(float(n_embd_head)));
                cb(Qcur, "Qcur", il);

                Kcur = ggml_rope_ext(
                    ctx0, Kcur, inp_pos, nullptr, n_rot, rope_type, n_ctx_orig,
                    freq_base, freq_scale, ext_factor, attn_factor, beta_fast, beta_slow
                );
                cb(Kcur, "Kcur", il);

                cur = llm_build_kv(ctx0, lctx, kv_self, gf,
                        model.layers[il].wo, model.layers[il].bo,
                        Kcur, Vcur, Qcur, KQ_mask, n_tokens, kv_head, n_kv, 1.0f, cb, il);
            }

            if (il == n_layer - 1) {
                // skip computing output for unused tokens
                struct ggml_tensor * inp_out_ids = build_inp_out_ids();
                cur              = ggml_get_rows(ctx0,              cur, inp_out_ids);
                inpL             = ggml_get_rows(ctx0,             inpL, inp_out_ids);
                attn_norm_output = ggml_get_rows(ctx0, attn_norm_output, inp_out_ids);
            }

            // FF
            {
                ffn_output = llm_build_ffn(ctx0, lctx, attn_norm_output,
                        model.layers[il].ffn_up,   model.layers[il].ffn_up_b,   NULL,
                        NULL,                      NULL,                        NULL,
                        model.layers[il].ffn_down, model.layers[il].ffn_down_b, NULL,
                        NULL,
                        LLM_FFN_GELU, LLM_FFN_SEQ, cb, il);
                cb(ffn_output, "ffn_out", il);
            }

            cur = ggml_add(ctx0, cur, ffn_output);
            cur = ggml_add(ctx0, cur, inpL);
            cur = lctx.cvec.apply_to(ctx0, cur, il);
            cb(cur, "l_out", il);

            // input for next layer
            inpL = cur;
        }

        cur = llm_build_norm(ctx0, inpL, hparams,
                model.output_norm,
                model.output_norm_b,
                LLM_NORM, cb, -1);
        cb(cur, "result_norm", -1);

        cur = llm_build_lora_mm(lctx, ctx0, model.output, cur);
        cb(cur, "result_output_no_bias", -1);

        cur = ggml_add(ctx0, cur, model.output_b);
        cb(cur, "result_output", -1);
        ggml_build_forward_expand(gf, cur);
        return gf;
    }

    struct ggml_cgraph * build_phi3() {
        struct ggml_cgraph * gf = ggml_new_graph_custom(ctx0, model.max_nodes(), false);

        const int64_t n_embd_head = hparams.n_embd_head_v;
        const int64_t n_embd_gqa = hparams.n_embd_v_gqa();
        GGML_ASSERT(n_embd_head == hparams.n_embd_head_k);

        struct ggml_tensor * cur;
        struct ggml_tensor * inpL;

        inpL = llm_build_inp_embd(ctx0, lctx, hparams, ubatch, model.tok_embd, cb);

        // inp_pos - contains the positions
        struct ggml_tensor * inp_pos = build_inp_pos();

        // KQ_mask (mask for 1 head, it will be broadcasted to all heads)
        struct ggml_tensor * KQ_mask = nullptr;
        if (hparams.n_swa == 0) {
            // Phi-4 doesn't use sliding window attention
            KQ_mask = build_inp_KQ_mask();
        } else {
            KQ_mask = build_inp_KQ_mask_swa();
        }

        for (int il = 0; il < n_layer; ++il) {
            auto residual = inpL;

            // self-attention
            {
                // rope freq factors for 128k context
                struct ggml_tensor * rope_factors = build_rope_factors(il);

                struct ggml_tensor* attn_norm_output = llm_build_norm(ctx0, inpL, hparams,
                    model.layers[il].attn_norm,
                    model.layers[il].attn_norm_b,
                    LLM_NORM_RMS, cb, il);
                cb(attn_norm_output, "attn_norm", il);

                struct ggml_tensor * Qcur = nullptr;
                struct ggml_tensor * Kcur = nullptr;
                struct ggml_tensor * Vcur = nullptr;

                if (model.layers[il].wqkv) {
                    cur = llm_build_lora_mm(lctx, ctx0, model.layers[il].wqkv, attn_norm_output);
                    cb(cur, "wqkv", il);

                    Qcur = ggml_cont(ctx0, ggml_view_2d(ctx0, cur, n_embd,     n_tokens, cur->nb[1], 0 * sizeof(float) * (n_embd)));
                    Kcur = ggml_cont(ctx0, ggml_view_2d(ctx0, cur, n_embd_gqa, n_tokens, cur->nb[1], 1 * sizeof(float) * (n_embd)));
                    Vcur = ggml_cont(ctx0, ggml_view_2d(ctx0, cur, n_embd_gqa, n_tokens, cur->nb[1], 1 * sizeof(float) * (n_embd + n_embd_gqa)));
                } else {
                    Qcur = ggml_add(ctx0, llm_build_lora_mm(lctx, ctx0, model.layers[il].wq, attn_norm_output), model.layers[il].bq);
                    Kcur = ggml_add(ctx0, llm_build_lora_mm(lctx, ctx0, model.layers[il].wk, attn_norm_output), model.layers[il].bk);
                    Vcur = ggml_add(ctx0, llm_build_lora_mm(lctx, ctx0, model.layers[il].wv, attn_norm_output), model.layers[il].bv);
                }

                cb(Qcur, "Qcur", il);
                cb(Kcur, "Kcur", il);
                cb(Vcur, "Vcur", il);

                Qcur = ggml_reshape_3d(ctx0, Qcur, n_embd_head, n_head,    n_tokens);
                Kcur = ggml_reshape_3d(ctx0, Kcur, n_embd_head, n_head_kv, n_tokens);

                Qcur = ggml_rope_ext(
                    ctx0, Qcur, inp_pos, rope_factors, n_rot, rope_type, n_ctx_orig,
                    freq_base, freq_scale, ext_factor, attn_factor, beta_fast, beta_slow
                );
                cb(Qcur, "Qcur", il);

                Qcur = ggml_scale(ctx0, Qcur, 1.0f / sqrtf(float(n_embd_head)));
                cb(Qcur, "Qcur", il);

                Kcur = ggml_rope_ext(
                    ctx0, Kcur, inp_pos, rope_factors, n_rot, rope_type, n_ctx_orig,
                    freq_base, freq_scale, ext_factor, attn_factor, beta_fast, beta_slow
                );
                cb(Kcur, "Kcur", il);

                cur = llm_build_kv(ctx0, lctx, kv_self, gf,
                        model.layers[il].wo, model.layers[il].bo,
                        Kcur, Vcur, Qcur, KQ_mask, n_tokens, kv_head, n_kv, 1.0f, cb, il);
            }

            if (il == n_layer - 1) {
                // skip computing output for unused tokens
                struct ggml_tensor* inp_out_ids = build_inp_out_ids();
                cur = ggml_get_rows(ctx0, cur, inp_out_ids);
                residual = ggml_get_rows(ctx0, residual, inp_out_ids);
            }

            cur = ggml_add(ctx0, cur, residual);
            residual = cur;

            cur = llm_build_norm(ctx0, cur, hparams,
                model.layers[il].ffn_norm, model.layers[il].ffn_norm_b,
                LLM_NORM_RMS, cb, il);
            cb(cur, "ffn_norm", il);

            // feed-forward network
            if (model.layers[il].ffn_gate_inp == nullptr) {
                cur = llm_build_ffn(ctx0, lctx, cur,
                        model.layers[il].ffn_up,   NULL, NULL,
                        NULL,                      NULL, NULL,
                        model.layers[il].ffn_down, NULL, NULL,
                        NULL,
                        LLM_FFN_SWIGLU, LLM_FFN_SEQ, cb, il);
                cb(cur, "ffn_out", il);
            } else {
                // MoE branch
                cur = llm_build_moe_ffn(ctx0, lctx, cur,
                        model.layers[il].ffn_gate_inp,
                        model.layers[il].ffn_up_exps,
                        model.layers[il].ffn_gate_exps,
                        model.layers[il].ffn_down_exps,
                        nullptr,
                        n_expert, n_expert_used,
                        LLM_FFN_SILU, true,
                        false, 0.0,
                        LLAMA_EXPERT_GATING_FUNC_TYPE_SOFTMAX,
                        cb, il);
                cb(cur, "ffn_moe_out", il);
            }

            cur = ggml_add(ctx0, residual, cur);
            cur = lctx.cvec.apply_to(ctx0, cur, il);
            cb(cur, "l_out", il);

            // input for next layer
            inpL = cur;
        }

        cur = llm_build_norm(ctx0, inpL, hparams,
            model.output_norm,
            model.output_norm_b,
            LLM_NORM_RMS, cb, -1);
        cb(cur, "result_norm", -1);

        cur = llm_build_lora_mm(lctx, ctx0, model.output, cur);

        if (model.output_b != nullptr) {
            cb(cur, "result_output_no_bias", -1);
            cur = ggml_add(ctx0, cur, model.output_b);
        }
        cb(cur, "result_output", -1);

        ggml_build_forward_expand(gf, cur);

        return gf;
    }


    struct ggml_cgraph * build_plamo() {
        struct ggml_cgraph * gf = ggml_new_graph(ctx0);

        const int64_t n_embd_head = hparams.n_embd_head_v;
        GGML_ASSERT(n_embd_head == hparams.n_embd_head_k);
        GGML_ASSERT(n_embd_head == hparams.n_rot);

        struct ggml_tensor * cur;
        struct ggml_tensor * inpL;

        inpL = llm_build_inp_embd(ctx0, lctx, hparams, ubatch, model.tok_embd, cb);

        // inp_pos - contains the positions
        struct ggml_tensor * inp_pos = build_inp_pos();

        // KQ_mask (mask for 1 head, it will be broadcasted to all heads)
        struct ggml_tensor * KQ_mask = build_inp_KQ_mask();

        for (int il = 0; il < n_layer; ++il) {

            // norm
            cur = llm_build_norm(ctx0, inpL, hparams,
                    model.layers[il].attn_norm, NULL,
                    LLM_NORM_RMS, cb, il);
            cb(cur, "attn_norm", il);

            struct ggml_tensor * attention_norm = cur;

            // self-attention
            {
                // compute Q and K and RoPE them
                struct ggml_tensor * Qcur = llm_build_lora_mm(lctx, ctx0, model.layers[il].wq, cur);
                cb(Qcur, "Qcur", il);

                struct ggml_tensor * Kcur = llm_build_lora_mm(lctx, ctx0, model.layers[il].wk, cur);
                cb(Kcur, "Kcur", il);

                struct ggml_tensor * Vcur = llm_build_lora_mm(lctx, ctx0, model.layers[il].wv, cur);
                cb(Vcur, "Vcur", il);

                Qcur = ggml_rope_ext(
                        ctx0, ggml_reshape_3d(ctx0, Qcur, n_rot, n_head,    n_tokens), inp_pos, nullptr,
                        n_embd_head, rope_type, n_ctx_orig, freq_base, freq_scale,
                        ext_factor, attn_factor, beta_fast, beta_slow);
                cb(Qcur, "Qcur", il);

                Kcur = ggml_rope_ext(
                        ctx0, ggml_reshape_3d(ctx0, Kcur, n_rot, n_head_kv, n_tokens), inp_pos, nullptr,
                        n_embd_head, rope_type, n_ctx_orig, freq_base, freq_scale,
                        ext_factor, attn_factor, beta_fast, beta_slow);
                cb(Kcur, "Kcur", il);

                cur = llm_build_kv(ctx0, lctx, kv_self, gf,
                        model.layers[il].wo, NULL,
                        Kcur, Vcur, Qcur, KQ_mask, n_tokens, kv_head, n_kv, 1.0f/sqrtf(float(n_embd_head)), cb, il);
            }
            struct ggml_tensor * sa_out = cur;

            cur = attention_norm;

            if (il == n_layer - 1) {
                // skip computing output for unused tokens
                struct ggml_tensor * inp_out_ids = build_inp_out_ids();
                cur    = ggml_get_rows(ctx0,    cur, inp_out_ids);
                sa_out = ggml_get_rows(ctx0, sa_out, inp_out_ids);
                inpL   = ggml_get_rows(ctx0,   inpL, inp_out_ids);
            }

            // feed-forward network
            {
                cur = llm_build_ffn(ctx0, lctx, cur,
                        model.layers[il].ffn_up,   NULL, NULL,
                        model.layers[il].ffn_gate, NULL, NULL,
                        model.layers[il].ffn_down, NULL, NULL,
                        NULL,
                        LLM_FFN_SILU, LLM_FFN_PAR, cb, il);
                cb(cur, "ffn_out", il);
            }

            cur = ggml_add(ctx0, cur, sa_out);
            cur = ggml_add(ctx0, cur, inpL);
            cur = lctx.cvec.apply_to(ctx0, cur, il);
            cb(cur, "l_out", il);

            // input for next layer
            inpL = cur;
        }

        cur = inpL;

        cur = llm_build_norm(ctx0, cur, hparams,
                model.output_norm, NULL,
                LLM_NORM_RMS, cb, -1);
        cb(cur, "result_norm", -1);

        // lm_head
        cur = llm_build_lora_mm(lctx, ctx0, model.output, cur);
        cb(cur, "result_output", -1);

        ggml_build_forward_expand(gf, cur);

        return gf;
    }

    struct ggml_cgraph * build_gpt2() {
        struct ggml_cgraph * gf = ggml_new_graph_custom(ctx0, model.max_nodes(), false);

        const int64_t n_embd_head = hparams.n_embd_head_v;
        const int64_t n_embd_gqa  = hparams.n_embd_v_gqa();
        GGML_ASSERT(n_embd_head == hparams.n_embd_head_k);

        struct ggml_tensor * cur;
        struct ggml_tensor * pos;
        struct ggml_tensor * inpL;

        inpL = llm_build_inp_embd(ctx0, lctx, hparams, ubatch, model.tok_embd, cb);

        // inp_pos - contains the positions
        struct ggml_tensor * inp_pos = build_inp_pos();

        // KQ_mask (mask for 1 head, it will be broadcasted to all heads)
        struct ggml_tensor * KQ_mask = build_inp_KQ_mask();

        pos = ggml_get_rows(ctx0, model.pos_embd, inp_pos);
        cb(pos, "pos_embd", -1);

        inpL = ggml_add(ctx0, inpL, pos);
        cb(inpL, "inpL", -1);

        for (int il = 0; il < n_layer; ++il) {
            cur = llm_build_norm(ctx0, inpL, hparams,
                    model.layers[il].attn_norm,
                    model.layers[il].attn_norm_b,
                    LLM_NORM, cb, il);
            cb(cur, "attn_norm", il);

            // self-attention
            {
                cur = llm_build_lora_mm(lctx, ctx0, model.layers[il].wqkv, cur);
                cb(cur, "wqkv", il);

                cur = ggml_add(ctx0, cur, model.layers[il].bqkv);
                cb(cur, "bqkv", il);

                struct ggml_tensor * Qcur = ggml_cont(ctx0, ggml_view_2d(ctx0, cur, n_embd,     n_tokens, cur->nb[1], 0*sizeof(float)*(n_embd)));
                struct ggml_tensor * Kcur = ggml_cont(ctx0, ggml_view_2d(ctx0, cur, n_embd_gqa, n_tokens, cur->nb[1], 1*sizeof(float)*(n_embd)));
                struct ggml_tensor * Vcur = ggml_cont(ctx0, ggml_view_2d(ctx0, cur, n_embd_gqa, n_tokens, cur->nb[1], 1*sizeof(float)*(n_embd + n_embd_gqa)));

                cb(Qcur, "Qcur", il);
                cb(Kcur, "Kcur", il);
                cb(Vcur, "Vcur", il);

                Qcur = ggml_reshape_3d(ctx0, Qcur, n_embd_head, n_head, n_tokens);

                cur = llm_build_kv(ctx0, lctx, kv_self, gf,
                        model.layers[il].wo, model.layers[il].bo,
                        Kcur, Vcur, Qcur, KQ_mask, n_tokens, kv_head, n_kv, 1.0f/sqrtf(float(n_embd_head)), cb, il);
            }

            if (il == n_layer - 1) {
                // skip computing output for unused tokens
                struct ggml_tensor * inp_out_ids = build_inp_out_ids();
                cur  = ggml_get_rows(ctx0,  cur, inp_out_ids);
                inpL = ggml_get_rows(ctx0, inpL, inp_out_ids);
            }

            // add the input
            struct ggml_tensor * ffn_inp = ggml_add(ctx0, cur, inpL);
            cb(ffn_inp, "ffn_inp", il);

            // FF
            {
                cur = llm_build_norm(ctx0, ffn_inp, hparams,
                        model.layers[il].ffn_norm,
                        model.layers[il].ffn_norm_b,
                        LLM_NORM, cb, il);
                cb(cur, "ffn_norm", il);

                cur = llm_build_ffn(ctx0, lctx, cur,
                        model.layers[il].ffn_up,   model.layers[il].ffn_up_b,   NULL,
                        NULL,                      NULL,                        NULL,
                        model.layers[il].ffn_down, model.layers[il].ffn_down_b, NULL,
                        NULL,
                        LLM_FFN_GELU, LLM_FFN_SEQ, cb, il);
                cb(cur, "ffn_out", il);
            }

            cur = ggml_add(ctx0, cur, ffn_inp);
            cur = lctx.cvec.apply_to(ctx0, cur, il);
            cb(cur, "l_out", il);

            // input for next layer
            inpL = cur;
        }

        cur = llm_build_norm(ctx0, inpL, hparams,
                model.output_norm,
                model.output_norm_b,
                LLM_NORM, cb, -1);
        cb(cur, "result_norm", -1);

        cur = llm_build_lora_mm(lctx, ctx0, model.output, cur);
        cb(cur, "result_output", -1);

        ggml_build_forward_expand(gf, cur);

        return gf;
    }

    struct ggml_cgraph * build_codeshell() {
        struct ggml_cgraph * gf = ggml_new_graph_custom(ctx0, model.max_nodes(), false);

        const int64_t n_embd_head = hparams.n_embd_head_v;
        const int64_t n_embd_gqa  = hparams.n_embd_v_gqa();
        GGML_ASSERT(n_embd_head == hparams.n_embd_head_k);
        GGML_ASSERT(n_embd_head == hparams.n_rot);

        struct ggml_tensor * cur;
        struct ggml_tensor * inpL;

        inpL = llm_build_inp_embd(ctx0, lctx, hparams, ubatch, model.tok_embd, cb);

        // inp_pos - contains the positions
        struct ggml_tensor * inp_pos = build_inp_pos();

        // KQ_mask (mask for 1 head, it will be broadcasted to all heads)
        struct ggml_tensor * KQ_mask = build_inp_KQ_mask();

        for (int il = 0; il < n_layer; ++il) {
            cur = llm_build_norm(ctx0, inpL, hparams,
                    model.layers[il].attn_norm,
                    model.layers[il].attn_norm_b,
                    LLM_NORM, cb, il);
            cb(cur, "attn_norm", il);

            // self-attention
            {
                cur = llm_build_lora_mm(lctx, ctx0, model.layers[il].wqkv, cur);
                cb(cur, "wqkv", il);

                cur = ggml_add(ctx0, cur, model.layers[il].bqkv);
                cb(cur, "bqkv", il);

                struct ggml_tensor * tmpq = ggml_cont(ctx0, ggml_view_2d(ctx0, cur, n_embd,     n_tokens, cur->nb[1], 0*sizeof(float)*(n_embd)));
                struct ggml_tensor * tmpk = ggml_cont(ctx0, ggml_view_2d(ctx0, cur, n_embd_gqa, n_tokens, cur->nb[1], 1*sizeof(float)*(n_embd)));
                struct ggml_tensor * Vcur = ggml_cont(ctx0, ggml_view_2d(ctx0, cur, n_embd_gqa, n_tokens, cur->nb[1], 1*sizeof(float)*(n_embd + n_embd_gqa)));

                cb(tmpq, "tmpq", il);
                cb(tmpk, "tmpk", il);
                cb(Vcur, "Vcur", il);

                struct ggml_tensor * Qcur = ggml_rope_ext(
                    ctx0, ggml_reshape_3d(ctx0, tmpq, n_embd_head, n_head,    n_tokens), inp_pos, nullptr,
                    n_rot, rope_type, n_ctx_orig, freq_base, freq_scale,
                    ext_factor, attn_factor, beta_fast, beta_slow
                );
                cb(Qcur, "Qcur", il);

                struct ggml_tensor * Kcur = ggml_rope_ext(
                    ctx0, ggml_reshape_3d(ctx0, tmpk, n_embd_head, n_head_kv, n_tokens), inp_pos, nullptr,
                    n_rot, rope_type, n_ctx_orig, freq_base, freq_scale,
                    ext_factor, attn_factor, beta_fast, beta_slow
                );
                cb(Kcur, "Kcur", il);

                cur = llm_build_kv(ctx0, lctx, kv_self, gf,
                        model.layers[il].wo, model.layers[il].bo,
                        Kcur, Vcur, Qcur, KQ_mask, n_tokens, kv_head, n_kv, 1.0f/sqrtf(float(n_embd_head)), cb, il);
            }

            if (il == n_layer - 1) {
                // skip computing output for unused tokens
                struct ggml_tensor * inp_out_ids = build_inp_out_ids();
                cur  = ggml_get_rows(ctx0,  cur, inp_out_ids);
                inpL = ggml_get_rows(ctx0, inpL, inp_out_ids);
            }

            // add the input
            struct ggml_tensor * ffn_inp = ggml_add(ctx0, cur, inpL);
            cb(ffn_inp, "ffn_inp", il);

            // FF
            {
                cur = llm_build_norm(ctx0, ffn_inp, hparams,
                        model.layers[il].ffn_norm,
                        model.layers[il].ffn_norm_b,
                        LLM_NORM, cb, il);
                cb(cur, "ffn_norm", il);

                cur = llm_build_ffn(ctx0, lctx, cur,
                        model.layers[il].ffn_up,   model.layers[il].ffn_up_b,   NULL,
                        NULL,                      NULL,                        NULL,
                        model.layers[il].ffn_down, model.layers[il].ffn_down_b, NULL,
                        NULL,
                        LLM_FFN_GELU, LLM_FFN_SEQ, cb, il);
                cb(cur, "ffn_out", il);
            }

            cur = ggml_add(ctx0, cur, ffn_inp);
            cur = lctx.cvec.apply_to(ctx0, cur, il);
            cb(cur, "l_out", il);

            // input for next layer
            inpL = cur;
        }

        cur = llm_build_norm(ctx0, inpL, hparams,
                model.output_norm,
                model.output_norm_b,
                LLM_NORM, cb, -1);
        cb(cur, "result_norm", -1);

        cur = llm_build_lora_mm(lctx, ctx0, model.output, cur);
        cb(cur, "result_output", -1);

        ggml_build_forward_expand(gf, cur);

        return gf;
    }

    struct ggml_cgraph * build_orion() {
        struct ggml_cgraph * gf = ggml_new_graph_custom(ctx0, model.max_nodes(), false);

        const int64_t n_embd_head = hparams.n_embd_head_v;
        GGML_ASSERT(n_embd_head == hparams.n_embd_head_k);
        GGML_ASSERT(n_embd_head == hparams.n_rot);

        struct ggml_tensor * cur;
        struct ggml_tensor * inpL;

        inpL = llm_build_inp_embd(ctx0, lctx, hparams, ubatch, model.tok_embd, cb);

        // inp_pos - contains the positions
        struct ggml_tensor * inp_pos = build_inp_pos();

        // KQ_mask (mask for 1 head, it will be broadcasted to all heads)
        struct ggml_tensor * KQ_mask = build_inp_KQ_mask();

        for (int il = 0; il < n_layer; ++il) {
            struct ggml_tensor * inpSA = inpL;

            // norm
            cur = llm_build_norm(ctx0, inpL, hparams,
                    model.layers[il].attn_norm, model.layers[il].attn_norm_b,
                    LLM_NORM, cb, il);
            cb(cur, "attn_norm", il);

            // self-attention
            {
                // compute Q and K and RoPE them
                struct ggml_tensor * Qcur = llm_build_lora_mm(lctx, ctx0, model.layers[il].wq, cur);
                cb(Qcur, "Qcur", il);
                // if (model.layers[il].bq) {
                //     Qcur = ggml_add(ctx0, Qcur, model.layers[il].bq);
                //     cb(Qcur, "Qcur", il);
                // }

                struct ggml_tensor * Kcur = llm_build_lora_mm(lctx, ctx0, model.layers[il].wk, cur);
                cb(Kcur, "Kcur", il);
                // if (model.layers[il].bk) {
                //     Kcur = ggml_add(ctx0, Kcur, model.layers[il].bk);
                //     cb(Kcur, "Kcur", il);
                // }

                struct ggml_tensor * Vcur = llm_build_lora_mm(lctx, ctx0, model.layers[il].wv, cur);
                cb(Vcur, "Vcur", il);
                // if (model.layers[il].bv) {
                //     Vcur = ggml_add(ctx0, Vcur, model.layers[il].bv);
                //     cb(Vcur, "Vcur", il);
                // }

                Qcur = ggml_rope_ext(
                    ctx0, ggml_reshape_3d(ctx0, Qcur, n_embd_head, n_head,    n_tokens), inp_pos, nullptr,
                    n_rot, rope_type, n_ctx_orig, freq_base, freq_scale,
                    ext_factor, attn_factor, beta_fast, beta_slow
                );
                cb(Qcur, "Qcur", il);

                Kcur = ggml_rope_ext(
                    ctx0, ggml_reshape_3d(ctx0, Kcur, n_embd_head, n_head_kv, n_tokens), inp_pos, nullptr,
                    n_rot, rope_type, n_ctx_orig, freq_base, freq_scale,
                    ext_factor, attn_factor, beta_fast, beta_slow
                );
                cb(Kcur, "Kcur", il);

                cur = llm_build_kv(ctx0, lctx, kv_self, gf,
                        model.layers[il].wo, NULL,
                        Kcur, Vcur, Qcur, KQ_mask, n_tokens, kv_head, n_kv, 1.0f/sqrtf(float(n_embd_head)), cb, il);
            }

            if (il == n_layer - 1) {
                // skip computing output for unused tokens
                struct ggml_tensor * inp_out_ids = build_inp_out_ids();
                cur   = ggml_get_rows(ctx0,   cur, inp_out_ids);
                inpSA = ggml_get_rows(ctx0, inpSA, inp_out_ids);
            }

            struct ggml_tensor * ffn_inp = ggml_add(ctx0, cur, inpSA);
            cb(ffn_inp, "ffn_inp", il);

            // feed-forward network
            cur = llm_build_norm(ctx0, ffn_inp, hparams,
                    model.layers[il].ffn_norm, model.layers[il].ffn_norm_b,
                    LLM_NORM, cb, il);
            cb(cur, "ffn_norm", il);

            cur = llm_build_ffn(ctx0, lctx, cur,
                    model.layers[il].ffn_up,   NULL, NULL,
                    model.layers[il].ffn_gate, NULL, NULL,
                    model.layers[il].ffn_down, NULL, NULL,
                    NULL,
                    LLM_FFN_SILU, LLM_FFN_PAR, cb, il);
            cb(cur, "ffn_out", il);

            cur = ggml_add(ctx0, cur, ffn_inp);
            cur = lctx.cvec.apply_to(ctx0, cur, il);
            cb(cur, "l_out", il);

            // input for next layer
            inpL = cur;
        }

        cur = inpL;

        cur = llm_build_norm(ctx0, cur, hparams,
                model.output_norm, model.output_norm_b,
                LLM_NORM, cb, -1);
        cb(cur, "result_norm", -1);

        // lm_head
        cur = llm_build_lora_mm(lctx, ctx0, model.output, cur);
        cb(cur, "result_output", -1);

        ggml_build_forward_expand(gf, cur);

        return gf;
    }

    struct ggml_cgraph * build_internlm2() {
        struct ggml_cgraph * gf = ggml_new_graph_custom(ctx0, model.max_nodes(), false);

        const int64_t n_embd_head = hparams.n_embd_head_v;
        GGML_ASSERT(n_embd_head == hparams.n_embd_head_k);
        GGML_ASSERT(n_embd_head == hparams.n_rot);

        struct ggml_tensor * cur;
        struct ggml_tensor * inpL;

        inpL = llm_build_inp_embd(ctx0, lctx, hparams, ubatch, model.tok_embd, cb);

        // inp_pos - contains the positions
        struct ggml_tensor * inp_pos = build_inp_pos();

        // KQ_mask (mask for 1 head, it will be broadcasted to all heads)
        struct ggml_tensor * KQ_mask = build_inp_KQ_mask();

        for (int il = 0; il < n_layer; ++il) {
            struct ggml_tensor * inpSA = inpL;

            // norm
            cur = llm_build_norm(ctx0, inpL, hparams,
                    model.layers[il].attn_norm, NULL,
                    LLM_NORM_RMS, cb, il);
            cb(cur, "attn_norm", il);

            // self-attention
            {
                // compute Q and K and RoPE them
                struct ggml_tensor * Qcur = llm_build_lora_mm(lctx, ctx0, model.layers[il].wq, cur);
                cb(Qcur, "Qcur", il);
                if (model.layers[il].bq) {
                    Qcur = ggml_add(ctx0, Qcur, model.layers[il].bq);
                    cb(Qcur, "Qcur", il);
                }

                struct ggml_tensor * Kcur = llm_build_lora_mm(lctx, ctx0, model.layers[il].wk, cur);
                cb(Kcur, "Kcur", il);
                if (model.layers[il].bk) {
                    Kcur = ggml_add(ctx0, Kcur, model.layers[il].bk);
                    cb(Kcur, "Kcur", il);
                }

                struct ggml_tensor * Vcur = llm_build_lora_mm(lctx, ctx0, model.layers[il].wv, cur);
                cb(Vcur, "Vcur", il);
                if (model.layers[il].bv) {
                    Vcur = ggml_add(ctx0, Vcur, model.layers[il].bv);
                    cb(Vcur, "Vcur", il);
                }

                Qcur = ggml_rope_ext(
                    ctx0, ggml_reshape_3d(ctx0, Qcur, n_embd_head, n_head,    n_tokens), inp_pos, nullptr,
                    n_rot, rope_type, n_ctx_orig, freq_base, freq_scale,
                    ext_factor, attn_factor, beta_fast, beta_slow
                );
                cb(Qcur, "Qcur", il);

                Kcur = ggml_rope_ext(
                    ctx0, ggml_reshape_3d(ctx0, Kcur, n_embd_head, n_head_kv, n_tokens), inp_pos, nullptr,
                    n_rot, rope_type, n_ctx_orig, freq_base, freq_scale,
                    ext_factor, attn_factor, beta_fast, beta_slow
                );
                cb(Kcur, "Kcur", il);

                cur = llm_build_kv(ctx0, lctx, kv_self, gf,
                        model.layers[il].wo, model.layers[il].bo,
                        Kcur, Vcur, Qcur, KQ_mask, n_tokens, kv_head, n_kv, 1.0f/sqrtf(float(n_embd_head)), cb, il);
            }

            if (il == n_layer - 1) {
                // skip computing output for unused tokens
                struct ggml_tensor * inp_out_ids = build_inp_out_ids();
                cur   = ggml_get_rows(ctx0,   cur, inp_out_ids);
                inpSA = ggml_get_rows(ctx0, inpSA, inp_out_ids);
            }

            struct ggml_tensor * ffn_inp = ggml_add(ctx0, cur, inpSA);
            cb(ffn_inp, "ffn_inp", il);

            // feed-forward network
            cur = llm_build_norm(ctx0, ffn_inp, hparams,
                    model.layers[il].ffn_norm, NULL,
                    LLM_NORM_RMS, cb, il);
            cb(cur, "ffn_norm", il);

            cur = llm_build_ffn(ctx0, lctx, cur,
                    model.layers[il].ffn_up,   NULL, NULL,
                    model.layers[il].ffn_gate, NULL, NULL,
                    model.layers[il].ffn_down, NULL, NULL,
                    NULL,
                    LLM_FFN_SILU, LLM_FFN_PAR, cb, il);
            cb(cur, "ffn_out", il);

            cur = ggml_add(ctx0, cur, ffn_inp);
            cur = lctx.cvec.apply_to(ctx0, cur, il);
            cb(cur, "l_out", il);

            // input for next layer
            inpL = cur;
        }

        cur = inpL;

        cur = llm_build_norm(ctx0, cur, hparams,
                model.output_norm, NULL,
                LLM_NORM_RMS, cb, -1);
        cb(cur, "result_norm", -1);

        // lm_head
        cur = llm_build_lora_mm(lctx, ctx0, model.output, cur);
        cb(cur, "result_output", -1);

        ggml_build_forward_expand(gf, cur);

        return gf;
    }

    struct ggml_cgraph * build_minicpm3() {
        struct ggml_cgraph * gf = ggml_new_graph_custom(ctx0, model.max_nodes(), false);

        //TODO: if the model varies, these parameters need to be read from the model
        const int64_t n_embd_base = 256;
        const float scale_embd  = 12.0f;
        const float scale_depth = 1.4f;
        const float kq_scale = 1.0f / sqrtf(float(hparams.n_embd_head_k));

        const uint32_t n_embd_head_qk_rope = hparams.n_rot;
        const uint32_t n_embd_head_qk_nope = hparams.n_embd_head_k - hparams.n_rot;
        const uint32_t kv_lora_rank = hparams.n_lora_kv;

        struct ggml_tensor * cur;
        struct ggml_tensor * inpL;

        inpL = llm_build_inp_embd(ctx0, lctx, hparams, ubatch, model.tok_embd, cb);

        // scale the input embeddings
        inpL = ggml_scale(ctx0, inpL, scale_embd);
        cb(inpL, "inp_scaled", -1);

        // inp_pos - contains the positions
        struct ggml_tensor * inp_pos = build_inp_pos();

        // KQ_mask (mask for 1 head, it will be broadcasted to all heads)
        struct ggml_tensor * KQ_mask = build_inp_KQ_mask();

        for (int il = 0; il < n_layer; ++il) {
            struct ggml_tensor * inpSA = inpL;

            struct ggml_tensor * rope_factors = build_rope_factors(il);
            // norm
            cur = llm_build_norm(ctx0, inpL, hparams,
                    model.layers[il].attn_norm, NULL,
                    LLM_NORM_RMS, cb, il);
            cb(cur, "attn_norm", il);

            // self_attention
            {
                struct ggml_tensor * q = NULL;
                // {n_embd, q_lora_rank} * {n_embd, n_tokens} -> {q_lora_rank, n_tokens}
                q = ggml_mul_mat(ctx0, model.layers[il].wq_a, cur);
                cb(q, "q", il);

                q = llm_build_norm(ctx0, q, hparams,
                        model.layers[il].attn_q_a_norm, NULL,
                        LLM_NORM_RMS, cb, il);
                cb(q, "q", il);

                // {q_lora_rank, n_head * hparams.n_embd_head_k} * {q_lora_rank, n_tokens} -> {n_head * hparams.n_embd_head_k, n_tokens}
                q = ggml_mul_mat(ctx0, model.layers[il].wq_b, q);
                cb(q, "q", il);

                // split into {n_head * n_embd_head_qk_nope, n_tokens}
                struct ggml_tensor * q_nope = ggml_view_3d(ctx0, q, n_embd_head_qk_nope, n_head, n_tokens,
                        ggml_row_size(q->type, hparams.n_embd_head_k),
                        ggml_row_size(q->type, hparams.n_embd_head_k * n_head),
                        0);
                cb(q_nope, "q_nope", il);

                // and {n_head * n_embd_head_qk_rope, n_tokens}
                struct ggml_tensor * q_pe = ggml_view_3d(ctx0, q, n_embd_head_qk_rope, n_head, n_tokens,
                        ggml_row_size(q->type, hparams.n_embd_head_k),
                        ggml_row_size(q->type, hparams.n_embd_head_k * n_head),
                        ggml_row_size(q->type, n_embd_head_qk_nope));
                cb(q_pe, "q_pe", il);

                // {n_embd, kv_lora_rank + n_embd_head_qk_rope} * {n_embd, n_tokens} -> {kv_lora_rank + n_embd_head_qk_rope, n_tokens}
                struct ggml_tensor * kv_pe_compresseed = ggml_mul_mat(ctx0, model.layers[il].wkv_a_mqa, cur);
                cb(kv_pe_compresseed, "kv_pe_compresseed", il);

                // split into {kv_lora_rank, n_tokens}
                struct ggml_tensor * kv_compressed = ggml_view_2d(ctx0, kv_pe_compresseed, kv_lora_rank, n_tokens,
                        kv_pe_compresseed->nb[1],
                        0);
                cb(kv_compressed, "kv_compressed", il);

                // and {n_embd_head_qk_rope, n_tokens}
                struct ggml_tensor * k_pe = ggml_view_3d(ctx0, kv_pe_compresseed, n_embd_head_qk_rope, 1, n_tokens,
                        kv_pe_compresseed->nb[1],
                        kv_pe_compresseed->nb[1],
                        ggml_row_size(kv_pe_compresseed->type, kv_lora_rank));
                cb(k_pe, "k_pe", il);

                // TODO: the CUDA backend used to not support non-cont. (RMS) norm, investigate removing ggml_cont
                kv_compressed = ggml_cont(ctx0, kv_compressed);
                kv_compressed = llm_build_norm(ctx0, kv_compressed, hparams,
                        model.layers[il].attn_kv_a_norm, NULL,
                        LLM_NORM_RMS, cb, il);
                cb(kv_compressed, "kv_compressed", il);

                // {kv_lora_rank, n_head * (n_embd_head_qk_nope + n_embd_head_v)} * {kv_lora_rank, n_tokens} -> {n_head * (n_embd_head_qk_nope + n_embd_head_v), n_tokens}
                struct ggml_tensor * kv = ggml_mul_mat(ctx0, model.layers[il].wkv_b, kv_compressed);
                cb(kv, "kv", il);

                // split into {n_head * n_embd_head_qk_nope, n_tokens}
                struct ggml_tensor * k_nope = ggml_view_3d(ctx0, kv, n_embd_head_qk_nope, n_head, n_tokens,
                        ggml_row_size(kv->type, n_embd_head_qk_nope + hparams.n_embd_head_v),
                        ggml_row_size(kv->type, n_head * (n_embd_head_qk_nope + hparams.n_embd_head_v)),
                        0);
                cb(k_nope, "k_nope", il);

                // and {n_head * n_embd_head_v, n_tokens}
                struct ggml_tensor * v_states = ggml_view_3d(ctx0, kv, hparams.n_embd_head_v, n_head, n_tokens,
                        ggml_row_size(kv->type, (n_embd_head_qk_nope + hparams.n_embd_head_v)),
                        ggml_row_size(kv->type, (n_embd_head_qk_nope + hparams.n_embd_head_v)*n_head),
                        ggml_row_size(kv->type, (n_embd_head_qk_nope)));
                cb(v_states, "v_states", il);

                v_states = ggml_cont(ctx0, v_states);
                cb(v_states, "v_states", il);

                v_states = ggml_view_2d(ctx0, v_states, hparams.n_embd_head_v * n_head, n_tokens,
                    ggml_row_size(kv->type, hparams.n_embd_head_v * n_head),
                    0);
                cb(v_states, "v_states", il);

                q_pe = ggml_cont(ctx0, q_pe); // TODO: the CUDA backend used to not support non-cont. RoPE, investigate removing this
                q_pe = ggml_rope_ext(
                    ctx0, q_pe, inp_pos, rope_factors,
                    n_rot, rope_type, n_ctx_orig, freq_base, freq_scale,
                    ext_factor, attn_factor, beta_fast, beta_slow
                );
                cb(q_pe, "q_pe", il);

                // shared RoPE key
                k_pe = ggml_cont(ctx0, k_pe); // TODO: the CUDA backend used to not support non-cont. RoPE, investigate removing this
                k_pe = ggml_rope_ext(
                    ctx0, k_pe, inp_pos, rope_factors,
                    n_rot, rope_type, n_ctx_orig, freq_base, freq_scale,
                    ext_factor, attn_factor, beta_fast, beta_slow
                );
                cb(k_pe, "k_pe", il);

                struct ggml_tensor * q_states = ggml_concat(ctx0, q_nope, q_pe, 0);
                cb(q_states, "q_states", il);

                struct ggml_tensor * k_states = ggml_concat(ctx0, k_nope, ggml_repeat(ctx0, k_pe, q_pe), 0);
                cb(k_states, "k_states", il);

                cur = llm_build_kv(ctx0, lctx, kv_self, gf,
                        model.layers[il].wo, NULL,
                        k_states, v_states, q_states, KQ_mask, n_tokens, kv_head, n_kv, kq_scale, cb, il);
            }

            if (il == n_layer - 1) {
                // skip computing output for unused tokens
                struct ggml_tensor * inp_out_ids = build_inp_out_ids();
                cur   = ggml_get_rows(ctx0,   cur, inp_out_ids);
                inpSA = ggml_get_rows(ctx0, inpSA, inp_out_ids);
            }

            // scale_res - scale the hidden states for residual connection
            const float scale_res = scale_depth/sqrtf(float(n_layer));
            cur = ggml_scale(ctx0, cur, scale_res);
            cb(cur, "hidden_scaled", il);

            struct ggml_tensor * ffn_inp = ggml_add(ctx0, cur, inpSA);
            cb(ffn_inp, "ffn_inp", il);

            // feed-forward network
            {
                cur = llm_build_norm(ctx0, ffn_inp, hparams,
                        model.layers[il].ffn_norm, NULL,
                        LLM_NORM_RMS, cb, il);
                cb(cur, "ffn_norm", il);

                cur = llm_build_ffn(ctx0, lctx, cur,
                        model.layers[il].ffn_up,   NULL, NULL,
                        model.layers[il].ffn_gate, NULL, NULL,
                        model.layers[il].ffn_down, NULL, NULL,
                        NULL,
                        LLM_FFN_SILU, LLM_FFN_PAR, cb, il);
                cb(cur, "ffn_out", il);
            }

            // scale the hidden states for residual connection
            cur = ggml_scale(ctx0, cur, scale_res);
            cb(cur, "hidden_scaled_ffn", il);

            cur = ggml_add(ctx0, cur, ffn_inp);
            cur = lctx.cvec.apply_to(ctx0, cur, il);
            cb(cur, "l_out", il);

            // input for next layer
            inpL = cur;
        }

        cur = inpL;

        cur = llm_build_norm(ctx0, cur, hparams,
                model.output_norm, NULL,
                LLM_NORM_RMS, cb, -1);
        cb(cur, "result_norm", -1);

        // lm_head scaling
        const float scale_lmhead = float(n_embd_base)/float(n_embd);
        cur = ggml_scale(ctx0, cur, scale_lmhead);
        cb(cur, "lmhead_scaling", -1);

        // lm_head
        cur = llm_build_lora_mm(lctx, ctx0, model.output, cur);
        cb(cur, "result_output", -1);

        ggml_build_forward_expand(gf, cur);

        return gf;
    }

    struct ggml_cgraph * build_gemma() {
        struct ggml_cgraph * gf = ggml_new_graph_custom(ctx0, model.max_nodes(), false);

        const int64_t n_embd_head_k = hparams.n_embd_head_k;

        struct ggml_tensor * cur;
        struct ggml_tensor * inpL;

        inpL = llm_build_inp_embd(ctx0, lctx, hparams, ubatch, model.tok_embd, cb);

        inpL = ggml_scale(ctx0, inpL, sqrtf(n_embd));
        cb(inpL, "inp_scaled", -1);

        // inp_pos - contains the positions
        struct ggml_tensor * inp_pos = build_inp_pos();

        // KQ_mask (mask for 1 head, it will be broadcasted to all heads)
        struct ggml_tensor * KQ_mask = build_inp_KQ_mask();

        for (int il = 0; il < n_layer; ++il) {
            // norm
            cur = llm_build_norm(ctx0, inpL, hparams,
                    model.layers[il].attn_norm, NULL,
                    LLM_NORM_RMS, cb, il);
            cb(cur, "attn_norm", il);

            // self-attention
            {
                // compute Q and K and RoPE them
                struct ggml_tensor * Qcur = llm_build_lora_mm(lctx, ctx0, model.layers[il].wq, cur);
                cb(Qcur, "Qcur", il);

                struct ggml_tensor * Kcur = llm_build_lora_mm(lctx, ctx0, model.layers[il].wk, cur);
                cb(Kcur, "Kcur", il);

                struct ggml_tensor * Vcur = llm_build_lora_mm(lctx, ctx0, model.layers[il].wv, cur);
                cb(Vcur, "Vcur", il);

                Qcur = ggml_rope_ext(
                        ctx0, ggml_reshape_3d(ctx0, Qcur, n_embd_head_k, n_head,    n_tokens), inp_pos, nullptr,
                        n_rot, rope_type, n_ctx_orig, freq_base, freq_scale,
                        ext_factor, attn_factor, beta_fast, beta_slow);
                cb(Qcur, "Qcur", il);

                Qcur = ggml_scale(ctx0, Qcur, 1.0f / sqrtf(float(n_embd_head_k)));
                cb(Qcur, "Qcur_scaled", il);

                Kcur = ggml_rope_ext(
                        ctx0, ggml_reshape_3d(ctx0, Kcur, n_embd_head_k, n_head_kv, n_tokens), inp_pos, nullptr,
                        n_rot, rope_type, n_ctx_orig, freq_base, freq_scale,
                        ext_factor, attn_factor, beta_fast, beta_slow);
                cb(Kcur, "Kcur", il);

                cur = llm_build_kv(ctx0, lctx, kv_self, gf,
                        model.layers[il].wo, NULL,
                        Kcur, Vcur, Qcur, KQ_mask, n_tokens, kv_head, n_kv, 1.0f, cb, il);
            }

            if (il == n_layer - 1) {
                // skip computing output for unused tokens
                struct ggml_tensor * inp_out_ids = build_inp_out_ids();
                cur  = ggml_get_rows(ctx0,  cur, inp_out_ids);
                inpL = ggml_get_rows(ctx0, inpL, inp_out_ids);
            }

            struct ggml_tensor * sa_out = ggml_add(ctx0, cur, inpL);
            cb(sa_out, "sa_out", il);

            cur = llm_build_norm(ctx0, sa_out, hparams,
                    model.layers[il].ffn_norm, NULL,
                    LLM_NORM_RMS, cb, il);
            cb(cur, "ffn_norm", il);

            // feed-forward network
            {
                cur = llm_build_ffn(ctx0, lctx, cur,
                        model.layers[il].ffn_up,   NULL, NULL,
                        model.layers[il].ffn_gate, NULL, NULL,
                        model.layers[il].ffn_down, NULL, NULL,
                        NULL,
                        LLM_FFN_GELU, LLM_FFN_PAR, cb, il);
                cb(cur, "ffn_out", il);
            }

            cur = ggml_add(ctx0, cur, sa_out);
            cur = lctx.cvec.apply_to(ctx0, cur, il);
            cb(cur, "l_out", il);

            // input for next layer
            inpL = cur;
        }

        cur = inpL;

        cur = llm_build_norm(ctx0, cur, hparams,
                model.output_norm, NULL,
                LLM_NORM_RMS, cb, -1);
        cb(cur, "result_norm", -1);

        // lm_head
        cur = llm_build_lora_mm(lctx, ctx0, model.output, cur);
        cb(cur, "result_output", -1);

        ggml_build_forward_expand(gf, cur);

        return gf;
    }

    struct ggml_cgraph * build_gemma2() {
        struct ggml_cgraph * gf = ggml_new_graph_custom(ctx0, model.max_nodes(), false);

        const int64_t n_embd_head_k = hparams.n_embd_head_k;

        struct ggml_tensor * cur;
        struct ggml_tensor * inpL;

        inpL = llm_build_inp_embd(ctx0, lctx, hparams, ubatch, model.tok_embd, cb);

        inpL = ggml_scale(ctx0, inpL, sqrtf(n_embd));
        cb(inpL, "inp_scaled", -1);

        // inp_pos - contains the positions
        struct ggml_tensor * inp_pos = build_inp_pos();

        // KQ_mask (mask for 1 head, it will be broadcasted to all heads)
        // gemma 2 requires different mask for layers using sliding window (SWA)
        struct ggml_tensor * KQ_mask     = build_inp_KQ_mask(true);
        struct ggml_tensor * KQ_mask_swa = build_inp_KQ_mask_swa(true);

        for (int il = 0; il < n_layer; ++il) {
            // (il % 2) layers use SWA
            struct ggml_tensor * KQ_mask_l = (il % 2 == 0) ? KQ_mask_swa : KQ_mask;

            // norm
            cur = llm_build_norm(ctx0, inpL, hparams,
                    model.layers[il].attn_norm, NULL,
                    LLM_NORM_RMS, cb, il);
            cb(cur, "attn_norm", il);

            // self-attention
            {
                // compute Q and K and RoPE them
                struct ggml_tensor * Qcur = llm_build_lora_mm(lctx, ctx0, model.layers[il].wq, cur);
                cb(Qcur, "Qcur", il);

                struct ggml_tensor * Kcur = llm_build_lora_mm(lctx, ctx0, model.layers[il].wk, cur);
                cb(Kcur, "Kcur", il);

                struct ggml_tensor * Vcur = llm_build_lora_mm(lctx, ctx0, model.layers[il].wv, cur);
                cb(Vcur, "Vcur", il);

                Qcur = ggml_rope_ext(
                        ctx0, ggml_reshape_3d(ctx0, Qcur, n_embd_head_k, n_head,    n_tokens), inp_pos, nullptr,
                        n_rot, rope_type, n_ctx_orig, freq_base, freq_scale,
                        ext_factor, attn_factor, beta_fast, beta_slow);
                cb(Qcur, "Qcur", il);

                // ref: https://github.com/google/gemma_pytorch/commit/03e657582d17cb5a8617ebf333c1c16f3694670e
                switch (model.type) {
                    case LLM_TYPE_2B:
                    case LLM_TYPE_9B:  Qcur = ggml_scale(ctx0, Qcur, 1.0f / sqrtf(float(n_embd_head_k)));   break;
                    case LLM_TYPE_27B: Qcur = ggml_scale(ctx0, Qcur, 1.0f / sqrtf(float(n_embd / n_head))); break;
                    default: GGML_ABORT("fatal error");
                };
                cb(Qcur, "Qcur_scaled", il);

                Kcur = ggml_rope_ext(
                        ctx0, ggml_reshape_3d(ctx0, Kcur, n_embd_head_k, n_head_kv, n_tokens), inp_pos, nullptr,
                        n_rot, rope_type, n_ctx_orig, freq_base, freq_scale,
                        ext_factor, attn_factor, beta_fast, beta_slow);
                cb(Kcur, "Kcur", il);

                cur = llm_build_kv(ctx0, lctx, kv_self, gf,
                        model.layers[il].wo, NULL,
                        Kcur, Vcur, Qcur, KQ_mask_l, n_tokens, kv_head, n_kv, 1.0f, cb, il);
            }

            cur = llm_build_norm(ctx0, cur, hparams,
                    model.layers[il].attn_post_norm, NULL,
                    LLM_NORM_RMS, cb, il);
            cb(cur, "attn_post_norm", il);

            if (il == n_layer - 1) {
                // skip computing output for unused tokens
                struct ggml_tensor * inp_out_ids = build_inp_out_ids();
                cur  = ggml_get_rows(ctx0,  cur, inp_out_ids);
                inpL = ggml_get_rows(ctx0, inpL, inp_out_ids);
            }

            struct ggml_tensor * sa_out = ggml_add(ctx0, cur, inpL);
            cb(sa_out, "sa_out", il);

            cur = llm_build_norm(ctx0, sa_out, hparams,
                    model.layers[il].ffn_norm, NULL,
                    LLM_NORM_RMS, cb, il);
            cb(cur, "ffn_norm", il);

            // feed-forward network
            {
                cur = llm_build_ffn(ctx0, lctx, cur,
                        model.layers[il].ffn_up,   NULL, NULL,
                        model.layers[il].ffn_gate, NULL, NULL,
                        model.layers[il].ffn_down, NULL, NULL,
                        NULL,
                        LLM_FFN_GELU, LLM_FFN_PAR, cb, il);
                cb(cur, "ffn_out", il);
            }

            cur = llm_build_norm(ctx0, cur, hparams,
                model.layers[il].ffn_post_norm, NULL,
                LLM_NORM_RMS, cb, -1);
            cb(cur, "ffn_post_norm", -1);

            cur = ggml_add(ctx0, cur, sa_out);
            cur = lctx.cvec.apply_to(ctx0, cur, il);
            cb(cur, "l_out", il);

            // input for next layer
            inpL = cur;
        }

        cur = inpL;

        cur = llm_build_norm(ctx0, cur, hparams,
                model.output_norm, NULL,
                LLM_NORM_RMS, cb, -1);
        cb(cur, "result_norm", -1);

        // lm_head
        cur = llm_build_lora_mm(lctx, ctx0, model.output, cur);

        // final logit soft-capping
        cur = ggml_scale(ctx0, cur, 1.0f / hparams.f_final_logit_softcapping);
        cur = ggml_tanh(ctx0, cur);
        cur = ggml_scale(ctx0, cur, hparams.f_final_logit_softcapping);

        cb(cur, "result_output", -1);

        ggml_build_forward_expand(gf, cur);

        return gf;
    }


    struct ggml_cgraph * build_starcoder2() {
        struct ggml_cgraph * gf = ggml_new_graph_custom(ctx0, model.max_nodes(), false);

        const int64_t n_embd_head = hparams.n_embd_head_v;
        GGML_ASSERT(n_embd_head == hparams.n_embd_head_k);
        GGML_ASSERT(n_embd_head == hparams.n_rot);

        struct ggml_tensor * cur;
        struct ggml_tensor * inpL;

        inpL = llm_build_inp_embd(ctx0, lctx, hparams, ubatch, model.tok_embd, cb);

        // inp_pos - contains the positions
        struct ggml_tensor * inp_pos = build_inp_pos();

        // KQ_mask (mask for 1 head, it will be broadcasted to all heads)
        struct ggml_tensor * KQ_mask = build_inp_KQ_mask();

        for (int il = 0; il < n_layer; ++il) {
            struct ggml_tensor * inpSA = inpL;

            // norm
            cur = llm_build_norm(ctx0, inpL, hparams,
                    model.layers[il].attn_norm, model.layers[il].attn_norm_b,
                    LLM_NORM, cb, il);
            cb(cur, "attn_norm", il);

            // self-attention
            {
                // compute Q and K and RoPE them
                struct ggml_tensor * Qcur = llm_build_lora_mm(lctx, ctx0, model.layers[il].wq, cur);
                cb(Qcur, "Qcur", il);
                if (model.layers[il].bq) {
                    Qcur = ggml_add(ctx0, Qcur, model.layers[il].bq);
                    cb(Qcur, "Qcur", il);
                }

                struct ggml_tensor * Kcur = llm_build_lora_mm(lctx, ctx0, model.layers[il].wk, cur);
                cb(Kcur, "Kcur", il);
                if (model.layers[il].bk) {
                    Kcur = ggml_add(ctx0, Kcur, model.layers[il].bk);
                    cb(Kcur, "Kcur", il);
                }

                struct ggml_tensor * Vcur = llm_build_lora_mm(lctx, ctx0, model.layers[il].wv, cur);
                cb(Vcur, "Vcur", il);
                if (model.layers[il].bv) {
                    Vcur = ggml_add(ctx0, Vcur, model.layers[il].bv);
                    cb(Vcur, "Vcur", il);
                }

                Qcur = ggml_rope_ext(
                    ctx0, ggml_reshape_3d(ctx0, Qcur, n_embd_head, n_head, n_tokens), inp_pos, nullptr,
                    n_rot, rope_type, n_ctx_orig, freq_base, freq_scale,
                    ext_factor, attn_factor, beta_fast, beta_slow
                );
                cb(Qcur, "Qcur", il);

                Kcur = ggml_rope_ext(
                    ctx0, ggml_reshape_3d(ctx0, Kcur, n_embd_head, n_head_kv, n_tokens), inp_pos, nullptr,
                    n_rot, rope_type, n_ctx_orig, freq_base, freq_scale,
                    ext_factor, attn_factor, beta_fast, beta_slow
                );
                cb(Kcur, "Kcur", il);

                cur = llm_build_kv(ctx0, lctx, kv_self, gf,
                        model.layers[il].wo, model.layers[il].bo,
                        Kcur, Vcur, Qcur, KQ_mask, n_tokens, kv_head, n_kv, 1.0f/sqrtf(float(n_embd_head)), cb, il);
            }

            if (il == n_layer - 1) {
                // skip computing output for unused tokens
                struct ggml_tensor * inp_out_ids = build_inp_out_ids();
                cur   = ggml_get_rows(ctx0,   cur, inp_out_ids);
                inpSA = ggml_get_rows(ctx0, inpSA, inp_out_ids);
            }

            struct ggml_tensor * ffn_inp = ggml_add(ctx0, cur, inpSA);
            cb(ffn_inp, "ffn_inp", il);

            // feed-forward network

            cur = llm_build_norm(ctx0, ffn_inp, hparams,
                    model.layers[il].ffn_norm, model.layers[il].ffn_norm_b,
                    LLM_NORM, cb, il);
            cb(cur, "ffn_norm", il);

            cur = llm_build_ffn(ctx0, lctx, cur,
                        model.layers[il].ffn_up,   model.layers[il].ffn_up_b,   NULL,
                        NULL,                      NULL,                        NULL,
                        model.layers[il].ffn_down, model.layers[il].ffn_down_b, NULL,
                        NULL,
                        LLM_FFN_GELU, LLM_FFN_SEQ, cb, il);
            cb(cur, "ffn_out", il);

            cur = ggml_add(ctx0, cur, ffn_inp);
            cur = lctx.cvec.apply_to(ctx0, cur, il);
            cb(cur, "l_out", il);

            // input for next layer
            inpL = cur;
        }

        cur = inpL;

        cur = llm_build_norm(ctx0, cur, hparams,
                model.output_norm, model.output_norm_b,
                LLM_NORM, cb, -1);
        cb(cur, "result_norm", -1);

        // lm_head
        cur = llm_build_lora_mm(lctx, ctx0, model.output, cur);
        cb(cur, "result_output", -1);

        ggml_build_forward_expand(gf, cur);

        return gf;
    }

    struct ggml_cgraph * build_mamba() {
        struct ggml_cgraph * gf = ggml_new_graph_custom(ctx0, model.max_nodes(), false);

        struct ggml_tensor * cur;
        struct ggml_tensor * inpL;

        // {n_embd, n_tokens}
        inpL = llm_build_inp_embd(ctx0, lctx, hparams, ubatch, model.tok_embd, cb);

        struct ggml_tensor * state_copy = build_inp_s_copy();
        struct ggml_tensor * state_mask = build_inp_s_mask();

        for (int il = 0; il < n_layer; ++il) {
            // norm
            cur = llm_build_norm(ctx0, inpL, hparams,
                    model.layers[il].attn_norm, NULL,
                    LLM_NORM_RMS, cb, il);
            cb(cur, "attn_norm", il);

            cur = llm_build_mamba(ctx0, lctx, ubatch, gf, cur,
                    state_copy, state_mask,
                    kv_head, n_kv, cb, il);

            if (il == n_layer - 1) {
                // skip computing output for unused tokens
                struct ggml_tensor * inp_out_ids = build_inp_out_ids();
                cur  = ggml_get_rows(ctx0,  cur, inp_out_ids);
                inpL = ggml_get_rows(ctx0, inpL, inp_out_ids);
            }

            // residual
            cur = ggml_add(ctx0, cur, inpL);
            cur = lctx.cvec.apply_to(ctx0, cur, il);
            cb(cur, "l_out", il);

            // input for next layer
            inpL = cur;
        }

        // final rmsnorm
        cur = llm_build_norm(ctx0, inpL, hparams,
                model.output_norm, NULL,
                LLM_NORM_RMS, cb, -1);
        cb(cur, "result_norm", -1);

        // lm_head
        cur = llm_build_lora_mm(lctx, ctx0, model.output, cur);
        cb(cur, "result_output", -1);

        ggml_build_forward_expand(gf, cur);

        return gf;
    }

    struct ggml_cgraph * build_command_r() {

        struct ggml_cgraph * gf = ggml_new_graph_custom(ctx0, model.max_nodes(), false);

        const int64_t n_embd_head = hparams.n_embd_head_v;
        GGML_ASSERT(n_embd_head == hparams.n_embd_head_k);
        const float f_logit_scale = hparams.f_logit_scale;

        struct ggml_tensor * cur;
        struct ggml_tensor * inpL;

        inpL = llm_build_inp_embd(ctx0, lctx, hparams, ubatch, model.tok_embd, cb);

        // inp_pos - contains the positions
        struct ggml_tensor * inp_pos = build_inp_pos();

        // KQ_mask (mask for 1 head, it will be broadcasted to all heads)
        struct ggml_tensor * KQ_mask = build_inp_KQ_mask();

        for (int il = 0; il < n_layer; ++il) {

            // norm
            cur = llm_build_norm(ctx0, inpL, hparams,
                    model.layers[il].attn_norm, NULL,
                    LLM_NORM, cb, il);
            cb(cur, "attn_norm", il);
            struct ggml_tensor * ffn_inp = cur;

            // self-attention
            {
                // compute Q and K and RoPE them
                struct ggml_tensor * Qcur = llm_build_lora_mm(lctx, ctx0, model.layers[il].wq, cur);
                cb(Qcur, "Qcur", il);
                if (model.layers[il].bq) {
                    Qcur = ggml_add(ctx0, Qcur, model.layers[il].bq);
                    cb(Qcur, "Qcur", il);
                }

                struct ggml_tensor * Kcur = llm_build_lora_mm(lctx, ctx0, model.layers[il].wk, cur);
                cb(Kcur, "Kcur", il);
                if (model.layers[il].bk) {
                    Kcur = ggml_add(ctx0, Kcur, model.layers[il].bk);
                    cb(Kcur, "Kcur", il);
                }

                struct ggml_tensor * Vcur = llm_build_lora_mm(lctx, ctx0, model.layers[il].wv, cur);
                cb(Vcur, "Vcur", il);
                if (model.layers[il].bv) {
                    Vcur = ggml_add(ctx0, Vcur, model.layers[il].bv);
                    cb(Vcur, "Vcur", il);
                }

                if (model.layers[il].attn_q_norm) {
                    Qcur = ggml_view_3d(ctx0, Qcur, n_embd_head, n_head, n_tokens,
                                ggml_element_size(Qcur) * n_embd_head,
                                ggml_element_size(Qcur) * n_embd_head * n_head,
                                0);
                    cb(Qcur, "Qcur", il);
                    Kcur = ggml_view_3d(ctx0, Kcur, n_embd_head, n_head_kv, n_tokens,
                                ggml_element_size(Kcur) * n_embd_head,
                                ggml_element_size(Kcur) * n_embd_head * n_head_kv,
                                0);
                    cb(Kcur, "Kcur", il);

                    Qcur = llm_build_norm(ctx0, Qcur, hparams,
                                model.layers[il].attn_q_norm,
                                NULL,
                                LLM_NORM, cb, il);
                    cb(Qcur, "Qcur", il);

                    Kcur = llm_build_norm(ctx0, Kcur, hparams,
                            model.layers[il].attn_k_norm,
                            NULL,
                            LLM_NORM, cb, il);
                    cb(Kcur, "Kcur", il);
                }

                Qcur = ggml_rope_ext(
                    ctx0, ggml_reshape_3d(ctx0, Qcur, n_embd_head, n_head, n_tokens), inp_pos, nullptr,
                    n_rot, rope_type, n_ctx_orig, freq_base, freq_scale,
                    ext_factor, attn_factor, beta_fast, beta_slow
                );
                cb(Qcur, "Qcur", il);

                Kcur = ggml_rope_ext(
                    ctx0, ggml_reshape_3d(ctx0, Kcur, n_embd_head, n_head_kv, n_tokens), inp_pos, nullptr,
                    n_rot, rope_type, n_ctx_orig, freq_base, freq_scale,
                    ext_factor, attn_factor, beta_fast, beta_slow
                );
                cb(Kcur, "Kcur", il);

                cur = llm_build_kv(ctx0, lctx, kv_self, gf,
                        model.layers[il].wo, model.layers[il].bo,
                        Kcur, Vcur, Qcur, KQ_mask, n_tokens, kv_head, n_kv, 1.0f/sqrtf(float(n_embd_head)), cb, il);
            }

            if (il == n_layer - 1) {
                // skip computing output for unused tokens
                struct ggml_tensor * inp_out_ids = build_inp_out_ids();
                cur     = ggml_get_rows(ctx0,     cur, inp_out_ids);
                inpL    = ggml_get_rows(ctx0,    inpL, inp_out_ids);
                ffn_inp = ggml_get_rows(ctx0, ffn_inp, inp_out_ids);
            }

            struct ggml_tensor * attn_out = cur;

            // feed-forward network
            {
                cur = llm_build_ffn(ctx0, lctx, ffn_inp,
                        model.layers[il].ffn_up,   NULL, NULL,
                        model.layers[il].ffn_gate, NULL, NULL,
                        model.layers[il].ffn_down, NULL, NULL,
                        NULL,
                        LLM_FFN_SILU, LLM_FFN_PAR, cb, il);
                cb(cur, "ffn_out", il);
            }

            // add together residual + FFN + self-attention
            cur = ggml_add(ctx0, cur, inpL);
            cur = ggml_add(ctx0, cur, attn_out);
            cur = lctx.cvec.apply_to(ctx0, cur, il);
            cb(cur, "l_out", il);

            // input for next layer
            inpL = cur;
        }

        cur = inpL;

        cur = llm_build_norm(ctx0, cur, hparams,
                model.output_norm, NULL,
                LLM_NORM, cb, -1);
        cb(cur, "result_norm", -1);

        // lm_head
        cur = llm_build_lora_mm(lctx, ctx0, model.output, cur);

        if (f_logit_scale) {
            cur = ggml_scale(ctx0, cur, f_logit_scale);
        }

        cb(cur, "result_output", -1);

        ggml_build_forward_expand(gf, cur);

        return gf;

    }

    struct ggml_cgraph * build_cohere2() {
        struct ggml_cgraph * gf = ggml_new_graph_custom(ctx0, model.max_nodes(), false);

        const int64_t n_embd_head = hparams.n_embd_head_v;
        GGML_ASSERT(n_embd_head == hparams.n_embd_head_k);
        const float f_logit_scale = hparams.f_logit_scale;

        struct ggml_tensor * cur;
        struct ggml_tensor * inpL;

        inpL = llm_build_inp_embd(ctx0, lctx, hparams, ubatch, model.tok_embd, cb);

        // inp_pos - contains the positions
        struct ggml_tensor * inp_pos = build_inp_pos();

        // KQ_mask (mask for 1 head, it will be broadcasted to all heads)
        // cohere2 requires different mask for layers using sliding window (SWA)
        struct ggml_tensor * KQ_mask     = build_inp_KQ_mask();
        struct ggml_tensor * KQ_mask_swa = build_inp_KQ_mask_swa();

        // sliding window switch pattern
        const int32_t sliding_window_pattern = 4;

        for (int il = 0; il < n_layer; ++il) {
            // three layers sliding window attention (window size 4096) and ROPE
            // fourth layer uses global attention without positional embeddings
            const bool           is_sliding = il % sliding_window_pattern < (sliding_window_pattern - 1);
            struct ggml_tensor * KQ_mask_l = is_sliding ? KQ_mask_swa : KQ_mask;

            // norm
            cur = llm_build_norm(ctx0, inpL, hparams, model.layers[il].attn_norm, NULL, LLM_NORM, cb, il);
            cb(cur, "attn_norm", il);
            struct ggml_tensor * ffn_inp = cur;

            // self-attention
            {
                // rope freq factors for 128k context
                struct ggml_tensor * rope_factors = build_rope_factors(il);

                // compute Q and K and RoPE them
                struct ggml_tensor * Qcur = llm_build_lora_mm(lctx, ctx0, model.layers[il].wq, cur);
                cb(Qcur, "Qcur", il);
                if (model.layers[il].bq) {
                    Qcur = ggml_add(ctx0, Qcur, model.layers[il].bq);
                    cb(Qcur, "Qcur", il);
                }

                struct ggml_tensor * Kcur = llm_build_lora_mm(lctx, ctx0, model.layers[il].wk, cur);
                cb(Kcur, "Kcur", il);
                if (model.layers[il].bk) {
                    Kcur = ggml_add(ctx0, Kcur, model.layers[il].bk);
                    cb(Kcur, "Kcur", il);
                }

                struct ggml_tensor * Vcur = llm_build_lora_mm(lctx, ctx0, model.layers[il].wv, cur);
                cb(Vcur, "Vcur", il);
                if (model.layers[il].bv) {
                    Vcur = ggml_add(ctx0, Vcur, model.layers[il].bv);
                    cb(Vcur, "Vcur", il);
                }

                if (is_sliding) {
                    Qcur = ggml_rope_ext(ctx0, ggml_reshape_3d(ctx0, Qcur, n_embd_head, n_head, n_tokens), inp_pos, rope_factors,
                                        n_rot, rope_type, n_ctx_orig, freq_base, freq_scale, ext_factor, attn_factor,
                                        beta_fast, beta_slow);
                    cb(Qcur, "Qcur", il);

                    Kcur = ggml_rope_ext(ctx0, ggml_reshape_3d(ctx0, Kcur, n_embd_head, n_head_kv, n_tokens), inp_pos,
                                        rope_factors, n_rot, rope_type, n_ctx_orig, freq_base, freq_scale, ext_factor,
                                        attn_factor, beta_fast, beta_slow);
                    cb(Kcur, "Kcur", il);
                } else {
                    // For non-sliding layers, just reshape without applying RoPE
                    Qcur = ggml_reshape_3d(ctx0, Qcur, n_embd_head, n_head, n_tokens);
                    cb(Qcur, "Qcur", il);

                    Kcur = ggml_reshape_3d(ctx0, Kcur, n_embd_head, n_head_kv, n_tokens);
                    cb(Kcur, "Kcur", il);
                }

                cur = llm_build_kv(ctx0, lctx, kv_self, gf, model.layers[il].wo, model.layers[il].bo, Kcur, Vcur, Qcur,
                                   KQ_mask_l, n_tokens, kv_head, n_kv, 1.0f / sqrtf(float(n_embd_head)), cb, il);
            }

            if (il == n_layer - 1) {
                // skip computing output for unused tokens
                struct ggml_tensor * inp_out_ids = build_inp_out_ids();
                cur                              = ggml_get_rows(ctx0, cur, inp_out_ids);
                inpL                             = ggml_get_rows(ctx0, inpL, inp_out_ids);
                ffn_inp                          = ggml_get_rows(ctx0, ffn_inp, inp_out_ids);
            }

            struct ggml_tensor * attn_out = cur;

            // feed-forward network
            {
                cur = llm_build_ffn(ctx0, lctx, ffn_inp, model.layers[il].ffn_up, NULL, NULL, model.layers[il].ffn_gate,
                                    NULL, NULL, model.layers[il].ffn_down, NULL, NULL, NULL, LLM_FFN_SILU, LLM_FFN_PAR,
                                    cb, il);
                cb(cur, "ffn_out", il);
            }

            // add together residual + FFN + self-attention
            cur = ggml_add(ctx0, cur, inpL);
            cur = ggml_add(ctx0, cur, attn_out);
            cur = lctx.cvec.apply_to(ctx0, cur, il);
            cb(cur, "l_out", il);

            // input for next layer
            inpL = cur;
        }

        cur = inpL;

        cur = llm_build_norm(ctx0, cur, hparams, model.output_norm, NULL, LLM_NORM, cb, -1);
        cb(cur, "result_norm", -1);

        // lm_head
        cur = llm_build_lora_mm(lctx, ctx0, model.output, cur);

        if (f_logit_scale) {
            cur = ggml_scale(ctx0, cur, f_logit_scale);
        }

        cb(cur, "result_output", -1);

        ggml_build_forward_expand(gf, cur);

        return gf;
    }

    // ref: https://allenai.org/olmo
    // based on the original build_llama() function, changes:
    //   * non-parametric layer norm
    //   * clamp qkv
    //   * removed bias
    //   * removed MoE
    struct ggml_cgraph * build_olmo() {
        struct ggml_cgraph * gf = ggml_new_graph_custom(ctx0, model.max_nodes(), false);

        // mutable variable, needed during the last layer of the computation to skip unused tokens
        int32_t n_tokens = this->n_tokens;

        const int64_t n_embd_head = hparams.n_embd_head_v;
        GGML_ASSERT(n_embd_head == hparams.n_embd_head_k);
        GGML_ASSERT(n_embd_head == hparams.n_rot);

        struct ggml_tensor * cur;
        struct ggml_tensor * inpL;

        inpL = llm_build_inp_embd(ctx0, lctx, hparams, ubatch, model.tok_embd, cb);

        // inp_pos - contains the positions
        struct ggml_tensor * inp_pos = build_inp_pos();

        // KQ_mask (mask for 1 head, it will be broadcasted to all heads)
        struct ggml_tensor * KQ_mask = build_inp_KQ_mask();

        for (int il = 0; il < n_layer; ++il) {
            struct ggml_tensor * inpSA = inpL;

            // norm
            cur = llm_build_norm(ctx0, inpL, hparams,
                    NULL, NULL,
                    LLM_NORM, cb, il);
            cb(cur, "attn_norm", il);

            // self-attention
            {
                // compute Q and K and RoPE them
                struct ggml_tensor * Qcur = llm_build_lora_mm(lctx, ctx0, model.layers[il].wq, cur);
                cb(Qcur, "Qcur", il);
                if (hparams.f_clamp_kqv > 0.0f) {
                    Qcur = ggml_clamp(ctx0, Qcur, -hparams.f_clamp_kqv, hparams.f_clamp_kqv);
                    cb(Qcur, "Qcur", il);
                }

                struct ggml_tensor * Kcur = llm_build_lora_mm(lctx, ctx0, model.layers[il].wk, cur);
                cb(Kcur, "Kcur", il);
                if (hparams.f_clamp_kqv > 0.0f) {
                    Kcur = ggml_clamp(ctx0, Kcur, -hparams.f_clamp_kqv, hparams.f_clamp_kqv);
                    cb(Kcur, "Kcur", il);
                }

                struct ggml_tensor * Vcur = llm_build_lora_mm(lctx, ctx0, model.layers[il].wv, cur);
                cb(Vcur, "Vcur", il);
                if (hparams.f_clamp_kqv > 0.0f) {
                    Vcur = ggml_clamp(ctx0, Vcur, -hparams.f_clamp_kqv, hparams.f_clamp_kqv);
                    cb(Vcur, "Vcur", il);
                }

                Qcur = ggml_rope_ext(
                    ctx0, ggml_reshape_3d(ctx0, Qcur, n_embd_head, n_head, n_tokens), inp_pos, nullptr,
                    n_rot, rope_type, n_ctx_orig, freq_base, freq_scale,
                    ext_factor, attn_factor, beta_fast, beta_slow
                );
                cb(Qcur, "Qcur", il);

                Kcur = ggml_rope_ext(
                    ctx0, ggml_reshape_3d(ctx0, Kcur, n_embd_head, n_head_kv, n_tokens), inp_pos, nullptr,
                    n_rot, rope_type, n_ctx_orig, freq_base, freq_scale,
                    ext_factor, attn_factor, beta_fast, beta_slow
                );
                cb(Kcur, "Kcur", il);

                cur = llm_build_kv(ctx0, lctx, kv_self, gf,
                        model.layers[il].wo, nullptr,
                        Kcur, Vcur, Qcur, KQ_mask, n_tokens, kv_head, n_kv, 1.0f/sqrtf(float(n_embd_head)), cb, il);
            }

            if (il == n_layer - 1) {
                // skip computing output for unused tokens
                struct ggml_tensor * inp_out_ids = build_inp_out_ids();
                n_tokens = n_outputs;
                cur   = ggml_get_rows(ctx0,   cur, inp_out_ids);
                inpSA = ggml_get_rows(ctx0, inpSA, inp_out_ids);
            }

            struct ggml_tensor * ffn_inp = ggml_add(ctx0, cur, inpSA);
            cb(ffn_inp, "ffn_inp", il);

            // feed-forward network
            cur = llm_build_norm(ctx0, ffn_inp, hparams,
                    NULL, NULL,
                    LLM_NORM, cb, il);
            cb(cur, "ffn_norm", il);

            cur = llm_build_ffn(ctx0, lctx, cur,
                    model.layers[il].ffn_up,   NULL, NULL,
                    model.layers[il].ffn_gate, NULL, NULL,
                    model.layers[il].ffn_down, NULL, NULL,
                    NULL,
                    LLM_FFN_SILU, LLM_FFN_PAR, cb, il);
            cb(cur, "ffn_out", il);

            cur = ggml_add(ctx0, cur, ffn_inp);
            cb(cur, "ffn_out", il);

            cur = lctx.cvec.apply_to(ctx0, cur, il);
            cb(cur, "l_out", il);

            // input for next layer
            inpL = cur;
        }

        cur = inpL;

        cur = llm_build_norm(ctx0, cur, hparams,
                NULL, NULL,
                LLM_NORM, cb, -1);
        cb(cur, "result_norm", -1);

        // lm_head
        cur = llm_build_lora_mm(lctx, ctx0, model.output, cur);
        cb(cur, "result_output", -1);

        ggml_build_forward_expand(gf, cur);

        return gf;
    }

    struct ggml_cgraph * build_olmo2() {
        struct ggml_cgraph * gf = ggml_new_graph_custom(ctx0, model.max_nodes(), false);

        // mutable variable, needed during the last layer of the computation to skip unused tokens
        int32_t n_tokens = this->n_tokens;

        const int64_t n_embd_head = hparams.n_embd_head_v;
        GGML_ASSERT(n_embd_head == hparams.n_embd_head_k);
        GGML_ASSERT(n_embd_head == hparams.n_rot);

        struct ggml_tensor * cur;
        struct ggml_tensor * inpL;

        inpL = llm_build_inp_embd(ctx0, lctx, hparams, ubatch, model.tok_embd, cb);

        // inp_pos - contains the positions
        struct ggml_tensor * inp_pos = build_inp_pos();

        // KQ_mask (mask for 1 head, it will be broadcasted to all heads)
        struct ggml_tensor * KQ_mask = build_inp_KQ_mask();

        for (int il = 0; il < n_layer; ++il) {
            struct ggml_tensor * inpSA = inpL;

            cur = inpL;

            // self_attention
            {
                // compute Q and K and RoPE them
                struct ggml_tensor * Qcur = llm_build_lora_mm(lctx, ctx0, model.layers[il].wq, cur);
                cb(Qcur, "Qcur", il);

                struct ggml_tensor * Kcur = llm_build_lora_mm(lctx, ctx0, model.layers[il].wk, cur);
                cb(Kcur, "Kcur", il);

                struct ggml_tensor * Vcur = llm_build_lora_mm(lctx, ctx0, model.layers[il].wv, cur);
                cb(Vcur, "Vcur", il);

                Qcur = llm_build_norm(ctx0, Qcur, hparams, model.layers[il].attn_q_norm, NULL,
                        LLM_NORM_RMS, cb, il);
                cb(Qcur, "Qcur_normed", il);

                Kcur = llm_build_norm(ctx0, Kcur, hparams, model.layers[il].attn_k_norm, NULL,
                        LLM_NORM_RMS, cb, il);
                cb(Kcur, "Kcur_normed", il);

                Qcur = ggml_reshape_3d(ctx0, Qcur, n_embd_head, n_head, n_tokens);
                Kcur = ggml_reshape_3d(ctx0, Kcur, n_embd_head, n_head_kv, n_tokens);

                Qcur = ggml_rope_ext(
                    ctx0, Qcur, inp_pos, nullptr,
                    n_rot, rope_type, n_ctx_orig, freq_base, freq_scale,
                    ext_factor, attn_factor, beta_fast, beta_slow
                );
                cb(Qcur, "Qcur_rope", il);

                Kcur = ggml_rope_ext(
                    ctx0, Kcur, inp_pos, nullptr,
                    n_rot, rope_type, n_ctx_orig, freq_base, freq_scale,
                    ext_factor, attn_factor, beta_fast, beta_slow
                );
                cb(Kcur, "Kcur_rope", il);

                cur = llm_build_kv(ctx0, lctx, kv_self, gf,
                        model.layers[il].wo, NULL,
                        Kcur, Vcur, Qcur, KQ_mask, n_tokens, kv_head, n_kv, 1.0f/sqrtf(float(n_embd_head)), cb, il);
            }

            cur = llm_build_norm(ctx0, cur, hparams,
                    model.layers[il].attn_post_norm, NULL,
                    LLM_NORM_RMS, cb, il);
            cb(cur, "attn_post_norm", il);

            if (il == n_layer - 1) {
                // skip computing output for unused tokens
                struct ggml_tensor * inp_out_ids = build_inp_out_ids();
                n_tokens = n_outputs;
                cur   = ggml_get_rows(ctx0,   cur, inp_out_ids);
                inpSA = ggml_get_rows(ctx0, inpSA, inp_out_ids);
            }

            struct ggml_tensor * ffn_inp = ggml_add(ctx0, cur, inpSA);
            cb(ffn_inp, "ffn_inp", il);

            // feed-forward network
            cur = llm_build_ffn(ctx0, lctx, ffn_inp,
                    model.layers[il].ffn_up,   NULL, NULL,
                    model.layers[il].ffn_gate, NULL, NULL,
                    model.layers[il].ffn_down, NULL, NULL,
                    NULL,
                    LLM_FFN_SILU, LLM_FFN_PAR, cb, il);
            cb(cur, "ffn_out", il);

            cur = llm_build_norm(ctx0, cur, hparams,
                model.layers[il].ffn_post_norm, NULL,
                LLM_NORM_RMS, cb, -1);
            cb(cur, "ffn_post_norm", -1);

            cur = ggml_add(ctx0, cur, ffn_inp);
            cb(cur, "ffn_out", il);

            cur = lctx.cvec.apply_to(ctx0, cur, il);
            cb(cur, "l_out", il);

            // input for next layer
            inpL = cur;
        }

        cur = inpL;

        cur = llm_build_norm(ctx0, cur, hparams,
                model.output_norm, NULL,
                LLM_NORM_RMS, cb, -1);
        cb(cur, "result_norm", -1);

        // lm_head
        cur = llm_build_lora_mm(lctx, ctx0, model.output, cur);
        cb(cur, "result_output", -1);

        ggml_build_forward_expand(gf, cur);

        return gf;
    }

    // based on the build_qwen2moe() function, changes:
    //   * removed shared experts
    //   * removed bias
    //   * added q, k norm
    struct ggml_cgraph * build_olmoe() {
        struct ggml_cgraph * gf = ggml_new_graph_custom(ctx0, model.max_nodes(), false);

        // mutable variable, needed during the last layer of the computation to skip unused tokens
        int32_t n_tokens = this->n_tokens;

        const int64_t n_embd_head = hparams.n_embd_head_v;
        GGML_ASSERT(n_embd_head == hparams.n_embd_head_k);
        GGML_ASSERT(n_embd_head == hparams.n_rot);

        struct ggml_tensor * cur;
        struct ggml_tensor * inpL;

        inpL = llm_build_inp_embd(ctx0, lctx, hparams, ubatch, model.tok_embd, cb);

        // inp_pos - contains the positions
        struct ggml_tensor * inp_pos = build_inp_pos();

        // KQ_mask (mask for 1 head, it will be broadcasted to all heads)
        struct ggml_tensor * KQ_mask = build_inp_KQ_mask();

        for (int il = 0; il < n_layer; ++il) {
            struct ggml_tensor * inpSA = inpL;

            // norm
            cur = llm_build_norm(ctx0, inpL, hparams,
                    model.layers[il].attn_norm, NULL,
                    LLM_NORM_RMS, cb, il);
            cb(cur, "attn_norm", il);

            // self_attention
            {
                // compute Q and K and RoPE them
                struct ggml_tensor * Qcur = llm_build_lora_mm(lctx, ctx0, model.layers[il].wq, cur);
                cb(Qcur, "Qcur", il);

                struct ggml_tensor * Kcur = llm_build_lora_mm(lctx, ctx0, model.layers[il].wk, cur);
                cb(Kcur, "Kcur", il);

                struct ggml_tensor * Vcur = llm_build_lora_mm(lctx, ctx0, model.layers[il].wv, cur);
                cb(Vcur, "Vcur", il);

                Qcur = llm_build_norm(ctx0, Qcur, hparams, model.layers[il].attn_q_norm, NULL,
                        LLM_NORM_RMS, cb, il);
                cb(Qcur, "Qcur_normed", il);

                Kcur = llm_build_norm(ctx0, Kcur, hparams, model.layers[il].attn_k_norm, NULL,
                        LLM_NORM_RMS, cb, il);
                cb(Kcur, "Kcur_normed", il);

                Qcur = ggml_reshape_3d(ctx0, Qcur, n_embd_head, n_head, n_tokens);
                Kcur = ggml_reshape_3d(ctx0, Kcur, n_embd_head, n_head_kv, n_tokens);

                Qcur = ggml_rope_ext(
                    ctx0, Qcur, inp_pos, nullptr,
                    n_rot, rope_type, n_ctx_orig, freq_base, freq_scale,
                    ext_factor, attn_factor, beta_fast, beta_slow
                );
                cb(Qcur, "Qcur_rope", il);

                Kcur = ggml_rope_ext(
                    ctx0, Kcur, inp_pos, nullptr,
                    n_rot, rope_type, n_ctx_orig, freq_base, freq_scale,
                    ext_factor, attn_factor, beta_fast, beta_slow
                );
                cb(Kcur, "Kcur_rope", il);

                cur = llm_build_kv(ctx0, lctx, kv_self, gf,
                        model.layers[il].wo, NULL,
                        Kcur, Vcur, Qcur, KQ_mask, n_tokens, kv_head, n_kv, 1.0f/sqrtf(float(n_embd_head)), cb, il);
            }

            if (il == n_layer - 1) {
                // skip computing output for unused tokens
                struct ggml_tensor * inp_out_ids = build_inp_out_ids();
                n_tokens = n_outputs;
                cur   = ggml_get_rows(ctx0,   cur, inp_out_ids);
                inpSA = ggml_get_rows(ctx0, inpSA, inp_out_ids);
            }

            struct ggml_tensor * ffn_inp = ggml_add(ctx0, cur, inpSA);
            cb(ffn_inp, "ffn_inp", il);

            // MoE branch
            cur = llm_build_norm(ctx0, ffn_inp, hparams,
                    model.layers[il].ffn_norm, NULL,
                    LLM_NORM_RMS, cb, il);
            cb(cur, "ffn_norm", il);

            cur = llm_build_moe_ffn(ctx0, lctx, cur,
                    model.layers[il].ffn_gate_inp,
                    model.layers[il].ffn_up_exps,
                    model.layers[il].ffn_gate_exps,
                    model.layers[il].ffn_down_exps,
                    nullptr,
                    n_expert, n_expert_used,
                    LLM_FFN_SILU, false,
                    false, 0.0,
                    LLAMA_EXPERT_GATING_FUNC_TYPE_SOFTMAX,
                    cb, il);
            cb(cur, "ffn_moe_out", il);

            cur = ggml_add(ctx0, cur, ffn_inp);
            cur = lctx.cvec.apply_to(ctx0, cur, il);
            cb(cur, "l_out", il);

            // input for next layer
            inpL = cur;
        }

        cur = inpL;

        cur = llm_build_norm(ctx0, cur, hparams,
                model.output_norm, NULL,
                LLM_NORM_RMS, cb, -1);
        cb(cur, "result_norm", -1);

        // lm_head
        cur = llm_build_lora_mm(lctx, ctx0, model.output, cur);
        cb(cur, "result_output", -1);

        ggml_build_forward_expand(gf, cur);

        return gf;
    }

    struct ggml_cgraph * build_openelm() {
        struct ggml_cgraph * gf = ggml_new_graph_custom(ctx0, model.max_nodes(), false);

        const int64_t n_embd_head = hparams.n_embd_head_v;
        GGML_ASSERT(n_embd_head == hparams.n_embd_head_k);

        struct ggml_tensor * cur;
        struct ggml_tensor * inpL;
        inpL = llm_build_inp_embd(ctx0, lctx, hparams, ubatch, model.tok_embd, cb);

        // inp_pos - contains the positions
        struct ggml_tensor * inp_pos = build_inp_pos();

        // KQ_mask (mask for 1 head, it will be broadcasted to all heads)
        struct ggml_tensor * KQ_mask = build_inp_KQ_mask();

        for (int il = 0; il < n_layer; ++il) {
            const int64_t n_head    = hparams.n_head(il);
            const int64_t n_head_kv = hparams.n_head_kv(il);
            const int64_t n_head_qkv = 2*n_head_kv + n_head;

            cur = inpL;
            struct ggml_tensor * residual = cur;

            // norm
            cur = llm_build_norm(ctx0, inpL, hparams,
                    model.layers[il].attn_norm, NULL,
                    LLM_NORM_RMS, cb, il);
            cb(cur, "attn_norm", il);

            // self-attention
            {
                cur = llm_build_lora_mm(lctx, ctx0, model.layers[il].wqkv, cur);
                cb(cur, "wqkv", il);

                cur = ggml_reshape_3d(ctx0, cur, n_embd_head_k, n_head_qkv, n_tokens);

                struct ggml_tensor * Qcur = ggml_cont(ctx0, ggml_view_3d(ctx0, cur, n_embd_head, n_head, n_tokens, cur->nb[1], cur->nb[2], 0));
                cb(Qcur, "Qcur", il);

                struct ggml_tensor * Kcur = ggml_cont(ctx0, ggml_view_3d(ctx0, cur, n_embd_head, n_head_kv, n_tokens, cur->nb[1], cur->nb[2], cur->nb[1]*n_head));
                cb(Kcur, "Kcur", il);

                struct ggml_tensor * Vcur = ggml_cont(ctx0, ggml_view_3d(ctx0, cur, n_embd_head, n_head_kv, n_tokens, cur->nb[1], cur->nb[2], cur->nb[1]*(n_head+n_head_kv)));
                cb(Vcur, "Vcur", il);

                Qcur = llm_build_norm(ctx0, Qcur, hparams,
                        model.layers[il].attn_q_norm, NULL,
                        LLM_NORM_RMS, cb, il);
                cb(Qcur, "Qcur", il);

                Kcur = llm_build_norm(ctx0, Kcur, hparams,
                        model.layers[il].attn_k_norm, NULL,
                        LLM_NORM_RMS, cb, il);
                cb(Kcur, "Kcur", il);

                Qcur = ggml_rope_ext(
                    ctx0, Qcur, inp_pos, NULL, n_rot, rope_type, n_ctx_orig,
                    freq_base, freq_scale, ext_factor, attn_factor, beta_fast, beta_slow
                );
                cb(Qcur, "Qcur", il);

                Kcur = ggml_rope_ext(
                    ctx0, Kcur, inp_pos, NULL, n_rot, rope_type, n_ctx_orig,
                    freq_base, freq_scale, ext_factor, attn_factor, beta_fast, beta_slow
                );
                cb(Kcur, "Kcur", il);

                Vcur = ggml_reshape_2d(ctx0, Vcur, n_embd_head * n_head_kv, n_tokens);
                cb(Qcur, "Vcur", il);

                cur = llm_build_kv(ctx0, lctx, kv_self, gf,
                        model.layers[il].wo, NULL,
                        Kcur, Vcur, Qcur, KQ_mask, n_tokens, kv_head, n_kv, 1.0f/sqrtf(float(n_embd_head)), cb, il);
            }

            if (il == n_layer - 1) {
                // skip computing output for unused tokens
                struct ggml_tensor * inp_out_ids = build_inp_out_ids();
                residual = ggml_get_rows(ctx0, residual, inp_out_ids);
                cur = ggml_get_rows(ctx0, cur, inp_out_ids);
            }

            struct ggml_tensor * ffn_inp = ggml_add(ctx0, residual, cur);
            cb(ffn_inp, "ffn_inp", il);

            // feed-forward network
            {
                cur = llm_build_norm(ctx0, ffn_inp, hparams,
                        model.layers[il].ffn_norm, NULL,
                        LLM_NORM_RMS, cb, il);
                cb(cur, "ffn_norm", il);

                cur = llm_build_ffn(ctx0, lctx, cur,
                        model.layers[il].ffn_up,   NULL, NULL,
                        model.layers[il].ffn_gate, NULL, NULL,
                        model.layers[il].ffn_down, NULL, NULL,
                        NULL,
                        LLM_FFN_SILU, LLM_FFN_PAR, cb, il);
                cb(cur, "ffn_out", il);
            }

            cur = ggml_add(ctx0, cur, ffn_inp);
            cur = lctx.cvec.apply_to(ctx0, cur, il);
            cb(cur, "l_out", il);

            inpL = cur;
        }

        cur = inpL;

        // norm
        cur = llm_build_norm(ctx0, cur, hparams,
                model.output_norm, NULL,
                LLM_NORM_RMS, cb, -1);
        cb(cur, "result_norm", -1);

        cur = llm_build_lora_mm(lctx, ctx0, model.output, cur);
        cb(cur, "result_output", -1);

        ggml_build_forward_expand(gf, cur);

        return gf;
    }

    struct ggml_cgraph * build_gptneox() {
        struct ggml_cgraph * gf = ggml_new_graph_custom(ctx0, model.max_nodes(), false);

        const int64_t n_embd_head = hparams.n_embd_head_v;
        const int64_t n_embd_gqa  = hparams.n_embd_v_gqa();
        GGML_ASSERT(n_embd_head == hparams.n_embd_head_k);

        struct ggml_tensor * cur;
        struct ggml_tensor * inpL;

        inpL = llm_build_inp_embd(ctx0, lctx, hparams, ubatch, model.tok_embd, cb);

        // inp_pos - contains the positions
        struct ggml_tensor * inp_pos = build_inp_pos();

        // KQ_mask (mask for 1 head, it will be broadcasted to all heads)
        struct ggml_tensor * KQ_mask = build_inp_KQ_mask();

        for (int il = 0; il < n_layer; ++il) {
            cur = llm_build_norm(ctx0, inpL, hparams,
                    model.layers[il].attn_norm,
                    model.layers[il].attn_norm_b,
                    LLM_NORM, cb, il);
            cb(cur, "attn_norm", il);

            // self-attention
            {
                cur = llm_build_lora_mm(lctx, ctx0, model.layers[il].wqkv, cur);
                cb(cur, "wqkv", il);

                cur = ggml_add(ctx0, cur, model.layers[il].bqkv);
                cb(cur, "bqkv", il);

                struct ggml_tensor * Qcur = ggml_cont(ctx0, ggml_view_2d(ctx0, cur, n_embd,     n_tokens, cur->nb[1], 0*sizeof(float)*(n_embd)));
                struct ggml_tensor * Kcur = ggml_cont(ctx0, ggml_view_2d(ctx0, cur, n_embd_gqa, n_tokens, cur->nb[1], 1*sizeof(float)*(n_embd)));
                struct ggml_tensor * Vcur = ggml_cont(ctx0, ggml_view_2d(ctx0, cur, n_embd_gqa, n_tokens, cur->nb[1], 1*sizeof(float)*(n_embd + n_embd_gqa)));

                cb(Qcur, "Qcur", il);
                cb(Kcur, "Kcur", il);
                cb(Vcur, "Vcur", il);

                Qcur = ggml_rope_ext(
                    ctx0, ggml_reshape_3d(ctx0, Qcur, n_embd_head, n_head, n_tokens), inp_pos, nullptr,
                    n_rot, rope_type, n_ctx_orig, freq_base, freq_scale,
                    ext_factor, attn_factor, beta_fast, beta_slow
                );
                cb(Qcur, "Qcur", il);

                Kcur = ggml_rope_ext(
                    ctx0, ggml_reshape_3d(ctx0, Kcur, n_embd_head, n_head_kv, n_tokens), inp_pos, nullptr,
                    n_rot, rope_type, n_ctx_orig, freq_base, freq_scale,
                    ext_factor, attn_factor, beta_fast, beta_slow
                );
                cb(Kcur, "Kcur", il);

                cur = llm_build_kv(ctx0, lctx, kv_self, gf,
                        model.layers[il].wo, model.layers[il].bo,
                        Kcur, Vcur, Qcur, KQ_mask, n_tokens, kv_head, n_kv, 1.0f/sqrtf(float(n_embd_head)), cb, il);
            }

            if (il == n_layer - 1) {
                // skip computing output for unused tokens
                struct ggml_tensor * inp_out_ids = build_inp_out_ids();
                cur  = ggml_get_rows(ctx0,  cur, inp_out_ids);
                inpL = ggml_get_rows(ctx0, inpL, inp_out_ids);
            }

            // ffn
            if (hparams.use_par_res) {
                // attention and ffn are computed in parallel
                // x = x + attn(ln1(x)) + ffn(ln2(x))

                struct ggml_tensor * attn_out = cur;

                cur = llm_build_norm(ctx0, inpL, hparams,
                        model.layers[il].ffn_norm,
                        model.layers[il].ffn_norm_b,
                        LLM_NORM, cb, il);
                cb(cur, "ffn_norm", il);

                cur = llm_build_ffn(ctx0, lctx, cur,
                        model.layers[il].ffn_up,   model.layers[il].ffn_up_b,   NULL,
                        NULL,                      NULL,                        NULL,
                        model.layers[il].ffn_down, model.layers[il].ffn_down_b, NULL,
                        NULL,
                        LLM_FFN_GELU, LLM_FFN_SEQ, cb, il);
                cb(cur, "ffn_out", il);

                cur = ggml_add(ctx0, cur, inpL);
                cb(cur, "ffn_out", il);

                cur = ggml_add(ctx0, cur, attn_out);
                cur = lctx.cvec.apply_to(ctx0, cur, il);
                cb(cur, "l_out", il);

                // input for next layer
                inpL = cur;
            } else {
                // attention and ffn are computed sequentially
                // x = x + attn(ln1(x))
                // x = x + ffn(ln2(x))

                struct ggml_tensor * ffn_inp = ggml_add(ctx0, cur, inpL);
                cb(ffn_inp, "ffn_inp", il);

                cur = llm_build_norm(ctx0, ffn_inp, hparams,
                        model.layers[il].ffn_norm,
                        model.layers[il].ffn_norm_b,
                        LLM_NORM, cb, il);
                cb(cur, "ffn_norm", il);

                cur = llm_build_ffn(ctx0, lctx, cur,
                        model.layers[il].ffn_up,   model.layers[il].ffn_up_b,   NULL,
                        NULL,                      NULL,                        NULL,
                        model.layers[il].ffn_down, model.layers[il].ffn_down_b, NULL,
                        NULL,
                        LLM_FFN_GELU, LLM_FFN_SEQ, cb, il);
                cb(cur, "ffn_out", il);

                cur = ggml_add(ctx0, cur, ffn_inp);
                cur = lctx.cvec.apply_to(ctx0, cur, il);
                cb(cur, "l_out", il);

                // input for next layer
                inpL = cur;
            }
        }

        cur = llm_build_norm(ctx0, inpL, hparams,
                model.output_norm,
                model.output_norm_b,
                LLM_NORM, cb, -1);
        cb(cur, "result_norm", -1);

        cur = llm_build_lora_mm(lctx, ctx0, model.output, cur);
        cb(cur, "result_output", -1);

        ggml_build_forward_expand(gf, cur);

        return gf;
    }

    struct ggml_cgraph * build_arctic() {
        struct ggml_cgraph * gf = ggml_new_graph_custom(ctx0, model.max_nodes(), false);

        // mutable variable, needed during the last layer of the computation to skip unused tokens
        int32_t n_tokens = this->n_tokens;

        const int64_t n_embd_head = hparams.n_embd_head_v;
        GGML_ASSERT(n_embd_head == hparams.n_embd_head_k);
        GGML_ASSERT(n_embd_head == hparams.n_rot);

        struct ggml_tensor * cur;
        struct ggml_tensor * inpL;

        inpL = llm_build_inp_embd(ctx0, lctx, hparams, ubatch, model.tok_embd, cb);

        // inp_pos - contains the positions
        struct ggml_tensor * inp_pos = build_inp_pos();

        // KQ_mask (mask for 1 head, it will be broadcasted to all heads)
        struct ggml_tensor * KQ_mask = build_inp_KQ_mask();

        for (int il = 0; il < n_layer; ++il) {
            struct ggml_tensor * inpSA = inpL;

            // norm
            cur = llm_build_norm(ctx0, inpL, hparams,
                    model.layers[il].attn_norm, NULL,
                    LLM_NORM_RMS, cb, il);
            cb(cur, "attn_norm", il);

            // self-attention
            {
                // compute Q and K and RoPE them
                struct ggml_tensor * Qcur = llm_build_lora_mm(lctx, ctx0, model.layers[il].wq, cur);
                cb(Qcur, "Qcur", il);

                struct ggml_tensor * Kcur = llm_build_lora_mm(lctx, ctx0, model.layers[il].wk, cur);
                cb(Kcur, "Kcur", il);

                struct ggml_tensor * Vcur = llm_build_lora_mm(lctx, ctx0, model.layers[il].wv, cur);
                cb(Vcur, "Vcur", il);

                Qcur = ggml_rope_ext(
                    ctx0, ggml_reshape_3d(ctx0, Qcur, n_embd_head, n_head, n_tokens), inp_pos, nullptr,
                    n_rot, rope_type, n_ctx_orig, freq_base, freq_scale,
                    ext_factor, attn_factor, beta_fast, beta_slow
                );
                cb(Qcur, "Qcur", il);

                Kcur = ggml_rope_ext(
                    ctx0, ggml_reshape_3d(ctx0, Kcur, n_embd_head, n_head_kv, n_tokens), inp_pos, nullptr,
                    n_rot, rope_type, n_ctx_orig, freq_base, freq_scale,
                    ext_factor, attn_factor, beta_fast, beta_slow
                );
                cb(Kcur, "Kcur", il);

                cur = llm_build_kv(ctx0, lctx, kv_self, gf,
                        model.layers[il].wo, NULL,
                        Kcur, Vcur, Qcur, KQ_mask, n_tokens, kv_head, n_kv, 1.0f/sqrtf(float(n_embd_head)), cb, il);
            }

            if (il == n_layer - 1) {
                // skip computing output for unused tokens
                struct ggml_tensor * inp_out_ids = build_inp_out_ids();
                n_tokens = n_outputs;
                cur   = ggml_get_rows(ctx0,   cur, inp_out_ids);
                inpSA = ggml_get_rows(ctx0, inpSA, inp_out_ids);
            }

            struct ggml_tensor * ffn_inp = ggml_add(ctx0, cur, inpSA);
            cb(ffn_inp, "ffn_inp", il);

            // feed-forward network
            cur = llm_build_norm(ctx0, ffn_inp, hparams,
                    model.layers[il].ffn_norm, NULL,
                    LLM_NORM_RMS, cb, il);
            cb(cur, "ffn_norm", il);

            cur = llm_build_ffn(ctx0, lctx, cur,
                    model.layers[il].ffn_up,   NULL, NULL,
                    model.layers[il].ffn_gate, NULL, NULL,
                    model.layers[il].ffn_down, NULL, NULL,
                    NULL,
                    LLM_FFN_SILU, LLM_FFN_PAR, cb, il);
            cb(cur, "ffn_out", il);

            struct ggml_tensor * ffn_out = ggml_add(ctx0, cur, ffn_inp);
            cb(ffn_out, "ffn_out", il);

            // MoE
            cur = llm_build_norm(ctx0, inpSA, hparams,
                    model.layers[il].ffn_norm_exps, NULL,
                    LLM_NORM_RMS, cb, il);
            cb(cur, "ffn_norm_exps", il);

            cur = llm_build_moe_ffn(ctx0, lctx, cur,
                    model.layers[il].ffn_gate_inp,
                    model.layers[il].ffn_up_exps,
                    model.layers[il].ffn_gate_exps,
                    model.layers[il].ffn_down_exps,
                    nullptr,
                    n_expert, n_expert_used,
                    LLM_FFN_SILU, true,
                    false, 0.0,
                    LLAMA_EXPERT_GATING_FUNC_TYPE_SOFTMAX,
                    cb, il);
            cb(cur, "ffn_moe_out", il);

            cur = ggml_add(ctx0, cur, ffn_out);
            cb(cur, "ffn_out", il);

            cur = lctx.cvec.apply_to(ctx0, cur, il);
            cb(cur, "l_out", il);

            // input for next layer
            inpL = cur;
        }

        cur = inpL;

        cur = llm_build_norm(ctx0, cur, hparams,
                model.output_norm, NULL,
                LLM_NORM_RMS, cb, -1);
        cb(cur, "result_norm", -1);

        // lm_head
        cur = llm_build_lora_mm(lctx, ctx0, model.output, cur);
        cb(cur, "result_output", -1);

        ggml_build_forward_expand(gf, cur);

        return gf;
    }

    struct ggml_cgraph * build_deepseek() {
        struct ggml_cgraph * gf = ggml_new_graph_custom(ctx0, model.max_nodes(), false);

        // mutable variable, needed during the last layer of the computation to skip unused tokens
        int32_t n_tokens = this->n_tokens;

        const int64_t n_embd_head = hparams.n_embd_head_v;
        GGML_ASSERT(n_embd_head == hparams.n_embd_head_k);
        GGML_ASSERT(n_embd_head == hparams.n_rot);

        struct ggml_tensor * cur;
        struct ggml_tensor * inpL;

        inpL = llm_build_inp_embd(ctx0, lctx, hparams, ubatch, model.tok_embd, cb);

        // inp_pos - contains the positions
        struct ggml_tensor * inp_pos = build_inp_pos();

        // KQ_mask (mask for 1 head, it will be broadcasted to all heads)
        struct ggml_tensor * KQ_mask = build_inp_KQ_mask();
        const float kq_scale = hparams.f_attention_scale == 0.0f ? 1.0f/sqrtf(float(n_embd_head)) : hparams.f_attention_scale;
        for (int il = 0; il < n_layer; ++il) {
            struct ggml_tensor * inpSA = inpL;

            // norm
            cur = llm_build_norm(ctx0, inpL, hparams,
                    model.layers[il].attn_norm, NULL,
                    LLM_NORM_RMS, cb, il);
            cb(cur, "attn_norm", il);

            // self-attention
            {
                // rope freq factors for llama3; may return nullptr for llama2 and other models
                struct ggml_tensor * rope_factors = build_rope_factors(il);

                // compute Q and K and RoPE them
                struct ggml_tensor * Qcur = llm_build_lora_mm(lctx, ctx0, model.layers[il].wq, cur);
                cb(Qcur, "Qcur", il);
                if (model.layers[il].bq) {
                    Qcur = ggml_add(ctx0, Qcur, model.layers[il].bq);
                    cb(Qcur, "Qcur", il);
                }

                struct ggml_tensor * Kcur = llm_build_lora_mm(lctx, ctx0, model.layers[il].wk, cur);
                cb(Kcur, "Kcur", il);
                if (model.layers[il].bk) {
                    Kcur = ggml_add(ctx0, Kcur, model.layers[il].bk);
                    cb(Kcur, "Kcur", il);
                }

                struct ggml_tensor * Vcur = llm_build_lora_mm(lctx, ctx0, model.layers[il].wv, cur);
                cb(Vcur, "Vcur", il);
                if (model.layers[il].bv) {
                    Vcur = ggml_add(ctx0, Vcur, model.layers[il].bv);
                    cb(Vcur, "Vcur", il);
                }

                Qcur = ggml_rope_ext(
                    ctx0, ggml_reshape_3d(ctx0, Qcur, n_embd_head, n_head, n_tokens), inp_pos, rope_factors,
                    n_rot, rope_type, n_ctx_orig, freq_base, freq_scale,
                    ext_factor, attn_factor, beta_fast, beta_slow
                );
                cb(Qcur, "Qcur", il);

                Kcur = ggml_rope_ext(
                    ctx0, ggml_reshape_3d(ctx0, Kcur, n_embd_head, n_head_kv, n_tokens), inp_pos, rope_factors,
                    n_rot, rope_type, n_ctx_orig, freq_base, freq_scale,
                    ext_factor, attn_factor, beta_fast, beta_slow
                );
                cb(Kcur, "Kcur", il);

                cur = llm_build_kv(ctx0, lctx, kv_self, gf,
                        model.layers[il].wo, model.layers[il].bo,
                        Kcur, Vcur, Qcur, KQ_mask, n_tokens, kv_head, n_kv, kq_scale, cb, il);
            }

            if (il == n_layer - 1) {
                // skip computing output for unused tokens
                struct ggml_tensor * inp_out_ids = build_inp_out_ids();
                n_tokens = n_outputs;
                cur   = ggml_get_rows(ctx0,   cur, inp_out_ids);
                inpSA = ggml_get_rows(ctx0, inpSA, inp_out_ids);
            }


            struct ggml_tensor * ffn_inp = ggml_add(ctx0, cur, inpSA);
            cb(ffn_inp, "ffn_inp", il);

            cur = llm_build_norm(ctx0, ffn_inp, hparams,
                    model.layers[il].ffn_norm, NULL,
                    LLM_NORM_RMS, cb, il);
            cb(cur, "ffn_norm", il);

            if ((uint32_t) il < hparams.n_layer_dense_lead) {
                cur = llm_build_ffn(ctx0, lctx, cur,
                        model.layers[il].ffn_up,   NULL, NULL,
                        model.layers[il].ffn_gate, NULL, NULL,
                        model.layers[il].ffn_down, NULL, NULL,
                        NULL,
                        LLM_FFN_SILU, LLM_FFN_PAR, cb, il);
                cb(cur, "ffn_out", il);
            } else {
                // MoE branch
                ggml_tensor * moe_out =
                        llm_build_moe_ffn(ctx0, lctx, cur,
                            model.layers[il].ffn_gate_inp,
                            model.layers[il].ffn_up_exps,
                            model.layers[il].ffn_gate_exps,
                            model.layers[il].ffn_down_exps,
                            nullptr,
                            n_expert, n_expert_used,
                            LLM_FFN_SILU, false,
                            false, hparams.expert_weights_scale,
                            LLAMA_EXPERT_GATING_FUNC_TYPE_SOFTMAX,
                            cb, il);
                cb(moe_out, "ffn_moe_out", il);

                // FFN shared expert
                {
                    ggml_tensor * ffn_shexp = llm_build_ffn(ctx0, lctx, cur,
                            model.layers[il].ffn_up_shexp,   NULL, NULL,
                            model.layers[il].ffn_gate_shexp, NULL, NULL,
                            model.layers[il].ffn_down_shexp, NULL, NULL,
                            NULL,
                            LLM_FFN_SILU, LLM_FFN_PAR, cb, il);
                    cb(ffn_shexp, "ffn_shexp", il);

                    cur = ggml_add(ctx0, moe_out, ffn_shexp);
                    cb(cur, "ffn_out", il);
                }
            }

            cur = ggml_add(ctx0, cur, ffn_inp);
            cur = lctx.cvec.apply_to(ctx0, cur, il);
            cb(cur, "l_out", il);

            // input for next layer
            inpL = cur;
        }

        cur = inpL;

        cur = llm_build_norm(ctx0, cur, hparams,
                model.output_norm, NULL,
                LLM_NORM_RMS, cb, -1);
        cb(cur, "result_norm", -1);

        // lm_head
        cur = llm_build_lora_mm(lctx, ctx0, model.output, cur);

        cb(cur, "result_output", -1);

        ggml_build_forward_expand(gf, cur);

        return gf;
    }

    struct ggml_cgraph * build_deepseek2() {
        struct ggml_cgraph * gf = ggml_new_graph_custom(ctx0, model.max_nodes(), false);

        // mutable variable, needed during the last layer of the computation to skip unused tokens
        int32_t n_tokens = this->n_tokens;

        bool is_lite = (hparams.n_layer == 27);

        // We have to pre-scale kq_scale and attn_factor to make the YaRN RoPE work correctly.
        // See https://github.com/ggerganov/llama.cpp/discussions/7416 for detailed explanation.
        const float mscale = attn_factor * (1.0f + hparams.rope_yarn_log_mul * logf(1.0f / freq_scale));
        const float kq_scale = 1.0f*mscale*mscale/sqrtf(float(hparams.n_embd_head_k));
        const float attn_factor_scaled = 1.0f / (1.0f + 0.1f * logf(1.0f / freq_scale));

        const uint32_t n_embd_head_qk_rope = hparams.n_rot;
        const uint32_t n_embd_head_qk_nope = hparams.n_embd_head_k - hparams.n_rot;
        const uint32_t kv_lora_rank = hparams.n_lora_kv;

        struct ggml_tensor * cur;
        struct ggml_tensor * inpL;

        // {n_embd, n_tokens}
        inpL = llm_build_inp_embd(ctx0, lctx, hparams, ubatch, model.tok_embd, cb);

        // inp_pos - contains the positions
        struct ggml_tensor * inp_pos = build_inp_pos();

        // KQ_mask (mask for 1 head, it will be broadcasted to all heads)
        struct ggml_tensor * KQ_mask = build_inp_KQ_mask();

        for (int il = 0; il < n_layer; ++il) {
            struct ggml_tensor * inpSA = inpL;

            // norm
            cur = llm_build_norm(ctx0, inpL, hparams,
                    model.layers[il].attn_norm, NULL,
                    LLM_NORM_RMS, cb, il);
            cb(cur, "attn_norm", il);

            // self_attention
            {
                struct ggml_tensor * q = NULL;
                if (!is_lite) {
                    // {n_embd, q_lora_rank} * {n_embd, n_tokens} -> {q_lora_rank, n_tokens}
                    q = ggml_mul_mat(ctx0, model.layers[il].wq_a, cur);
                    cb(q, "q", il);

                    q = llm_build_norm(ctx0, q, hparams,
                            model.layers[il].attn_q_a_norm, NULL,
                            LLM_NORM_RMS, cb, il);
                    cb(q, "q", il);

                    // {q_lora_rank, n_head * hparams.n_embd_head_k} * {q_lora_rank, n_tokens} -> {n_head * hparams.n_embd_head_k, n_tokens}
                    q = ggml_mul_mat(ctx0, model.layers[il].wq_b, q);
                    cb(q, "q", il);
                } else {
                    q = ggml_mul_mat(ctx0, model.layers[il].wq, cur);
                    cb(q, "q", il);
                }

                // split into {n_head * n_embd_head_qk_nope, n_tokens}
                struct ggml_tensor * q_nope = ggml_view_3d(ctx0, q, n_embd_head_qk_nope, n_head, n_tokens,
                        ggml_row_size(q->type, hparams.n_embd_head_k),
                        ggml_row_size(q->type, hparams.n_embd_head_k * n_head),
                        0);
                cb(q_nope, "q_nope", il);

                // and {n_head * n_embd_head_qk_rope, n_tokens}
                struct ggml_tensor * q_pe = ggml_view_3d(ctx0, q, n_embd_head_qk_rope, n_head, n_tokens,
                        ggml_row_size(q->type, hparams.n_embd_head_k),
                        ggml_row_size(q->type, hparams.n_embd_head_k * n_head),
                        ggml_row_size(q->type, n_embd_head_qk_nope));
                cb(q_pe, "q_pe", il);

                // {n_embd, kv_lora_rank + n_embd_head_qk_rope} * {n_embd, n_tokens} -> {kv_lora_rank + n_embd_head_qk_rope, n_tokens}
                struct ggml_tensor * kv_pe_compresseed = ggml_mul_mat(ctx0, model.layers[il].wkv_a_mqa, cur);
                cb(kv_pe_compresseed, "kv_pe_compresseed", il);

                // split into {kv_lora_rank, n_tokens}
                struct ggml_tensor * kv_compressed = ggml_view_2d(ctx0, kv_pe_compresseed, kv_lora_rank, n_tokens,
                        kv_pe_compresseed->nb[1],
                        0);
                cb(kv_compressed, "kv_compressed", il);

                // and {n_embd_head_qk_rope, n_tokens}
                struct ggml_tensor * k_pe = ggml_view_3d(ctx0, kv_pe_compresseed, n_embd_head_qk_rope, 1, n_tokens,
                        kv_pe_compresseed->nb[1],
                        kv_pe_compresseed->nb[1],
                        ggml_row_size(kv_pe_compresseed->type, kv_lora_rank));
                cb(k_pe, "k_pe", il);

                // TODO: the CUDA backend used to not support non-cont. (RMS) norm, investigate removing ggml_cont
                kv_compressed = ggml_cont(ctx0, kv_compressed);
                kv_compressed = llm_build_norm(ctx0, kv_compressed, hparams,
                        model.layers[il].attn_kv_a_norm, NULL,
                        LLM_NORM_RMS, cb, il);
                cb(kv_compressed, "kv_compressed", il);

                // {kv_lora_rank, n_head * (n_embd_head_qk_nope + n_embd_head_v)} * {kv_lora_rank, n_tokens} -> {n_head * (n_embd_head_qk_nope + n_embd_head_v), n_tokens}
                struct ggml_tensor * kv = ggml_mul_mat(ctx0, model.layers[il].wkv_b, kv_compressed);
                cb(kv, "kv", il);

                // split into {n_head * n_embd_head_qk_nope, n_tokens}
                struct ggml_tensor * k_nope = ggml_view_3d(ctx0, kv, n_embd_head_qk_nope, n_head, n_tokens,
                        ggml_row_size(kv->type, n_embd_head_qk_nope + hparams.n_embd_head_v),
                        ggml_row_size(kv->type, n_head * (n_embd_head_qk_nope + hparams.n_embd_head_v)),
                        0);
                cb(k_nope, "k_nope", il);

                // and {n_head * n_embd_head_v, n_tokens}
                struct ggml_tensor * v_states = ggml_view_3d(ctx0, kv, hparams.n_embd_head_v, n_head, n_tokens,
                        ggml_row_size(kv->type, (n_embd_head_qk_nope + hparams.n_embd_head_v)),
                        ggml_row_size(kv->type, (n_embd_head_qk_nope + hparams.n_embd_head_v)*n_head),
                        ggml_row_size(kv->type, (n_embd_head_qk_nope)));
                cb(v_states, "v_states", il);

                v_states = ggml_cont(ctx0, v_states);
                cb(v_states, "v_states", il);

                v_states = ggml_view_2d(ctx0, v_states, hparams.n_embd_head_v * n_head, n_tokens,
                    ggml_row_size(kv->type, hparams.n_embd_head_v * n_head),
                    0);
                cb(v_states, "v_states", il);

                q_pe = ggml_cont(ctx0, q_pe); // TODO: the CUDA backend used to not support non-cont. RoPE, investigate removing this
                q_pe = ggml_rope_ext(
                    ctx0, q_pe, inp_pos, nullptr,
                    n_rot, rope_type, n_ctx_orig, freq_base, freq_scale,
                    ext_factor, attn_factor_scaled, beta_fast, beta_slow
                );
                cb(q_pe, "q_pe", il);

                // shared RoPE key
                k_pe = ggml_cont(ctx0, k_pe); // TODO: the CUDA backend used to not support non-cont. RoPE, investigate removing this
                k_pe = ggml_rope_ext(
                    ctx0, k_pe, inp_pos, nullptr,
                    n_rot, rope_type, n_ctx_orig, freq_base, freq_scale,
                    ext_factor, attn_factor_scaled, beta_fast, beta_slow
                );
                cb(k_pe, "k_pe", il);

                struct ggml_tensor * q_states = ggml_concat(ctx0, q_nope, q_pe, 0);
                cb(q_states, "q_states", il);

                struct ggml_tensor * k_states = ggml_concat(ctx0, k_nope, ggml_repeat(ctx0, k_pe, q_pe), 0);
                cb(k_states, "k_states", il);

                cur = llm_build_kv(ctx0, lctx, kv_self, gf,
                        model.layers[il].wo, NULL,
                        k_states, v_states, q_states, KQ_mask, n_tokens, kv_head, n_kv, kq_scale, cb, il);
            }

            if (il == n_layer - 1) {
                // skip computing output for unused tokens
                struct ggml_tensor * inp_out_ids = build_inp_out_ids();
                n_tokens = n_outputs;
                cur   = ggml_get_rows(ctx0,   cur, inp_out_ids);
                inpSA = ggml_get_rows(ctx0, inpSA, inp_out_ids);
            }

            struct ggml_tensor * ffn_inp = ggml_add(ctx0, cur, inpSA);
            cb(ffn_inp, "ffn_inp", il);

            cur = llm_build_norm(ctx0, ffn_inp, hparams,
                    model.layers[il].ffn_norm, NULL,
                    LLM_NORM_RMS, cb, il);
            cb(cur, "ffn_norm", il);

            if ((uint32_t) il < hparams.n_layer_dense_lead) {
                cur = llm_build_ffn(ctx0, lctx, cur,
                        model.layers[il].ffn_up,   NULL, NULL,
                        model.layers[il].ffn_gate, NULL, NULL,
                        model.layers[il].ffn_down, NULL, NULL,
                        NULL,
                        LLM_FFN_SILU, LLM_FFN_PAR, cb, il);
                cb(cur, "ffn_out", il);
            } else {
                // MoE branch
                ggml_tensor * moe_out =
                        llm_build_moe_ffn(ctx0, lctx, cur,
                            model.layers[il].ffn_gate_inp,
                            model.layers[il].ffn_up_exps,
                            model.layers[il].ffn_gate_exps,
                            model.layers[il].ffn_down_exps,
                            model.layers[il].ffn_exp_probs_b,
                            n_expert, n_expert_used,
                            LLM_FFN_SILU, hparams.expert_weights_norm,
                            true, hparams.expert_weights_scale,
                            (enum llama_expert_gating_func_type) hparams.expert_gating_func,
                            cb, il);
                cb(moe_out, "ffn_moe_out", il);

                // FFN shared expert
                {
                    ggml_tensor * ffn_shexp = llm_build_ffn(ctx0, lctx, cur,
                            model.layers[il].ffn_up_shexp,   NULL, NULL,
                            model.layers[il].ffn_gate_shexp, NULL, NULL,
                            model.layers[il].ffn_down_shexp, NULL, NULL,
                            NULL,
                            LLM_FFN_SILU, LLM_FFN_PAR, cb, il);
                    cb(ffn_shexp, "ffn_shexp", il);

                    cur = ggml_add(ctx0, moe_out, ffn_shexp);
                    cb(cur, "ffn_out", il);
                }
            }

            cur = ggml_add(ctx0, cur, ffn_inp);
            cur = lctx.cvec.apply_to(ctx0, cur, il);
            cb(cur, "l_out", il);

            // input for next layer
            inpL = cur;
        }

        cur = inpL;

        cur = llm_build_norm(ctx0, cur, hparams,
                model.output_norm, NULL,
                LLM_NORM_RMS, cb, -1);
        cb(cur, "result_norm", -1);

        // lm_head
        cur = ggml_mul_mat(ctx0, model.output, cur);
        cb(cur, "result_output", -1);

        ggml_build_forward_expand(gf, cur);

        return gf;
    }

    struct ggml_cgraph * build_bitnet() {
        struct ggml_cgraph * gf = ggml_new_graph_custom(ctx0, model.max_nodes(), false);

        const int64_t n_embd_head = hparams.n_embd_head_v;
        GGML_ASSERT(n_embd_head == hparams.n_embd_head_k);

        struct ggml_tensor * cur;
        struct ggml_tensor * inpL;

        inpL = llm_build_inp_embd(ctx0, lctx, hparams, ubatch, model.tok_embd, cb);

        // inp_pos - contains the positions
        struct ggml_tensor * inp_pos = build_inp_pos();

        // KQ_mask (mask for 1 head, it will be broadcasted to all heads)
        struct ggml_tensor * KQ_mask = build_inp_KQ_mask();

        for (int il = 0; il < n_layer; ++il) {
            struct ggml_tensor * inpSA = inpL;

            cur = llm_build_norm(ctx0, inpL, hparams,
                    model.layers[il].attn_norm, NULL,
                    LLM_NORM_RMS, cb, il);
            cb(cur, "attn_norm", il);

            // self-attention
            {
                // compute Q and K and RoPE them
                struct ggml_tensor * Qcur = llm_build_lora_mm(lctx, ctx0, model.layers[il].wq, cur);
                if (model.layers[il].wq_scale) {
                    Qcur = ggml_mul(ctx0, Qcur, model.layers[il].wq_scale);
                }
                cb(Qcur, "Qcur", il);
                if (model.layers[il].bq) {
                    Qcur = ggml_add(ctx0, Qcur, model.layers[il].bq);
                    cb(Qcur, "Qcur", il);
                }

                // B1.K
                struct ggml_tensor * Kcur = llm_build_lora_mm(lctx, ctx0, model.layers[il].wk, cur);
                if (model.layers[il].wk_scale) {
                    Kcur = ggml_mul(ctx0, Kcur, model.layers[il].wk_scale);
                }
                cb(Kcur, "Kcur", il);
                if (model.layers[il].bk) {
                    Kcur = ggml_add(ctx0, Kcur, model.layers[il].bk);
                    cb(Kcur, "Kcur", il);
                }

                // B1.V
                struct ggml_tensor * Vcur = llm_build_lora_mm(lctx, ctx0, model.layers[il].wv, cur);
                if (model.layers[il].wv_scale) {
                    Vcur = ggml_mul(ctx0, Vcur, model.layers[il].wv_scale);
                }
                cb(Vcur, "Vcur", il);
                if (model.layers[il].bv) {
                    Vcur = ggml_add(ctx0, Vcur, model.layers[il].bv);
                    cb(Vcur, "Vcur", il);
                }

                Qcur = ggml_rope_ext(
                    ctx0, ggml_reshape_3d(ctx0, Qcur, n_embd_head, n_head, n_tokens), inp_pos, nullptr,
                    n_rot, rope_type, n_ctx_orig, freq_base, freq_scale,
                    ext_factor, attn_factor, beta_fast, beta_slow
                );
                cb(Qcur, "Qcur", il);

                Kcur = ggml_rope_ext(
                    ctx0, ggml_reshape_3d(ctx0, Kcur, n_embd_head, n_head_kv, n_tokens), inp_pos, nullptr,
                    n_rot, rope_type, n_ctx_orig, freq_base, freq_scale,
                    ext_factor, attn_factor, beta_fast, beta_slow
                );
                cb(Kcur, "Kcur", il);

                cur = llm_build_kv(ctx0, lctx, kv_self, gf,
                        NULL, NULL,
                        Kcur, Vcur, Qcur, KQ_mask, n_tokens, kv_head, n_kv, 1.0f/sqrtf(float(n_embd_head)), cb, il);

                cur = llm_build_norm(ctx0, cur, hparams,
                        model.layers[il].attn_sub_norm, NULL,
                        LLM_NORM_RMS, cb, il);
                cb(cur, "attn_sub_norm", il);

                cur = llm_build_lora_mm(lctx, ctx0, model.layers[il].wo, cur);
                if (model.layers[il].wo_scale) {
                    cur = ggml_mul(ctx0, cur, model.layers[il].wo_scale);
                }
                if (model.layers[il].bo) {
                    cur = ggml_add(ctx0, cur, model.layers[il].bo);
                }
                cb(cur, "attn_o_out", il);
            }

            if (il == n_layer - 1) {
                // skip computing output for unused tokens
                struct ggml_tensor * inp_out_ids = build_inp_out_ids();
                cur   = ggml_get_rows(ctx0,   cur, inp_out_ids);
                inpSA = ggml_get_rows(ctx0, inpSA, inp_out_ids);
            }

            struct ggml_tensor * ffn_inp = ggml_add(ctx0, cur, inpSA);
            cb(ffn_inp, "ffn_inp", il);

            // feed-forward forward
            cur = llm_build_norm(ctx0, ffn_inp, hparams,
                    model.layers[il].ffn_norm, NULL,
                    LLM_NORM_RMS, cb, il);
            cb(cur, "ffn_norm", il);

            cur = llm_build_ffn(ctx0, lctx, cur,
                    model.layers[il].ffn_up,   NULL, model.layers[il].ffn_up_scale,
                    model.layers[il].ffn_gate, NULL, model.layers[il].ffn_gate_scale,
                    NULL,                      NULL, NULL,
                    NULL,
                    LLM_FFN_SILU, LLM_FFN_PAR, cb, il);
            cb(cur, "ffn_sub_out", il);

            cur = llm_build_norm(ctx0, cur, hparams,
                            model.layers[il].ffn_sub_norm, NULL,
                            LLM_NORM_RMS, cb, il);
            cb(cur, "ffn_sub_norm", il);

            cur = llm_build_lora_mm(lctx, ctx0, model.layers[il].ffn_down, cur);
            if (model.layers[il].ffn_down_scale) {
                cur = ggml_mul(ctx0, cur, model.layers[il].ffn_down_scale);
            }
            cb(cur, "ffn_down", il);

            cur = ggml_add(ctx0, cur, ffn_inp);
            cb(cur, "l_out", il);

            // input for next layer
            inpL = cur;
        }

        cur = inpL;

        cur = llm_build_norm(ctx0, cur, hparams,
                model.output_norm, NULL,
                LLM_NORM_RMS, cb, -1);
        cb(cur, "result_norm", -1);

        // lm_head
        // FIXME: do not use model.tok_embd directly, duplicate as model.output
        cur = llm_build_lora_mm(lctx, ctx0, model.tok_embd, cur);
        cb(cur, "result_output", -1);

        ggml_build_forward_expand(gf, cur);
        return gf;
    }

    struct ggml_cgraph * build_t5_enc() {
        struct ggml_cgraph * gf = ggml_new_graph_custom(ctx0, model.max_nodes(), false);

        // mutable variable, needed during the last layer of the computation to skip unused tokens
        int32_t n_tokens = this->n_tokens;

        const int64_t n_embd_head = hparams.n_embd_head_v;
        const int64_t n_embd_gqa  = hparams.n_embd_v_gqa();
        GGML_ASSERT(n_embd_head == hparams.n_embd_head_k);

        struct ggml_tensor * cur;
        struct ggml_tensor * inpL;

        inpL = llm_build_inp_embd(ctx0, lctx, hparams, ubatch, model.tok_embd, cb);

        GGML_ASSERT(lctx.is_encoding);
        struct ggml_tensor * pos_bucket_enc = llm_build_pos_bucket(false);

        // KQ_mask (mask for 1 head, it will be broadcasted to all heads)
        struct ggml_tensor * KQ_mask_enc = build_inp_KQ_mask(false);

        for (int il = 0; il < n_layer; ++il) {
            struct ggml_tensor * inpSA = inpL;

            // norm
            cur = llm_build_norm(ctx0, inpL, hparams,
                    model.layers[il].attn_norm_enc, NULL,
                    LLM_NORM_RMS, cb, il);
            cb(cur, "attn_norm", il);

            // self-attention
            {
                struct ggml_tensor * Qcur = llm_build_lora_mm(lctx, ctx0, model.layers[il].wq_enc, cur);
                cb(Qcur, "Qcur", il);

                struct ggml_tensor * Kcur = llm_build_lora_mm(lctx, ctx0, model.layers[il].wk_enc, cur);
                cb(Kcur, "Kcur", il);

                struct ggml_tensor * Vcur = llm_build_lora_mm(lctx, ctx0, model.layers[il].wv_enc, cur);
                cb(Vcur, "Vcur", il);

                Qcur = ggml_reshape_3d(ctx0, Qcur, n_embd_head, n_head, n_tokens);
                Kcur = ggml_reshape_3d(ctx0, Kcur, n_embd_head, n_head_kv, n_tokens);

                struct ggml_tensor * q =                 ggml_permute(ctx0, Qcur, 0, 2, 1, 3);
                struct ggml_tensor * k = ggml_cont(ctx0, ggml_permute(ctx0, Kcur, 0, 2, 1, 3));

                struct ggml_tensor * kq = ggml_mul_mat(ctx0, k, q);
                cb(kq, "kq", il);

                struct ggml_tensor * attn_rel_b = model.layers[il].attn_rel_b_enc ? model.layers[il].attn_rel_b_enc : model.layers[0].attn_rel_b_enc;
                struct ggml_tensor * pos_bias = llm_build_pos_bias(pos_bucket_enc, attn_rel_b);
                struct ggml_tensor * kq_b = ggml_add(ctx0, kq, pos_bias);
                cb(kq_b, "kq_b", il);

                kq = ggml_soft_max_ext(ctx0, kq_b, KQ_mask_enc, 1.0f, hparams.f_max_alibi_bias);
                cb(kq, "kq_soft_max_ext", il);

                struct ggml_tensor * v = ggml_cont(ctx0, ggml_transpose(ctx0, ggml_reshape_2d(ctx0, Vcur, n_embd_gqa, n_tokens)));
                cb(v, "v", il);

                struct ggml_tensor * kqv = ggml_mul_mat(ctx0, ggml_reshape_3d(ctx0, v, n_tokens, n_embd_head, n_head_kv), kq);
                cb(kqv, "kqv", il);

                struct ggml_tensor * kqv_merged = ggml_permute(ctx0, kqv, 0, 2, 1, 3);
                cb(kqv_merged, "kqv_merged", il);

                cur = ggml_cont_2d(ctx0, kqv_merged, n_embd_gqa, n_tokens);
                cb(cur, "kqv_merged_cont", il);

                ggml_build_forward_expand(gf, cur);

                cur = llm_build_lora_mm(lctx, ctx0, model.layers[il].wo_enc, cur);
                cb(cur, "kqv_out", il);
            }

            if (il == n_layer - 1) {
                // skip computing output for unused tokens
                struct ggml_tensor * inp_out_ids = build_inp_out_ids();
                n_tokens = n_outputs;
                cur   = ggml_get_rows(ctx0,   cur, inp_out_ids);
                inpSA = ggml_get_rows(ctx0, inpSA, inp_out_ids);
            }

            struct ggml_tensor * ffn_inp = ggml_add(ctx0, cur, inpSA);
            cb(ffn_inp, "ffn_inp", il);

            // feed-forward network
            {
                cur = llm_build_norm(ctx0, ffn_inp, hparams,
                        model.layers[il].ffn_norm_enc, NULL,
                        LLM_NORM_RMS, cb, il);
                cb(cur, "ffn_norm", il);

                // T5 uses relu, flan-T5 uses gelu-gated
                cur = llm_build_ffn(ctx0, lctx, cur,
                        model.layers[il].ffn_up_enc,   NULL, NULL,
                        model.layers[il].ffn_gate_enc, NULL, NULL,
                        model.layers[il].ffn_down_enc, NULL, NULL,
                        NULL,
                        model.layers[il].ffn_gate_enc ? LLM_FFN_GELU : LLM_FFN_RELU,
                        model.layers[il].ffn_gate_enc ? LLM_FFN_PAR  : LLM_FFN_SEQ,
                        cb, il);
                cb(cur, "ffn_out", il);
            }

            cur = ggml_add(ctx0, cur, ffn_inp);
            cb(cur, "ffn_out", il);

            ggml_tensor * layer_dir = lctx.cvec.tensor_for(il);
            if (layer_dir != nullptr) {
                cur = ggml_add(ctx0, cur, layer_dir);
            }
            cb(cur, "l_out", il);

            // input for next layer
            inpL = cur;
        }

        cur = inpL;
        cb(cur, "result_embd", -1);

        cur = llm_build_norm(ctx0, cur, hparams,
                model.output_norm_enc, NULL,
                LLM_NORM_RMS, cb, -1);
        cb(cur, "result_norm", -1);

        ggml_build_forward_expand(gf, cur);

        return gf;
    }

    struct ggml_cgraph * build_t5_dec() {
        struct ggml_cgraph * gf = ggml_new_graph_custom(ctx0, model.max_nodes(), false);

        // mutable variable, needed during the last layer of the computation to skip unused tokens
        int32_t n_tokens = this->n_tokens;

        const int64_t n_embd_head = hparams.n_embd_head_v;
        const int64_t n_embd_gqa  = hparams.n_embd_v_gqa();
        GGML_ASSERT(n_embd_head == hparams.n_embd_head_k);

        struct ggml_tensor * cur;
        struct ggml_tensor * inpL;

        inpL = llm_build_inp_embd(ctx0, lctx, hparams, ubatch, model.tok_embd, cb);

        GGML_ASSERT(!lctx.is_encoding);
        GGML_ASSERT(n_outputs_enc > 0 && "call llama_encode() first");

        struct ggml_tensor * embd_enc       = llm_build_inp_embd_enc();
        struct ggml_tensor * pos_bucket_dec = llm_build_pos_bucket(true);

        struct ggml_tensor * KQ_mask_dec   = build_inp_KQ_mask();
        struct ggml_tensor * KQ_mask_cross = llm_build_inp_KQ_mask_cross();

        for (int il = 0; il < n_layer; ++il) {
            struct ggml_tensor * inpSA = inpL;

            // norm
            cur = llm_build_norm(ctx0, inpL, hparams,
                    model.layers[il].attn_norm, NULL,
                    LLM_NORM_RMS, cb, il);
            cb(cur, "attn_norm", il);

            // self-attention
            {
                struct ggml_tensor * Qcur = llm_build_lora_mm(lctx, ctx0, model.layers[il].wq, cur);
                cb(Qcur, "Qcur", il);

                struct ggml_tensor * Kcur = llm_build_lora_mm(lctx, ctx0, model.layers[il].wk, cur);
                cb(Kcur, "Kcur", il);

                struct ggml_tensor * Vcur = llm_build_lora_mm(lctx, ctx0, model.layers[il].wv, cur);
                cb(Vcur, "Vcur", il);

                llm_build_kv_store(ctx0, hparams, cparams, kv_self, gf, Kcur, Vcur, n_tokens, kv_head, cb, il);

                struct ggml_tensor * k =
                    ggml_view_3d(ctx0, kv_self.k_l[il],
                            n_embd_head_k, n_kv, n_head_kv,
                            ggml_row_size(kv_self.k_l[il]->type, n_embd_k_gqa),
                            ggml_row_size(kv_self.k_l[il]->type, n_embd_head_k),
                            0);
                cb(k, "k", il);

                struct ggml_tensor * v =
                    ggml_view_3d(ctx0, kv_self.v_l[il],
                            n_kv, n_embd_head_v, n_head_kv,
                            ggml_element_size(kv_self.v_l[il])*n_ctx,
                            ggml_element_size(kv_self.v_l[il])*n_ctx*n_embd_head_v,
                            0);
                cb(v, "v", il);

                Qcur = ggml_reshape_3d(ctx0, Qcur, n_embd_head, n_head, n_tokens);

                struct ggml_tensor * q = ggml_permute(ctx0, Qcur, 0, 2, 1, 3);

                struct ggml_tensor * kq = ggml_mul_mat(ctx0, k, q);
                cb(kq, "kq", il);

                struct ggml_tensor * attn_rel_b = model.layers[il].attn_rel_b ? model.layers[il].attn_rel_b : model.layers[0].attn_rel_b;
                struct ggml_tensor * pos_bias = llm_build_pos_bias(pos_bucket_dec, attn_rel_b);
                struct ggml_tensor * kq_b = ggml_add(ctx0, kq, pos_bias);
                cb(kq_b, "kq_b", il);

                kq = ggml_soft_max_ext(ctx0, kq_b, KQ_mask_dec, 1.0f, hparams.f_max_alibi_bias);
                cb(kq, "kq_soft_max_ext", il);

                struct ggml_tensor * kqv = ggml_mul_mat(ctx0, v, kq);
                cb(kqv, "kqv", il);

                struct ggml_tensor * kqv_merged = ggml_permute(ctx0, kqv, 0, 2, 1, 3);
                cb(kqv_merged, "kqv_merged", il);

                cur = ggml_cont_2d(ctx0, kqv_merged, n_embd_gqa, n_tokens);
                cb(cur, "kqv_merged_cont", il);

                ggml_build_forward_expand(gf, cur);

                cur = llm_build_lora_mm(lctx, ctx0, model.layers[il].wo, cur);
                cb(cur, "kqv_out", il);
            }

            cur = ggml_add(ctx0, cur, inpSA);
            cb(cur, "cross_inp", il);

            struct ggml_tensor * inpCA = cur;

            // norm
            cur = llm_build_norm(ctx0, cur, hparams,
                    model.layers[il].attn_norm_cross, NULL,
                    LLM_NORM_RMS, cb, il);
            cb(cur, "attn_norm_cross", il);

            // cross-attention
            {
                struct ggml_tensor * Qcur = llm_build_lora_mm(lctx, ctx0, model.layers[il].wq_cross, cur);
                cb(Qcur, "Qcur", il);

                struct ggml_tensor * Kcur = llm_build_lora_mm(lctx, ctx0, model.layers[il].wk_cross, embd_enc);
                cb(Kcur, "Kcur", il);

                struct ggml_tensor * Vcur = llm_build_lora_mm(lctx, ctx0, model.layers[il].wv_cross, embd_enc);
                cb(Vcur, "Vcur", il);

                Qcur = ggml_reshape_3d(ctx0, Qcur, n_embd_head, n_head,    n_tokens);
                Kcur = ggml_reshape_3d(ctx0, Kcur, n_embd_head, n_head_kv, n_outputs_enc);

                struct ggml_tensor * q =                 ggml_permute(ctx0, Qcur, 0, 2, 1, 3);
                struct ggml_tensor * k = ggml_cont(ctx0, ggml_permute(ctx0, Kcur, 0, 2, 1, 3));

                struct ggml_tensor * kq = ggml_mul_mat(ctx0, k, q);
                cb(kq, "kq", il);

                kq = ggml_soft_max_ext(ctx0, kq, KQ_mask_cross, 1.0f, hparams.f_max_alibi_bias);
                cb(kq, "kq_soft_max_ext", il);

                struct ggml_tensor * v = ggml_cont(ctx0, ggml_transpose(ctx0, ggml_reshape_2d(ctx0, Vcur, n_embd_gqa, n_outputs_enc)));
                cb(v, "v", il);

                struct ggml_tensor * kqv = ggml_mul_mat(ctx0, ggml_reshape_3d(ctx0, v, n_outputs_enc, n_embd_head, n_head_kv), kq);
                cb(kqv, "kqv", il);

                struct ggml_tensor * kqv_merged = ggml_permute(ctx0, kqv, 0, 2, 1, 3);
                cb(kqv_merged, "kqv_merged", il);

                cur = ggml_cont_2d(ctx0, kqv_merged, n_embd_gqa, n_tokens);
                cb(cur, "kqv_merged_cont", il);

                ggml_build_forward_expand(gf, cur);

                cur = llm_build_lora_mm(lctx, ctx0, model.layers[il].wo_cross, cur);
                cb(cur, "kqv_out", il);
            }

            if (il == n_layer - 1) {
                // skip computing output for unused tokens
                struct ggml_tensor * inp_out_ids = build_inp_out_ids();
                n_tokens = n_outputs;
                cur   = ggml_get_rows(ctx0,   cur, inp_out_ids);
                inpSA = ggml_get_rows(ctx0, inpSA, inp_out_ids);
                inpCA = ggml_get_rows(ctx0, inpCA, inp_out_ids);
            }

            struct ggml_tensor * ffn_inp = ggml_add(ctx0, cur, inpCA);
            cb(ffn_inp, "ffn_inp", il);

            // feed-forward network
            {
                cur = llm_build_norm(ctx0, ffn_inp, hparams,
                        model.layers[il].ffn_norm, NULL,
                        LLM_NORM_RMS, cb, il);
                cb(cur, "ffn_norm", il);

                // T5 uses relu, flan-T5 uses gelu-gated
                cur = llm_build_ffn(ctx0, lctx, cur,
                        model.layers[il].ffn_up,   NULL, NULL,
                        model.layers[il].ffn_gate, NULL, NULL,
                        model.layers[il].ffn_down, NULL, NULL,
                        NULL,
                        model.layers[il].ffn_gate_enc ? LLM_FFN_GELU : LLM_FFN_RELU,
                        model.layers[il].ffn_gate_enc ? LLM_FFN_PAR : LLM_FFN_SEQ,
                        cb, il);
                cb(cur, "ffn_out", il);
            }

            cur = ggml_add(ctx0, cur, ffn_inp);
            cb(cur, "ffn_out", il);

            ggml_tensor * layer_dir = lctx.cvec.tensor_for(il);
            if (layer_dir != nullptr) {
                cur = ggml_add(ctx0, cur, layer_dir);
            }
            cb(cur, "l_out", il);

            // input for next layer
            inpL = cur;
        }

        cur = inpL;
        cb(cur, "result_embd", -1);

        cur = llm_build_norm(ctx0, cur, hparams,
                model.output_norm, NULL,
                LLM_NORM_RMS, cb, -1);
        cb(cur, "result_norm", -1);

        // lm_head
        cur = llm_build_lora_mm(lctx, ctx0, model.output, cur);
        cb(cur, "result_output", -1);

        ggml_build_forward_expand(gf, cur);

        return gf;
    }

    struct ggml_cgraph * build_jais() {
        struct ggml_cgraph * gf = ggml_new_graph_custom(ctx0, model.max_nodes(), false);

        const int64_t n_embd_head = hparams.n_embd_head_v;
        const int64_t n_embd_gqa  = hparams.n_embd_v_gqa();
        GGML_ASSERT(n_embd_head == hparams.n_embd_head_k);

        struct ggml_tensor * cur;
        struct ggml_tensor * inpL;

        inpL = llm_build_inp_embd(ctx0, lctx, hparams, ubatch, model.tok_embd, cb);

        // KQ_mask (mask for 1 head, it will be broadcasted to all heads)
        struct ggml_tensor * KQ_mask = build_inp_KQ_mask();

        for (int il = 0; il < n_layer; ++il) {
            cur = llm_build_norm(ctx0, inpL, hparams,
                    model.layers[il].attn_norm,
                    model.layers[il].attn_norm_b,
                    LLM_NORM, cb, il);
            cb(cur, "attn_norm", il);

            // self-attention
            {
                cur = llm_build_lora_mm(lctx, ctx0, model.layers[il].wqkv, cur);
                cb(cur, "wqkv", il);

                cur = ggml_add(ctx0, cur, model.layers[il].bqkv);
                cb(cur, "bqkv", il);

                struct ggml_tensor * Qcur = ggml_cont(ctx0, ggml_view_2d(ctx0, cur, n_embd,     n_tokens, cur->nb[1], 0*cur->nb[0]*(n_embd)));
                struct ggml_tensor * Kcur = ggml_cont(ctx0, ggml_view_2d(ctx0, cur, n_embd_gqa, n_tokens, cur->nb[1], 1*cur->nb[0]*(n_embd)));
                struct ggml_tensor * Vcur = ggml_cont(ctx0, ggml_view_2d(ctx0, cur, n_embd_gqa, n_tokens, cur->nb[1], 1*cur->nb[0]*(n_embd + n_embd_gqa)));

                cb(Qcur, "Qcur", il);
                cb(Kcur, "Kcur", il);
                cb(Vcur, "Vcur", il);

                Qcur = ggml_reshape_3d(ctx0, Qcur, n_embd_head, n_head, n_tokens);

                cur = llm_build_kv(ctx0, lctx, kv_self, gf,
                        model.layers[il].wo, model.layers[il].bo,
                        Kcur, Vcur, Qcur, KQ_mask, n_tokens, kv_head, n_kv, 1.0f/float(n_embd_head), cb, il);
            }

            if (il == n_layer - 1) {
                // skip computing output for unused tokens
                struct ggml_tensor * inp_out_ids = build_inp_out_ids();
                cur  = ggml_get_rows(ctx0,  cur, inp_out_ids);
                inpL = ggml_get_rows(ctx0, inpL, inp_out_ids);
            }

            // add the input
            struct ggml_tensor * ffn_inp = ggml_add(ctx0, cur, inpL);
            cb(ffn_inp, "ffn_inp", il);

            // FF
            {
                cur = llm_build_norm(ctx0, ffn_inp, hparams,
                        model.layers[il].ffn_norm,
                        model.layers[il].ffn_norm_b,
                        LLM_NORM, cb, il);
                cb(cur, "ffn_norm", il);

                cur = llm_build_ffn(ctx0, lctx, cur,
                        model.layers[il].ffn_up,   model.layers[il].ffn_up_b,   NULL,
                        model.layers[il].ffn_gate, model.layers[il].ffn_gate_b, NULL,
                        model.layers[il].ffn_down, model.layers[il].ffn_down_b, NULL,
                        NULL,
                        LLM_FFN_SILU, LLM_FFN_PAR, cb, il);
                cb(cur, "ffn_out", il);
            }

            inpL = ggml_add(ctx0, cur, ffn_inp);
            cb(inpL, "l_out", il);
        }

        cur = llm_build_norm(ctx0, inpL, hparams,
                model.output_norm,
                model.output_norm_b,
                LLM_NORM, cb, -1);
        cb(cur, "result_norm", -1);

        cur = llm_build_lora_mm(lctx, ctx0, model.output, cur);

        cb(cur, "result_output", -1);

        ggml_build_forward_expand(gf, cur);

        return gf;
    }

    struct ggml_cgraph * build_chatglm() {
        struct ggml_cgraph * gf = ggml_new_graph_custom(ctx0, model.max_nodes(), false);

        const int64_t n_embd_head = hparams.n_embd_head_v;
        const int64_t n_embd_gqa  = hparams.n_embd_v_gqa();
        GGML_ASSERT(n_embd_head == hparams.n_embd_head_k);

        struct ggml_tensor * cur;
        struct ggml_tensor * inpL;

        inpL = llm_build_inp_embd(ctx0, lctx, hparams, ubatch, model.tok_embd, cb);

        // inp_pos - contains the positions
        struct ggml_tensor * inp_pos = build_inp_pos();

        // KQ_mask (mask for 1 head, it will be broadcasted to all heads)
        struct ggml_tensor * KQ_mask = build_inp_KQ_mask();

        for (int il = 0; il < n_layer; ++il) {
            struct ggml_tensor * inpSA = inpL;

            cur = llm_build_norm(ctx0, inpL, hparams,
                    model.layers[il].attn_norm,
                    NULL,
                    LLM_NORM_RMS, cb, il);
            cb(cur, "attn_norm", il);

            // self-attention
            {
                struct ggml_tensor * Qcur = nullptr;
                struct ggml_tensor * Kcur = nullptr;
                struct ggml_tensor * Vcur = nullptr;
                if (model.layers[il].wqkv == nullptr) {
                    Qcur = llm_build_lora_mm(lctx, ctx0, model.layers[il].wq, cur);
                    if (model.layers[il].bq) {
                        Qcur = ggml_add(ctx0, Qcur, model.layers[il].bq);
                    }
                    Kcur = llm_build_lora_mm(lctx, ctx0, model.layers[il].wk, cur);
                    if (model.layers[il].bk) {
                        Kcur = ggml_add(ctx0, Kcur, model.layers[il].bk);
                    }
                    Vcur = llm_build_lora_mm(lctx, ctx0, model.layers[il].wv, cur);
                    if (model.layers[il].bv) {
                        Vcur = ggml_add(ctx0, Vcur, model.layers[il].bv);
                    }
                } else {
                    cur = llm_build_lora_mm(lctx, ctx0, model.layers[il].wqkv, cur);
                    cb(cur, "wqkv", il);
                    if (model.layers[il].bqkv) {
                        cur = ggml_add(ctx0, cur, model.layers[il].bqkv);
                        cb(cur, "bqkv", il);
                    }
                    Qcur = ggml_cont(ctx0, ggml_view_2d(ctx0, cur, n_embd,     n_tokens, cur->nb[1], 0*sizeof(float)*(n_embd)));
                    Kcur = ggml_cont(ctx0, ggml_view_2d(ctx0, cur, n_embd_gqa, n_tokens, cur->nb[1], 1*sizeof(float)*(n_embd)));
                    Vcur = ggml_cont(ctx0, ggml_view_2d(ctx0, cur, n_embd_gqa, n_tokens, cur->nb[1], 1*sizeof(float)*(n_embd + n_embd_gqa)));
                }
                cb(Qcur, "Qcur", il);
                cb(Kcur, "Kcur", il);
                cb(Vcur, "Vcur", il);
                //printf("freq_base: %f freq_scale: %f ext_factor: %f attn_factor: %f\n", freq_base, freq_scale, ext_factor, attn_factor);
                Qcur = ggml_rope_ext(
                    ctx0, ggml_reshape_3d(ctx0, Qcur, n_embd_head, n_head, n_tokens), inp_pos, nullptr,
                    n_rot, rope_type, n_ctx_orig, freq_base, freq_scale,
                    ext_factor, attn_factor, beta_fast, beta_slow
                );
                cb(Qcur, "Qcur_rope", il);

                Kcur = ggml_rope_ext(
                    ctx0, ggml_reshape_3d(ctx0, Kcur, n_embd_head, n_head_kv, n_tokens), inp_pos, nullptr,
                    n_rot, rope_type, n_ctx_orig, freq_base, freq_scale,
                    ext_factor, attn_factor, beta_fast, beta_slow
                );
                cb(Kcur, "Kcur_rope", il);

                cur = llm_build_kv(ctx0, lctx, kv_self, gf,
                        model.layers[il].wo, NULL,
                        Kcur, Vcur, Qcur, KQ_mask, n_tokens, kv_head, n_kv, 1.0f/sqrtf(float(n_embd_head)), cb, il);

            }

            if (il == n_layer - 1) {
                // skip computing output for unused tokens
                struct ggml_tensor * inp_out_ids = build_inp_out_ids();
                cur   = ggml_get_rows(ctx0,   cur, inp_out_ids);
                inpSA = ggml_get_rows(ctx0, inpSA, inp_out_ids);
            }

            // Add the input
            struct ggml_tensor * ffn_inp = ggml_add(ctx0, cur, inpSA);
            cb(ffn_inp, "ffn_inp", il);

            // FF
            {
                cur = llm_build_norm(ctx0, ffn_inp, hparams,
                        model.layers[il].ffn_norm,
                        NULL,
                        LLM_NORM_RMS, cb, il);
                cb(cur, "ffn_norm", il);

                cur = llm_build_ffn(ctx0, lctx, cur,
                        model.layers[il].ffn_up,   NULL, NULL,
                        NULL,                      NULL, NULL,
                        model.layers[il].ffn_down, NULL, NULL,
                        NULL,
                        LLM_FFN_SWIGLU, LLM_FFN_SEQ, cb, il);
                cb(cur, "ffn_out", il);

            }

            inpL = ggml_add(ctx0, cur, ffn_inp);
            cb(inpL, "l_out", il);
        }

        cur = llm_build_norm(ctx0, inpL, hparams,
                model.output_norm,
                NULL,
                LLM_NORM_RMS, cb, -1);
        cb(cur, "result_norm", -1);

        cur = llm_build_lora_mm(lctx, ctx0, model.output, cur);
        cb(cur, "result_output", -1);

        ggml_build_forward_expand(gf, cur);

        return gf;
    }

    struct ggml_cgraph * build_nemotron() {
        struct ggml_cgraph * gf = ggml_new_graph_custom(ctx0, model.max_nodes(), false);

        const int64_t n_embd_head = hparams.n_embd_head_v;
        GGML_ASSERT(n_embd_head == hparams.n_embd_head_k);
        //GGML_ASSERT(n_embd_head == hparams.n_rot);

        struct ggml_tensor * cur;
        struct ggml_tensor * inpL;

        inpL = llm_build_inp_embd(ctx0, lctx, hparams, ubatch, model.tok_embd, cb);

        // inp_pos - contains the positions
        struct ggml_tensor * inp_pos = build_inp_pos();

        // KQ_mask (mask for 1 head, it will be broadcasted to all heads)
        struct ggml_tensor * KQ_mask = build_inp_KQ_mask();

        for (int il = 0; il < n_layer; ++il) {
            struct ggml_tensor * inpSA = inpL;

            // norm
            cur = llm_build_norm(ctx0, inpL, hparams,
                    model.layers[il].attn_norm,
                    model.layers[il].attn_norm_b,
                    LLM_NORM, cb, il);
            cb(cur, "attn_norm", il);

            // self-attention
            {
                // compute Q and K and RoPE them
                struct ggml_tensor * Qcur = llm_build_lora_mm(lctx, ctx0, model.layers[il].wq, cur);
                cb(Qcur, "Qcur", il);
                if (model.layers[il].bq) {
                    Qcur = ggml_add(ctx0, Qcur, model.layers[il].bq);
                    cb(Qcur, "Qcur", il);
                }

                struct ggml_tensor * Kcur = llm_build_lora_mm(lctx, ctx0, model.layers[il].wk, cur);
                cb(Kcur, "Kcur", il);
                if (model.layers[il].bk) {
                    Kcur = ggml_add(ctx0, Kcur, model.layers[il].bk);
                    cb(Kcur, "Kcur", il);
                }

                struct ggml_tensor * Vcur = llm_build_lora_mm(lctx, ctx0, model.layers[il].wv, cur);
                cb(Vcur, "Vcur", il);
                if (model.layers[il].bv) {
                    Vcur = ggml_add(ctx0, Vcur, model.layers[il].bv);
                    cb(Vcur, "Vcur", il);
                }

                Qcur = ggml_rope_ext(
                    ctx0, ggml_reshape_3d(ctx0, Qcur, n_embd_head, n_head, n_tokens), inp_pos, nullptr,
                    n_rot, rope_type, n_ctx_orig, freq_base, freq_scale,
                    ext_factor, attn_factor, beta_fast, beta_slow
                );
                cb(Qcur, "Qcur", il);

                Kcur = ggml_rope_ext(
                    ctx0, ggml_reshape_3d(ctx0, Kcur, n_embd_head, n_head_kv, n_tokens), inp_pos, nullptr,
                    n_rot, rope_type, n_ctx_orig, freq_base, freq_scale,
                    ext_factor, attn_factor, beta_fast, beta_slow
                );
                cb(Kcur, "Kcur", il);

                cur = llm_build_kv(ctx0, lctx, kv_self, gf,
                        model.layers[il].wo, model.layers[il].bo,
                        Kcur, Vcur, Qcur, KQ_mask, n_tokens, kv_head, n_kv, 1.0f/sqrtf(float(n_embd_head)), cb, il);
            }

            if (il == n_layer - 1) {
                // skip computing output for unused tokens
                struct ggml_tensor * inp_out_ids = build_inp_out_ids();
                cur   = ggml_get_rows(ctx0,   cur, inp_out_ids);
                inpSA = ggml_get_rows(ctx0, inpSA, inp_out_ids);
            }

            struct ggml_tensor * ffn_inp = ggml_add(ctx0, cur, inpSA);
            cb(ffn_inp, "ffn_inp", il);

            // feed-forward network
            cur = llm_build_norm(ctx0, ffn_inp, hparams,
                    model.layers[il].ffn_norm,
                    model.layers[il].ffn_norm_b,
                    LLM_NORM, cb, il);
            cb(cur, "ffn_norm", il);

            cur = llm_build_ffn(ctx0, lctx, cur,
                    model.layers[il].ffn_up,   model.layers[il].ffn_up_b,   NULL,
                    NULL,                      NULL,                        NULL,
                    model.layers[il].ffn_down, model.layers[il].ffn_down_b, NULL,
                    NULL,
                    LLM_FFN_RELU_SQR, LLM_FFN_SEQ, cb, il);

            cur = ggml_add(ctx0, cur, ffn_inp);
            cb(cur, "ffn_out", il);

            cur = lctx.cvec.apply_to(ctx0, cur, il);
            cb(cur, "l_out", il);

            // input for next layer
            inpL = cur;
        }

        cur = inpL;

        cur = llm_build_norm(ctx0, cur, hparams,
                model.output_norm, model.output_norm_b,
                LLM_NORM, cb, -1);
        cb(cur, "result_norm", -1);

        // lm_head
        cur = llm_build_lora_mm(lctx, ctx0, model.output, cur);
        cb(cur, "result_output", -1);

        ggml_build_forward_expand(gf, cur);

        return gf;
    }

    struct ggml_cgraph * build_exaone() {
        struct ggml_cgraph * gf = ggml_new_graph_custom(ctx0, model.max_nodes(), false);

        // mutable variable, needed during the last layer of the computation to skip unused tokens
        int32_t n_tokens = this->n_tokens;

        const int64_t n_embd_head = hparams.n_embd_head_v;
        GGML_ASSERT(n_embd_head == hparams.n_embd_head_k);
        GGML_ASSERT(n_embd_head == hparams.n_rot);

        struct ggml_tensor * cur;
        struct ggml_tensor * inpL;

        inpL = llm_build_inp_embd(ctx0, lctx, hparams, ubatch, model.tok_embd, cb);

        // inp_pos - contains the positions
        struct ggml_tensor * inp_pos = build_inp_pos();

        // KQ_mask (mask for 1 head, it will be broadcasted to all heads)
        struct ggml_tensor * KQ_mask = build_inp_KQ_mask();

        for (int il = 0; il < n_layer; ++il) {
            struct ggml_tensor * inpSA = inpL;

            // norm
            cur = llm_build_norm(ctx0, inpL, hparams,
                    model.layers[il].attn_norm, NULL,
                    LLM_NORM_RMS, cb, il);
            cb(cur, "attn_norm", il);

            // self-attention
            {
                // rope freq factors for llama3; may return nullptr for llama2 and other models
                struct ggml_tensor * rope_factors = build_rope_factors(il);

                // compute Q and K and RoPE them
                struct ggml_tensor * Qcur = llm_build_lora_mm(lctx, ctx0, model.layers[il].wq, cur);
                cb(Qcur, "Qcur", il);
                if (model.layers[il].bq) {
                    Qcur = ggml_add(ctx0, Qcur, model.layers[il].bq);
                    cb(Qcur, "Qcur", il);
                }

                struct ggml_tensor * Kcur = llm_build_lora_mm(lctx, ctx0, model.layers[il].wk, cur);
                cb(Kcur, "Kcur", il);
                if (model.layers[il].bk) {
                    Kcur = ggml_add(ctx0, Kcur, model.layers[il].bk);
                    cb(Kcur, "Kcur", il);
                }

                struct ggml_tensor * Vcur = llm_build_lora_mm(lctx, ctx0, model.layers[il].wv, cur);
                cb(Vcur, "Vcur", il);
                if (model.layers[il].bv) {
                    Vcur = ggml_add(ctx0, Vcur, model.layers[il].bv);
                    cb(Vcur, "Vcur", il);
                }

                Qcur = ggml_rope_ext(
                    ctx0, ggml_reshape_3d(ctx0, Qcur, n_embd_head, n_head, n_tokens), inp_pos, rope_factors,
                    n_rot, rope_type, n_ctx_orig, freq_base, freq_scale,
                    ext_factor, attn_factor, beta_fast, beta_slow
                );
                cb(Qcur, "Qcur", il);

                Kcur = ggml_rope_ext(
                    ctx0, ggml_reshape_3d(ctx0, Kcur, n_embd_head, n_head_kv, n_tokens), inp_pos, rope_factors,
                    n_rot, rope_type, n_ctx_orig, freq_base, freq_scale,
                    ext_factor, attn_factor, beta_fast, beta_slow
                );
                cb(Kcur, "Kcur", il);

                cur = llm_build_kv(ctx0, lctx, kv_self, gf,
                        model.layers[il].wo, model.layers[il].bo,
                        Kcur, Vcur, Qcur, KQ_mask, n_tokens, kv_head, n_kv, 1.0f/sqrtf(float(n_embd_head)), cb, il);
            }

            if (il == n_layer - 1) {
                // skip computing output for unused tokens
                struct ggml_tensor * inp_out_ids = build_inp_out_ids();
                n_tokens = n_outputs;
                cur   = ggml_get_rows(ctx0,   cur, inp_out_ids);
                inpSA = ggml_get_rows(ctx0, inpSA, inp_out_ids);
            }

            struct ggml_tensor * ffn_inp = ggml_add(ctx0, cur, inpSA);
            cb(ffn_inp, "ffn_inp", il);

            // feed-forward network
            cur = llm_build_norm(ctx0, ffn_inp, hparams,
                    model.layers[il].ffn_norm, NULL,
                    LLM_NORM_RMS, cb, il);
            cb(cur, "ffn_norm", il);

            cur = llm_build_ffn(ctx0, lctx, cur,
                    model.layers[il].ffn_up,   NULL, NULL,
                    model.layers[il].ffn_gate, NULL, NULL,
                    model.layers[il].ffn_down, NULL, NULL,
                    NULL,
                    LLM_FFN_SILU, LLM_FFN_PAR, cb, il);
            cb(cur, "ffn_out", il);

            cur = ggml_add(ctx0, cur, ffn_inp);
            cb(cur, "ffn_out", il);

            cur = lctx.cvec.apply_to(ctx0, cur, il);
            cb(cur, "l_out", il);

            // input for next layer
            inpL = cur;
        }

        cur = inpL;

        cur = llm_build_norm(ctx0, cur, hparams,
                model.output_norm, NULL,
                LLM_NORM_RMS, cb, -1);
        cb(cur, "result_norm", -1);

        // lm_head
        cur = llm_build_lora_mm(lctx, ctx0, model.output, cur);
        cb(cur, "result_output", -1);

        ggml_build_forward_expand(gf, cur);

        return gf;
    }

    ggml_cgraph * build_rwkv6() {
        struct ggml_cgraph * gf = ggml_new_graph_custom(ctx0, model.max_nodes(), false);

        // Token shift state dimensions should be 2 * n_emb
        GGML_ASSERT(n_embd == hparams.n_embd_k_s() / 2);

        const int64_t n_seqs = ubatch.n_seqs;
        const int64_t n_seq_tokens = ubatch.n_seq_tokens;
        const int64_t n_tokens = ubatch.n_tokens;
        GGML_ASSERT(n_seqs != 0);
        GGML_ASSERT(ubatch.equal_seqs);
        GGML_ASSERT(n_tokens == n_seq_tokens * n_seqs);

        struct ggml_tensor * cur;
        struct ggml_tensor * inpL;
        struct ggml_tensor * state_copy = build_inp_s_copy();
        struct ggml_tensor * state_mask = build_inp_s_mask();

        inpL = llm_build_inp_embd(ctx0, lctx, hparams, ubatch, model.tok_embd, cb);
        inpL = llm_build_norm(ctx0, inpL, hparams, model.tok_norm, model.tok_norm_b, LLM_NORM, cb, -1);

        for (int il = 0; il < n_layer; ++il) {
            const llama_layer * layer = &model.layers[il];

            // (ab)using the KV cache to store the states
            struct ggml_tensor * token_shift = llm_build_copy_mask_state(ctx0,
                    gf, kv_self.k_l[il], state_copy, state_mask,
                    hparams.n_embd_k_s(), kv_self.size, kv_head, n_kv, n_seqs);
            struct ggml_tensor * wkv_states = llm_build_copy_mask_state(ctx0,
                    gf, kv_self.v_l[il], state_copy, state_mask,
                    hparams.n_embd_v_s(), kv_self.size, kv_head, n_kv, n_seqs);

            cur = ggml_reshape_3d(ctx0, inpL, n_embd, n_seq_tokens, n_seqs);
            token_shift = ggml_reshape_3d(ctx0, token_shift, n_embd, 2, n_seqs);

            struct ggml_tensor * att_shift = ggml_view_3d(ctx0, token_shift, n_embd, 1, n_seqs, token_shift->nb[1], token_shift->nb[2], 0);
            struct ggml_tensor * ffn_shift = ggml_view_3d(ctx0, token_shift, n_embd, 1, n_seqs, token_shift->nb[1], token_shift->nb[2], n_embd * ggml_element_size(token_shift));

            struct ggml_tensor * x_norm_att = llm_build_norm(ctx0, cur, hparams, layer->attn_norm, layer->attn_norm_b, LLM_NORM, cb, il);
            struct ggml_tensor * x_prev = ggml_concat(
                ctx0,
                att_shift,
                ggml_view_3d(ctx0, x_norm_att, n_embd, n_seq_tokens - 1, n_seqs, x_norm_att->nb[1], x_norm_att->nb[2], 0),
                1
            );

            cur = ggml_add(ctx0, cur, llm_build_rwkv6_time_mix(lctx, ctx0, layer, x_norm_att, x_prev, &wkv_states, hparams.wkv_head_size, n_embd / hparams.wkv_head_size));
            ggml_build_forward_expand(gf, cur);
            ggml_build_forward_expand(
                gf,
                ggml_cpy(
                    ctx0,
                    wkv_states,
                    ggml_view_1d(
                        ctx0,
                        kv_self.v_l[il],
                        hparams.n_embd_v_s() * n_seqs,
                        hparams.n_embd_v_s() * kv_head * ggml_element_size(kv_self.v_l[il])
                    )
                )
            );

            struct ggml_tensor * x_norm_ffn = llm_build_norm(ctx0, cur, hparams, layer->attn_norm_2, layer->attn_norm_2_b, LLM_NORM, cb, il);
            x_prev = ggml_concat(
                ctx0,
                ffn_shift,
                ggml_view_3d(ctx0, x_norm_ffn, n_embd, n_seq_tokens - 1, n_seqs, x_norm_ffn->nb[1], x_norm_ffn->nb[2], 0),
                1
            );
            cur = ggml_add(ctx0, cur, llm_build_rwkv6_channel_mix(lctx, ctx0, layer, x_norm_ffn, x_prev));
            ggml_build_forward_expand(gf, cur);

            struct ggml_tensor * last_norm_att = ggml_view_3d(ctx0, x_norm_att, n_embd, 1, n_seqs, x_norm_att->nb[1], x_norm_att->nb[2], (n_seq_tokens-1)*n_embd*ggml_element_size(x_norm_att));
            struct ggml_tensor * last_norm_ffn = ggml_view_3d(ctx0, x_norm_ffn, n_embd, 1, n_seqs, x_norm_ffn->nb[1], x_norm_ffn->nb[2], (n_seq_tokens-1)*n_embd*ggml_element_size(x_norm_ffn));

            token_shift = ggml_concat(ctx0, last_norm_att, last_norm_ffn, 1);

            ggml_build_forward_expand(
                gf,
                ggml_cpy(
                    ctx0,
                    ggml_view_1d(ctx0, token_shift, n_embd * n_seqs * 2, 0),
                    ggml_view_1d(ctx0, kv_self.k_l[il], hparams.n_embd_k_s() * n_seqs, hparams.n_embd_k_s() * kv_head * ggml_element_size(kv_self.k_l[il]))
                )
            );

            if (hparams.rescale_every_n_layers != 0 && (il + 1) % hparams.rescale_every_n_layers == 0) {
                cur = ggml_scale(ctx0, cur, 0.5F);
            }

            cur = lctx.cvec.apply_to(ctx0, cur, il);
            cb(cur, "l_out", il);

            // input for next layer
            inpL = cur;
        }

        cur = inpL;
        struct ggml_tensor * inp_out_ids = build_inp_out_ids();
        cur = ggml_reshape_2d(ctx0, cur, n_embd, n_tokens);
        cur = ggml_get_rows(ctx0, cur, inp_out_ids);

        cur = llm_build_norm(ctx0, cur, hparams, model.output_norm, model.output_norm_b, LLM_NORM, cb, -1);
        cb(cur, "result_norm", -1);

        cur = llm_build_lora_mm(lctx, ctx0, model.output, cur);
        cb(cur, "result_output", -1);

        ggml_build_forward_expand(gf, cur);

        return gf;
    }

    // ref: https://huggingface.co/recursal/QRWKV6-32B-Instruct-Preview-v0.1/blob/main/modeling_rwkv6qwen2.py
    ggml_cgraph * build_rwkv6qwen2() {
        struct ggml_cgraph * gf = ggml_new_graph_custom(ctx0, model.max_nodes(), false);

        GGML_ASSERT(n_embd == hparams.n_embd_k_s());

        const int64_t n_seqs = ubatch.n_seqs;
        const int64_t n_seq_tokens = ubatch.n_seq_tokens;
        const int64_t n_tokens = ubatch.n_tokens;
        GGML_ASSERT(n_seqs != 0);
        GGML_ASSERT(ubatch.equal_seqs);
        GGML_ASSERT(n_tokens == n_seq_tokens * n_seqs);

        struct ggml_tensor * cur;
        struct ggml_tensor * inpL;
        struct ggml_tensor * state_copy = build_inp_s_copy();
        struct ggml_tensor * state_mask = build_inp_s_mask();

        inpL = llm_build_inp_embd(ctx0, lctx, hparams, ubatch, model.tok_embd, cb);

        for (int il = 0; il < n_layer; ++il) {
            const llama_layer * layer = &model.layers[il];

            // (ab)using the KV cache to store the states
            struct ggml_tensor * token_shift = llm_build_copy_mask_state(ctx0,
                    gf, kv_self.k_l[il], state_copy, state_mask,
                    hparams.n_embd_k_s(), kv_self.size, kv_head, n_kv, n_seqs);
            struct ggml_tensor * wkv_states = llm_build_copy_mask_state(ctx0,
                    gf, kv_self.v_l[il], state_copy, state_mask,
                    hparams.n_embd_v_s(), kv_self.size, kv_head, n_kv, n_seqs);

            cur = ggml_reshape_3d(ctx0, inpL, n_embd, n_seq_tokens, n_seqs);
            token_shift = ggml_reshape_3d(ctx0, token_shift, n_embd, 1, n_seqs);

            struct ggml_tensor * x_norm_att = llm_build_norm(ctx0, cur, hparams, layer->attn_norm, layer->attn_norm_b, LLM_NORM_RMS, cb, il);
            struct ggml_tensor * x_prev = ggml_concat(
                ctx0,
                token_shift,
                ggml_view_3d(ctx0, x_norm_att, n_embd, n_seq_tokens - 1, n_seqs, x_norm_att->nb[1], x_norm_att->nb[2], 0),
                1
            );

            struct ggml_tensor * last_norm_att = ggml_view_3d(ctx0, x_norm_att, n_embd, 1, n_seqs, x_norm_att->nb[1], x_norm_att->nb[2], (n_seq_tokens-1)*n_embd*ggml_element_size(x_norm_att));
            ggml_build_forward_expand(
                gf,
                ggml_cpy(
                    ctx0,
                    ggml_view_1d(ctx0, last_norm_att, n_embd * n_seqs, 0),
                    ggml_view_1d(ctx0, kv_self.k_l[il], hparams.n_embd_k_s() * n_seqs, hparams.n_embd_k_s() * kv_head * ggml_element_size(kv_self.k_l[il]))
                )
            );

            struct ggml_tensor * ffn_inp = ggml_add(ctx0, cur, llm_build_rwkv6_time_mix(lctx, ctx0, layer, x_norm_att, x_prev, &wkv_states, hparams.wkv_head_size, hparams.n_head_kv()));
            ggml_build_forward_expand(gf, ffn_inp);
            ggml_build_forward_expand(
                gf,
                ggml_cpy(
                    ctx0,
                    wkv_states,
                    ggml_view_1d(
                        ctx0,
                        kv_self.v_l[il],
                        hparams.n_embd_v_s() * n_seqs,
                        hparams.n_embd_v_s() * kv_head * ggml_element_size(kv_self.v_l[il])
                    )
                )
            );

            cb(ffn_inp, "ffn_inp", il);

            // feed-forward network
            cur = llm_build_norm(ctx0, ffn_inp, hparams,
                    model.layers[il].ffn_norm, NULL,
                    LLM_NORM_RMS, cb, il);
            cb(cur, "ffn_norm", il);

            cur = llm_build_ffn(ctx0, lctx, cur,
                    model.layers[il].ffn_up,   NULL, NULL,
                    model.layers[il].ffn_gate, NULL, NULL,
                    model.layers[il].ffn_down, NULL, NULL,
                    NULL,
                    LLM_FFN_SILU, LLM_FFN_PAR, cb, il);
            cb(cur, "ffn_out", il);

            cur = ggml_add(ctx0, cur, ffn_inp);
            cur = lctx.cvec.apply_to(ctx0, cur, il);
            cb(cur, "l_out", il);

            // input for next layer
            inpL = cur;
        }

        cur = inpL;
        struct ggml_tensor * inp_out_ids = build_inp_out_ids();
        cur = ggml_reshape_2d(ctx0, cur, n_embd, n_tokens);
        cur = ggml_get_rows(ctx0, cur, inp_out_ids);

        cur = llm_build_norm(ctx0, cur, hparams, model.output_norm, model.output_norm_b, LLM_NORM_RMS, cb, -1);
        cb(cur, "result_norm", -1);

        cur = llm_build_lora_mm(lctx, ctx0, model.output, cur);
        cb(cur, "result_output", -1);

        ggml_build_forward_expand(gf, cur);

        return gf;
    }

    // ref: https://github.com/facebookresearch/chameleon
    // based on the original build_llama() function, changes:
    //   * qk-norm
    //   * swin-norm
    //   * removed bias
    //   * removed MoE
    struct ggml_cgraph * build_chameleon() {
        struct ggml_cgraph * gf = ggml_new_graph_custom(ctx0, model.max_nodes(), false);

        // mutable variable, needed during the last layer of the computation to skip unused tokens
        int32_t n_tokens = this->n_tokens;

        const int64_t n_embd_head = hparams.n_embd_head_v;
        GGML_ASSERT(n_embd_head == hparams.n_embd_head_k);
        GGML_ASSERT(n_embd_head == hparams.n_rot);

        struct ggml_tensor * cur;
        struct ggml_tensor * inpL;

        inpL = llm_build_inp_embd(ctx0, lctx, hparams, ubatch, model.tok_embd, cb);

        // inp_pos - contains the positions
        struct ggml_tensor * inp_pos = build_inp_pos();

        // KQ_mask (mask for 1 head, it will be broadcasted to all heads)
        struct ggml_tensor * KQ_mask = build_inp_KQ_mask();

        for (int il = 0; il < n_layer; ++il) {
            struct ggml_tensor * inpSA = inpL;

            // norm
            if (hparams.swin_norm) {
                cur = inpL;
            } else {
                cur = llm_build_norm(ctx0, inpL, hparams,
                    model.layers[il].attn_norm, NULL,
                    LLM_NORM_RMS, cb, il);
                cb(cur, "attn_norm", il);
            }

            // self-attention
            {
                // compute Q and K and RoPE them
                struct ggml_tensor * Qcur = llm_build_lora_mm(lctx, ctx0, model.layers[il].wq, cur);
                cb(Qcur, "Qcur", il);

                struct ggml_tensor * Kcur = llm_build_lora_mm(lctx, ctx0, model.layers[il].wk, cur);
                cb(Kcur, "Kcur", il);

                struct ggml_tensor * Vcur = llm_build_lora_mm(lctx, ctx0, model.layers[il].wv, cur);
                cb(Vcur, "Vcur", il);

                if (model.layers[il].attn_q_norm) {
                    Qcur = ggml_view_3d(ctx0, Qcur, n_embd_head, n_head, n_tokens,
                                ggml_element_size(Qcur) * n_embd_head,
                                ggml_element_size(Qcur) * n_embd_head * n_head,
                                0);
                    cb(Qcur, "Qcur", il);

                    Qcur = llm_build_norm(ctx0, Qcur, hparams,
                                model.layers[il].attn_q_norm,
                                model.layers[il].attn_q_norm_b,
                                LLM_NORM, cb, il);
                    cb(Qcur, "Qcur", il);
                }

                if (model.layers[il].attn_k_norm) {
                    Kcur = ggml_view_3d(ctx0, Kcur, n_embd_head, n_head_kv, n_tokens,
                                ggml_element_size(Kcur) * n_embd_head,
                                ggml_element_size(Kcur) * n_embd_head * n_head_kv,
                                0);
                    cb(Kcur, "Kcur", il);

                    Kcur = llm_build_norm(ctx0, Kcur, hparams,
                               model.layers[il].attn_k_norm,
                               model.layers[il].attn_k_norm_b,
                               LLM_NORM, cb, il);
                    cb(Kcur, "Kcur", il);
                }

                Qcur = ggml_rope_ext(
                    ctx0, ggml_reshape_3d(ctx0, Qcur, n_embd_head, n_head, n_tokens), inp_pos, nullptr,
                    n_rot, rope_type, n_ctx_orig, freq_base, freq_scale,
                    ext_factor, attn_factor, beta_fast, beta_slow
                );
                cb(Qcur, "Qcur", il);

                Kcur = ggml_rope_ext(
                    ctx0, ggml_reshape_3d(ctx0, Kcur, n_embd_head, n_head_kv, n_tokens), inp_pos, nullptr,
                    n_rot, rope_type, n_ctx_orig, freq_base, freq_scale,
                    ext_factor, attn_factor, beta_fast, beta_slow
                );
                cb(Kcur, "Kcur", il);

                cur = llm_build_kv(ctx0, lctx, kv_self, gf,
                        model.layers[il].wo, nullptr,
                        Kcur, Vcur, Qcur, KQ_mask, n_tokens, kv_head, n_kv, 1.0f/sqrtf(float(n_embd_head)), cb, il);

                if (hparams.swin_norm) {
                    cur = llm_build_norm(ctx0, cur, hparams,
                        model.layers[il].attn_norm, NULL,
                        LLM_NORM_RMS, cb, il);
                }
            }

            if (il == n_layer - 1) {
                // skip computing output for unused tokens
                struct ggml_tensor * inp_out_ids = build_inp_out_ids();
                n_tokens = n_outputs;
                cur   = ggml_get_rows(ctx0,   cur, inp_out_ids);
                inpSA = ggml_get_rows(ctx0, inpSA, inp_out_ids);
            }

            struct ggml_tensor * ffn_inp = ggml_add(ctx0, cur, inpSA);
            cb(ffn_inp, "ffn_inp", il);

            // feed-forward network
            if (!hparams.swin_norm) {
                cur = llm_build_norm(ctx0, ffn_inp, hparams,
                        model.layers[il].ffn_norm, NULL,
                        LLM_NORM_RMS, cb, il);
                cb(cur, "ffn_norm", il);
            }

            cur = llm_build_ffn(ctx0, lctx, cur,
                    model.layers[il].ffn_up,   NULL, NULL,
                    model.layers[il].ffn_gate, NULL, NULL,
                    model.layers[il].ffn_down, NULL, NULL,
                    NULL,
                    LLM_FFN_SILU, LLM_FFN_PAR, cb, il);
            cb(cur, "ffn_out", il);

            if (hparams.swin_norm) {
                cur = llm_build_norm(ctx0, cur, hparams,
                        model.layers[il].ffn_norm, NULL,
                        LLM_NORM_RMS, cb, il);
                cb(cur, "ffn_norm", il);
            }

            cur = ggml_add(ctx0, cur, ffn_inp);
            cb(cur, "ffn_out", il);

            cur = lctx.cvec.apply_to(ctx0, cur, il);
            cb(cur, "l_out", il);

            // input for next layer
            inpL = cur;
        }

        cur = inpL;

        cur = llm_build_norm(ctx0, cur, hparams,
                model.output_norm, NULL,
                LLM_NORM_RMS, cb, -1);
        cb(cur, "result_norm", -1);

        // lm_head
        cur = llm_build_lora_mm(lctx, ctx0, model.output, cur);
        cb(cur, "result_output_with_img_logits", -1);

        // TODO: this suppresses the output of image tokens, which is required to enable text-only outputs.
        // Needs to be removed once image outputs are supported.
        int img_token_end_idx = 8196;
        int img_token_start_idx = 4;
        int num_img_tokens = img_token_end_idx - img_token_start_idx;
        // creates 1d tensor of size num_img_tokens and values -FLT_MAX,
        // which ensures that text token values are always at least larger than image token values
        struct ggml_tensor * img_logits = ggml_new_tensor_1d(ctx0, GGML_TYPE_F32, num_img_tokens);
        img_logits = ggml_clamp(ctx0, img_logits, -FLT_MAX, -FLT_MAX);
        cb(img_logits, "img_logits", -1);
        cur = ggml_set_1d(ctx0, cur, img_logits, ggml_element_size(cur) * img_token_start_idx);
        cb(cur, "result_output", -1);

        ggml_build_forward_expand(gf, cur);

        return gf;
    }

    struct ggml_cgraph * build_wavtokenizer_dec() {
        struct ggml_cgraph * gf = ggml_new_graph_custom(ctx0, model.max_nodes(), false);

        struct ggml_tensor * cur;
        struct ggml_tensor * inpL;

        inpL = llm_build_inp_embd(ctx0, lctx, hparams, ubatch, model.tok_embd, cb);

        cur = ggml_cont(ctx0, ggml_transpose(ctx0, inpL));

        cur = ggml_conv_1d_ph(ctx0, model.conv1d, cur, 1, 1);
        cur = ggml_add(ctx0, cur, model.conv1d_b);

        // posnet
        for (uint32_t il = 0; il < hparams.posnet.n_layer; ++il) {
            const auto & layer = model.layers[il].posnet;

            inpL = cur;

            switch (il) {
                case 0:
                case 1:
                case 3:
                case 4:
                    {
                        cur = llm_build_norm(ctx0, cur, hparams,
                                layer.norm1,
                                layer.norm1_b,
                                LLM_NORM_GROUP, cb, 0);

                        cur = ggml_mul(ctx0, ggml_sigmoid(ctx0, cur), cur);

                        cur = ggml_conv_1d_ph(ctx0, layer.conv1, cur, 1, 1);
                        cur = ggml_add(ctx0, cur, layer.conv1_b);

                        cur = llm_build_norm(ctx0, cur, hparams,
                                layer.norm2,
                                layer.norm2_b,
                                LLM_NORM_GROUP, cb, 0);

                        cur = ggml_mul(ctx0, ggml_sigmoid(ctx0, cur), cur);

                        cur = ggml_conv_1d_ph(ctx0, layer.conv2, cur, 1, 1);
                        cur = ggml_add(ctx0, cur, layer.conv2_b);

                        cur = ggml_add(ctx0, cur, inpL);
                    } break;
                case 2:
                    {
                        cur = llm_build_norm(ctx0, cur, hparams,
                                layer.attn_norm,
                                layer.attn_norm_b,
                                LLM_NORM_GROUP, cb, 0);

                        struct ggml_tensor * q;
                        struct ggml_tensor * k;
                        struct ggml_tensor * v;

                        q = ggml_conv_1d_ph(ctx0, layer.attn_q, cur, 1, 1);
                        k = ggml_conv_1d_ph(ctx0, layer.attn_k, cur, 1, 1);
                        v = ggml_conv_1d_ph(ctx0, layer.attn_v, cur, 1, 1);

                        q = ggml_add(ctx0, q, layer.attn_q_b);
                        k = ggml_add(ctx0, k, layer.attn_k_b);
                        v = ggml_add(ctx0, v, layer.attn_v_b);

                        q = ggml_cont(ctx0, ggml_transpose(ctx0, q));
                        k = ggml_cont(ctx0, ggml_transpose(ctx0, k));

                        struct ggml_tensor * kq = ggml_mul_mat(ctx0, k, q);

                        kq = ggml_soft_max_ext(ctx0, kq, nullptr, 1.0f/sqrtf(float(hparams.posnet.n_embd)), 0.0f);

                        cur = ggml_mul_mat(ctx0, kq, v);

                        cur = ggml_conv_1d_ph(ctx0, layer.attn_o, cur, 1, 1);
                        cur = ggml_add(ctx0, cur, layer.attn_o_b);

                        cur = ggml_add(ctx0, cur, inpL);
                    } break;
                case 5:
                    {
                        cur = llm_build_norm(ctx0, cur, hparams,
                                layer.norm,
                                layer.norm_b,
                                LLM_NORM_GROUP, cb, 0);
                    } break;
                default: GGML_ABORT("unknown posnet layer");
            };
        }

        cur = ggml_cont(ctx0, ggml_transpose(ctx0, cur));

        cur = llm_build_norm(ctx0, cur, hparams,
                model.tok_norm,
                model.tok_norm_b,
                LLM_NORM, cb, -1);

        cur = ggml_cont(ctx0, ggml_transpose(ctx0, cur));

        inpL = cur;

        // convnext
        for (uint32_t il = 0; il < hparams.convnext.n_layer; ++il) {
            const auto & layer = model.layers[il].convnext;

            cur = inpL;

            cur = ggml_conv_1d_dw_ph(ctx0, layer.dw, cur, 1, 1);
            cur = ggml_add(ctx0, cur, layer.dw_b);

            cur = ggml_cont(ctx0, ggml_transpose(ctx0, cur));

            cur = llm_build_norm(ctx0, cur, hparams,
                    layer.norm,
                    layer.norm_b,
                    LLM_NORM, cb, -1);

            cur = llm_build_ffn(ctx0, lctx, cur,
                    layer.pw1, layer.pw1_b, NULL,
                    NULL,      NULL,        NULL,
                    layer.pw2, layer.pw2_b, NULL,
                    NULL,
                    LLM_FFN_GELU, LLM_FFN_SEQ, cb, il);

            cur = ggml_mul(ctx0, cur, layer.gamma);

            cur = ggml_cont(ctx0, ggml_transpose(ctx0, cur));

            inpL = ggml_add(ctx0, cur, inpL);
        }

        cur = inpL;

        cur = ggml_cont(ctx0, ggml_transpose(ctx0, cur));

        cur = llm_build_norm(ctx0, cur, hparams,
                model.output_norm,
                model.output_norm_b,
                LLM_NORM, cb, -1);

        // lm_head
        cur = llm_build_lora_mm(lctx, ctx0, model.output, cur);

        cur = ggml_add(ctx0, cur, model.output_b);
        cb(cur, "result_embd", -1);

        ggml_build_forward_expand(gf, cur);

        return gf;
    }
};

static struct ggml_cgraph * llama_build_graph_defrag(llama_context & lctx, const std::vector<uint32_t> & ids) {
    llama_ubatch dummy = {};
    dummy.equal_seqs = true;

    llm_build_cb cb = [&](struct ggml_tensor * , const char * , int ) { };

    struct llm_build_context llm(lctx, dummy, cb, false);

    llm.init();

    struct ggml_cgraph * result = llm.build_defrag(ids);

    llm.free();

    return result;
}

static struct ggml_cgraph * llama_build_graph_k_shift(llama_context & lctx) {
    llama_ubatch dummy = {};
    dummy.equal_seqs = true;

    llm_build_cb cb = [&](struct ggml_tensor * , const char * , int ) { };

    struct llm_build_context llm(lctx, dummy, cb, false);

    llm.init();

    struct ggml_cgraph * result = llm.build_k_shift();

    llm.free();

    return result;
}

static struct ggml_cgraph * llama_build_graph(
         llama_context & lctx,
    const llama_ubatch & ubatch,
                  bool   worst_case) {
    const auto & model = lctx.model;

    // this callback allows us to apply custom logic to each tensor (e.g. ggml-alloc, offloading, etc.)
    llm_build_cb cb = [&](struct ggml_tensor * cur, const char * name, int il) {
        if (il >= 0) {
            ggml_format_name(cur, "%s-%d", name, il);
        } else {
            ggml_set_name(cur, name);
        }

        if (!lctx.cparams.offload_kqv) {
            if (strcmp(name, "kqv_merged_cont") == 0) {
                // all nodes between the KV store and the attention output are run on the CPU
                ggml_backend_sched_set_tensor_backend(lctx.sched.get(), cur, lctx.backend_cpu);
            }
        }

        // norm may be automatically assigned to the backend of the previous layer, increasing data transfer between backends
        // FIXME: fix in ggml_backend_sched
        const bool full_offload = lctx.model.params.n_gpu_layers > (int) lctx.model.hparams.n_layer;
        if (ubatch.n_tokens < 32 || full_offload) {
            if (il != -1 && strcmp(name, "norm") == 0) {
                const auto & dev_layer = lctx.model.dev_layer(il);
                for (auto & backend : lctx.backends) {
                    if (ggml_backend_get_device(backend.get()) == dev_layer) {
                        if (ggml_backend_supports_op(backend.get(), cur)) {
                            ggml_backend_sched_set_tensor_backend(lctx.sched.get(), cur, backend.get());
                        }
                    }
                }
            }
        }
    };

    struct ggml_cgraph * result = NULL;

    struct llm_build_context llm(lctx, ubatch, cb, worst_case);

    llm.init();

    switch (model.arch) {
        case LLM_ARCH_LLAMA:
        case LLM_ARCH_MINICPM:
        case LLM_ARCH_GRANITE:
        case LLM_ARCH_GRANITE_MOE:
            {
                result = llm.build_llama();
            } break;
        case LLM_ARCH_DECI:
            {
                result = llm.build_deci();
            } break;
        case LLM_ARCH_BAICHUAN:
            {
                result = llm.build_baichuan();
            } break;
        case LLM_ARCH_FALCON:
            {
                result = llm.build_falcon();
            } break;
        case LLM_ARCH_GROK:
            {
                result = llm.build_grok();
            } break;
        case LLM_ARCH_STARCODER:
            {
                result = llm.build_starcoder();
            } break;
        case LLM_ARCH_REFACT:
            {
                result = llm.build_refact();
            } break;
        case LLM_ARCH_BERT:
        case LLM_ARCH_JINA_BERT_V2:
        case LLM_ARCH_NOMIC_BERT:
            {
                result = llm.build_bert();
            } break;
        case LLM_ARCH_BLOOM:
            {
                result = llm.build_bloom();
            } break;
        case LLM_ARCH_MPT:
            {
                result = llm.build_mpt();
            } break;
         case LLM_ARCH_STABLELM:
            {
                result = llm.build_stablelm();
            } break;
        case LLM_ARCH_QWEN:
            {
                result = llm.build_qwen();
            } break;
        case LLM_ARCH_QWEN2:
            {
                result = llm.build_qwen2();
            } break;
        case LLM_ARCH_QWEN2VL:
            {
                lctx.n_pos_per_token = 4;
                result = llm.build_qwen2vl();
            } break;
        case LLM_ARCH_QWEN2MOE:
            {
                result = llm.build_qwen2moe();
            } break;
        case LLM_ARCH_PHI2:
            {
                result = llm.build_phi2();
            } break;
        case LLM_ARCH_PHI3:
        case LLM_ARCH_PHIMOE:
            {
                result = llm.build_phi3();
            } break;
        case LLM_ARCH_PLAMO:
            {
                result = llm.build_plamo();
            } break;
        case LLM_ARCH_GPT2:
            {
                result = llm.build_gpt2();
            } break;
        case LLM_ARCH_CODESHELL:
            {
                result = llm.build_codeshell();
            } break;
        case LLM_ARCH_ORION:
            {
                result = llm.build_orion();
            } break;
        case LLM_ARCH_INTERNLM2:
            {
                result = llm.build_internlm2();
            } break;
        case LLM_ARCH_MINICPM3:
            {
                result = llm.build_minicpm3();
            } break;
        case LLM_ARCH_GEMMA:
            {
                result = llm.build_gemma();
            } break;
        case LLM_ARCH_GEMMA2:
            {
                result = llm.build_gemma2();
            } break;
        case LLM_ARCH_STARCODER2:
            {
                result = llm.build_starcoder2();
            } break;
        case LLM_ARCH_MAMBA:
            {
                result = llm.build_mamba();
            } break;
        case LLM_ARCH_XVERSE:
            {
                result = llm.build_xverse();
            } break;
        case LLM_ARCH_COMMAND_R:
            {
                result = llm.build_command_r();
            } break;
        case LLM_ARCH_COHERE2:
            {
                result = llm.build_cohere2();
            } break;
        case LLM_ARCH_DBRX:
            {
                result = llm.build_dbrx();
            } break;
        case LLM_ARCH_OLMO:
            {
                result = llm.build_olmo();
            } break;
        case LLM_ARCH_OLMO2:
            {
                result = llm.build_olmo2();
            } break;
        case LLM_ARCH_OLMOE:
            {
                result = llm.build_olmoe();
            } break;
        case LLM_ARCH_OPENELM:
            {
                result = llm.build_openelm();
            } break;
        case LLM_ARCH_GPTNEOX:
            {
                result = llm.build_gptneox();
            } break;
        case LLM_ARCH_ARCTIC:
            {
                result = llm.build_arctic();
            } break;
        case LLM_ARCH_DEEPSEEK:
            {
                result = llm.build_deepseek();
            } break;
        case LLM_ARCH_DEEPSEEK2:
            {
                result = llm.build_deepseek2();
            } break;
        case LLM_ARCH_CHATGLM:
            {
                result = llm.build_chatglm();
            } break;
        case LLM_ARCH_BITNET:
            {
                result = llm.build_bitnet();
            } break;
        case LLM_ARCH_T5:
            {
                if (lctx.is_encoding) {
                    result = llm.build_t5_enc();
                } else {
                    result = llm.build_t5_dec();
                }
            } break;
        case LLM_ARCH_T5ENCODER:
            {
                result = llm.build_t5_enc();
            } break;
        case LLM_ARCH_JAIS:
            {
                result = llm.build_jais();
            } break;
        case LLM_ARCH_NEMOTRON:
            {
                result = llm.build_nemotron();
            } break;
        case LLM_ARCH_EXAONE:
            {
                result = llm.build_exaone();
            } break;
        case LLM_ARCH_RWKV6:
            {
                result = llm.build_rwkv6();
            } break;
        case LLM_ARCH_RWKV6QWEN2:
            {
                result = llm.build_rwkv6qwen2();
            } break;
        case LLM_ARCH_CHAMELEON:
            {
                result = llm.build_chameleon();
            } break;
        case LLM_ARCH_WAVTOKENIZER_DEC:
            {
                result = llm.build_wavtokenizer_dec();
            } break;
        default:
            GGML_ABORT("fatal error");
    }

    // add on pooling layer
    if (lctx.cparams.embeddings) {
        result = llm.append_pooling(result);
    }

    llm.free();

    return result;
}

// returns the result of ggml_backend_sched_graph_compute_async execution
static enum ggml_status llama_graph_compute(
          llama_context & lctx,
            ggml_cgraph * gf,
                    int   n_threads,
        ggml_threadpool * threadpool) {
    if (lctx.backend_cpu != nullptr) {
        auto * reg = ggml_backend_dev_backend_reg(ggml_backend_get_device(lctx.backend_cpu));
        auto * set_threadpool_fn = (decltype(ggml_backend_cpu_set_threadpool) *) ggml_backend_reg_get_proc_address(reg, "ggml_backend_cpu_set_threadpool");
        set_threadpool_fn(lctx.backend_cpu, threadpool);
    }

    // set the number of threads for all the backends
    for (const auto & set_n_threads_fn : lctx.set_n_threads_fns) {
        set_n_threads_fn.second(set_n_threads_fn.first, n_threads);
    }

    auto status = ggml_backend_sched_graph_compute_async(lctx.sched.get(), gf);
    if (status != GGML_STATUS_SUCCESS) {
        LLAMA_LOG_ERROR("%s: ggml_backend_sched_graph_compute_async failed with error %d\n", __func__, status);
    }

    // fprintf(stderr, "splits: %d\n", ggml_backend_sched_get_n_splits(lctx.sched));

    return status;
}

static int llama_prepare_sbatch(
        llama_context     & lctx,
    const llama_batch_ext & batch,
        uint32_t          & n_outputs) {
    const auto & model   = lctx.model;
    const auto & hparams = model.hparams;
    const auto & cparams = lctx.cparams;

    const uint32_t n_tokens_all = batch.n_tokens;
    const  int64_t n_embd       = hparams.n_embd;

    // this indicates we are doing pooled embedding, so we ignore batch.logits and output all tokens
    const bool embd_pooled = cparams.embeddings && cparams.pooling_type != LLAMA_POOLING_TYPE_NONE;

    GGML_ASSERT((!batch.token && batch.embd) || (batch.token && !batch.embd)); // NOLINT
    if (batch.token) {
        for (uint32_t i = 0; i < n_tokens_all; ++i) {
            if (batch.token[i] < 0 || uint32_t(batch.token[i]) >= model.vocab.n_tokens()) {
                LLAMA_LOG_ERROR("%s: invalid token[%d] = %d\n", __func__, i, batch.token[i]);
                return -1;
            }
        }
    }
    GGML_ASSERT(n_tokens_all <= cparams.n_batch);
    GGML_ASSERT((cparams.causal_attn || cparams.n_ubatch >= n_tokens_all) && "non-causal attention requires n_ubatch >= n_tokens");

    lctx.n_queued_tokens += n_tokens_all;
    lctx.embd_seq.clear();

    // count outputs
    if (batch.logits && !embd_pooled) {
        for (uint32_t i = 0; i < n_tokens_all; ++i) {
            n_outputs += batch.logits[i] != 0;
        }
    } else if (lctx.logits_all || embd_pooled) {
        n_outputs = n_tokens_all;
    } else {
        // keep last output only
        n_outputs = 1;
    }

    lctx.sbatch.from_batch(batch, n_embd,
        /* simple_split */ !lctx.kv_self.recurrent,
        /* logits_all   */ n_outputs == n_tokens_all);

    // reserve output buffer
    if (llama_output_reserve(lctx, n_outputs) < n_outputs) {
        LLAMA_LOG_ERROR("%s: could not reserve space for batch with %u outputs\n", __func__, n_outputs);
        return -2;
    };

    return 0;
}

static int llama_prepare_ubatch(
        llama_context          & lctx,
        llama_kv_slot_restorer & kv_slot_restorer,
        llama_ubatch           & ubatch,
        const uint32_t           n_outputs,
        const uint32_t           n_tokens_all) {
    GGML_ASSERT(lctx.sbatch.n_tokens > 0);

    auto       & kv_self = lctx.kv_self;
    const auto & cparams = lctx.cparams;
    const auto & hparams = lctx.model.hparams;

    // this indicates we are doing pooled embedding, so we ignore batch.logits and output all tokens
    const bool embd_pooled = cparams.embeddings && cparams.pooling_type != LLAMA_POOLING_TYPE_NONE;

    if (lctx.kv_self.recurrent) {
        if (embd_pooled) {
            // Pooled embeddings cannot be split across ubatches (yet)
            ubatch = lctx.sbatch.split_seq(cparams.n_ubatch);
        } else {
            // recurrent model architectures are easier to implement
            // with equal-length sequences
            ubatch = lctx.sbatch.split_equal(cparams.n_ubatch);
        }
    } else {
        ubatch = lctx.sbatch.split_simple(cparams.n_ubatch);
    }

    // count the outputs in this u_batch
    {
        int32_t n_outputs_new = 0;

        if (n_outputs == n_tokens_all) {
            n_outputs_new = ubatch.n_tokens;
        } else {
            GGML_ASSERT(ubatch.output);
            for (uint32_t i = 0; i < ubatch.n_tokens; i++) {
                n_outputs_new += int32_t(ubatch.output[i] != 0);
            }
        }

        // needs to happen before the graph is built
        lctx.n_outputs = n_outputs_new;
    }

    // non-causal masks do not use the KV cache
    if (hparams.causal_attn) {
        llama_kv_cache_update(&lctx);

        // if we have enough unused cells before the current head ->
        //   better to start searching from the beginning of the cache, hoping to fill it
        if (kv_self.head > kv_self.used + 2*ubatch.n_tokens) {
            kv_self.head = 0;
        }

        const auto slot = llama_kv_cache_find_slot(kv_self, ubatch);
        if (!slot) {
            return 1;
        }
        kv_slot_restorer.save(slot);

        if (!kv_self.recurrent) {
            // a heuristic, to avoid attending the full cache if it is not yet utilized
            // after enough generations, the benefit from this heuristic disappears
            // if we start defragmenting the cache, the benefit from this will be more important
            const uint32_t pad = llama_kv_cache_get_padding(cparams);
            kv_self.n = std::min(kv_self.size, std::max(pad, GGML_PAD(llama_kv_cache_cell_max(kv_self), pad)));
            //kv_self.n = llama_kv_cache_cell_max(kv_self);
        }
    }

    return 0;
}

// decode a batch of tokens by evaluating the transformer
// in case of unsuccessful decoding (error or warning),
// the kv_cache state will be returned to its original state
// (for non-recurrent models) or cleaned (for recurrent models)
//
//   - lctx:      llama context
//   - inp_batch: batch to evaluate
//
// return 0 on success
// return positive int on warning
// return negative int on error
//
static int llama_decode_impl(
         llama_context & lctx,
       llama_batch_ext & inp_batch) {

    lctx.is_encoding = false;

    if (inp_batch.n_tokens == 0) {
        LLAMA_LOG_ERROR("%s: n_tokens == 0\n", __func__);
        return -1;
    }

    const auto & model   = lctx.model;
    const auto & vocab   = model.vocab;
    const auto & hparams = model.hparams;
    const auto & cparams = lctx.cparams;

    if (lctx.t_compute_start_us == 0) {
        lctx.t_compute_start_us = ggml_time_us();
    }
    auto & kv_self = lctx.kv_self;
    llama_kv_slot_restorer kv_slot_restorer(kv_self);

    const int64_t n_embd  = hparams.n_embd;
    const int64_t n_vocab = vocab.n_tokens();

    uint32_t n_outputs = 0;
    uint32_t n_outputs_prev = 0;

    {
        const int ret = llama_prepare_sbatch(lctx, inp_batch, n_outputs);
        if (ret != 0) {
            return ret;
        }
    }

    while (lctx.sbatch.n_tokens > 0) {
        llama_ubatch ubatch;
        {
            const int ret = llama_prepare_ubatch(lctx, kv_slot_restorer, ubatch, n_outputs, inp_batch.n_tokens);
            if (ret != 0) {
                return ret;
            }
        }

        const int         n_threads  = ubatch.n_tokens == 1 ? cparams.n_threads : cparams.n_threads_batch;
        ggml_threadpool_t threadpool = ubatch.n_tokens == 1 ? lctx.threadpool   : lctx.threadpool_batch;

        GGML_ASSERT(n_threads > 0);

        //printf("kv_self.n = %5d, kv_self.used = %5d, kv_self.head = %5d\n", kv_self.n, kv_self.used, kv_self.head);

        ggml_backend_sched_reset(lctx.sched.get());
        ggml_backend_sched_set_eval_callback(lctx.sched.get(), lctx.cparams.cb_eval, lctx.cparams.cb_eval_user_data);

        ggml_cgraph * gf = llama_build_graph(lctx, ubatch, false);

        // the output is always the last tensor in the graph
        struct ggml_tensor * res  = ggml_graph_node(gf, -1);
        struct ggml_tensor * embd = ggml_graph_node(gf, -2);

        if (lctx.n_outputs == 0) {
            // no output
            res  = nullptr;
            embd = nullptr;
        } else if (cparams.embeddings) {
            res  = nullptr; // do not extract logits for embedding case
            embd = nullptr;
            for (int i = ggml_graph_n_nodes(gf) - 1; i >= 0; --i) {
                if (strcmp(ggml_graph_node(gf, i)->name, "result_embd_pooled") == 0) {
                    embd = ggml_graph_node(gf, i);
                    break;
                }
            }
            GGML_ASSERT(embd != nullptr && "missing embeddings tensor");
        } else {
            embd = nullptr; // do not extract embeddings when not needed
            GGML_ASSERT(strcmp(res->name, "result_output") == 0 && "missing result_output tensor");
        }

        // LLAMA_LOG_INFO("graph build time: %.3f ms (%d nodes, %d leafs)\n", (ggml_time_us() - t_start_us)/1000.0, gf->n_nodes, gf->n_leafs);

        ggml_backend_sched_alloc_graph(lctx.sched.get(), gf);

        llama_set_inputs(lctx, ubatch);

        const auto compute_status = llama_graph_compute(lctx, gf, n_threads, threadpool);
        if (compute_status != GGML_STATUS_SUCCESS) {
            kv_slot_restorer.restore(kv_self);
            switch (compute_status) {
                case GGML_STATUS_ABORTED:
                    return 2;
                case GGML_STATUS_ALLOC_FAILED:
                    return -2;
                case GGML_STATUS_FAILED:
                default:
                    return -3;
            }
        }

        // update the kv ring buffer
        {
            kv_self.head += ubatch.n_tokens;

            // Ensure kv cache head points to a valid index.
            if (kv_self.head >= kv_self.size) {
                kv_self.head = 0;
            }
        }

        // plot the computation graph in dot format (for debugging purposes)
        //if (n_past%100 == 0) {
        //    ggml_graph_dump_dot(gf, NULL, "llama.dot");
        //}

        // extract logits
        if (res) {
            ggml_backend_t backend_res = ggml_backend_sched_get_tensor_backend(lctx.sched.get(), res);
            GGML_ASSERT(backend_res != nullptr);
            GGML_ASSERT(lctx.logits != nullptr);

            float * logits_out = lctx.logits + n_outputs_prev*n_vocab;
            const int32_t n_outputs_new = lctx.n_outputs;

            if (n_outputs_new) {
                GGML_ASSERT( n_outputs_prev + n_outputs_new <= n_outputs);
                GGML_ASSERT((n_outputs_prev + n_outputs_new)*n_vocab <= (int64_t) lctx.logits_size);
                ggml_backend_tensor_get_async(backend_res, res, logits_out, 0, n_outputs_new*n_vocab*sizeof(float));
            }
        }

        // extract embeddings
        if (embd) {
            ggml_backend_t backend_embd = ggml_backend_sched_get_tensor_backend(lctx.sched.get(), embd);
            GGML_ASSERT(backend_embd != nullptr);

            switch (cparams.pooling_type) {
                case LLAMA_POOLING_TYPE_NONE:
                    {
                        // extract token embeddings
                        GGML_ASSERT(lctx.embd != nullptr);
                        float * embd_out = lctx.embd + n_outputs_prev*n_embd;
                        const int32_t n_outputs_new = lctx.n_outputs;

                        if (n_outputs_new) {
                            GGML_ASSERT( n_outputs_prev + n_outputs_new <= n_outputs);
                            GGML_ASSERT((n_outputs_prev + n_outputs_new)*n_embd <= (int64_t) lctx.embd_size);
                            ggml_backend_tensor_get_async(backend_embd, embd, embd_out, 0, n_outputs_new*n_embd*sizeof(float));
                        }
                    } break;
                case LLAMA_POOLING_TYPE_MEAN:
                case LLAMA_POOLING_TYPE_CLS:
                case LLAMA_POOLING_TYPE_LAST:
                    {
                        // extract sequence embeddings (cleared before processing each batch)
                        auto & embd_seq_out = lctx.embd_seq;

                        for (uint32_t s = 0; s < ubatch.n_seqs; ++s) {
                            const llama_seq_id seq_id = ubatch.seq_id[s][0];
                            if (embd_seq_out.find(seq_id) != embd_seq_out.end()) {
                                continue;
                            }
                            embd_seq_out[seq_id].resize(n_embd);
                            ggml_backend_tensor_get_async(backend_embd, embd, embd_seq_out[seq_id].data(), (n_embd*seq_id)*sizeof(float), n_embd*sizeof(float));
                        }
                    } break;
                case LLAMA_POOLING_TYPE_RANK:
                    {
                        // extract the rerank score - a single float per sequence
                        auto & embd_seq_out = lctx.embd_seq;

                        for (uint32_t s = 0; s < ubatch.n_seqs; ++s) {
                            const llama_seq_id seq_id = ubatch.seq_id[s][0];
                            if (embd_seq_out.find(seq_id) != embd_seq_out.end()) {
                                continue;
                            }
                            embd_seq_out[seq_id].resize(1);
                            ggml_backend_tensor_get_async(backend_embd, embd, embd_seq_out[seq_id].data(), (seq_id)*sizeof(float), sizeof(float));
                        }
                    } break;
                case LLAMA_POOLING_TYPE_UNSPECIFIED:
                    {
                        GGML_ABORT("unknown pooling type");
                    }
            }
        }
        n_outputs_prev += lctx.n_outputs;
    }

    // set output mappings
    {
        bool sorted_output = true;

        GGML_ASSERT(lctx.sbatch.out_ids.size() == n_outputs);

        for (size_t i = 0; i < n_outputs; ++i) {
            size_t out_id = lctx.sbatch.out_ids[i];
            lctx.output_ids[out_id] = i;
            if (out_id != i) {
                sorted_output = false;
            }
        }

        if (sorted_output) {
            lctx.sbatch.out_ids.clear();
        }
    }

    // set to total number of outputs in the batch, for use in llama_get_logits_ith
    lctx.n_outputs = n_outputs;

    // wait for the computation to finish (automatically done when obtaining the model output)
    //llama_synchronize(&lctx);

    // decide if we need to defrag the kv cache
    if (cparams.causal_attn && cparams.defrag_thold > 0.0f) {
        // - do not defrag small contexts (i.e. < 2048 tokens)
        // - count the padding towards the number of used tokens
        const float fragmentation = kv_self.n >= 2048 ? std::max(0.0f, 1.0f - float(kv_self.used + llama_kv_cache_get_padding(cparams))/float(kv_self.n)) : 0.0f;

        // queue defragmentation for next llama_kv_cache_update
        if (fragmentation > cparams.defrag_thold) {
            LLAMA_LOG_DEBUG("%s: fragmentation: %.2f - requesting defrag\n", __func__, fragmentation);

            llama_kv_cache_defrag(kv_self);
        }
    }

    // Reset state for the next token before backend sync, to allow the CPU activities in the reset to
    // overlap with device computation.
    ggml_backend_sched_reset(lctx.sched.get());

    return 0;
}

// encode a batch of tokens by evaluating the encoder part of the transformer
//
//   - lctx:      llama context
//   - batch:     batch to evaluate
//
// return 0 on success
// return positive int on warning
// return negative int on error
//
static int llama_encode_impl(
         llama_context & lctx,
       llama_batch_ext & inp_batch) {

    lctx.is_encoding = true;

    if (inp_batch.n_tokens == 0) {
        LLAMA_LOG_ERROR("%s: n_tokens == 0\n", __func__);
        return -1;
    }

    const uint32_t n_tokens = inp_batch.n_tokens;

    const auto & model   = lctx.model;
    const auto & hparams = model.hparams;
    const auto & cparams = lctx.cparams;

    GGML_ASSERT((!inp_batch.token && inp_batch.embd) || (inp_batch.token && !inp_batch.embd)); // NOLINT

    if (inp_batch.token) {
        for (uint32_t i = 0; i < n_tokens; ++i) {
            if (inp_batch.token[i] < 0 || (uint32_t) inp_batch.token[i] >= model.vocab.n_tokens()) {
                LLAMA_LOG_ERROR("%s: invalid token[%d] = %d\n", __func__, i, inp_batch.token[i]);
                return -1;
            }
        }
    }

    // micro-batching is not possible for non-causal encoding, so we process the batch in a single shot
    GGML_ASSERT(cparams.n_ubatch >= n_tokens && "encoder requires n_ubatch >= n_tokens");

    if (lctx.t_compute_start_us == 0) {
        lctx.t_compute_start_us = ggml_time_us();
    }

    lctx.n_queued_tokens += n_tokens;

    const int64_t n_embd = hparams.n_embd;

    lctx.sbatch.from_batch(inp_batch, n_embd, /* simple_split */ true, /* logits_all */ true);

    const llama_ubatch ubatch = lctx.sbatch.split_simple(n_tokens);

    // reserve output buffer
    if (llama_output_reserve(lctx, n_tokens) < n_tokens) {
        LLAMA_LOG_ERROR("%s: could not reserve space for batch with %u outputs\n", __func__, n_tokens);
        return -2;
    };

    for (uint32_t i = 0; i < n_tokens; ++i) {
        lctx.output_ids[i] = i;
    }

    lctx.inp_embd_enc = NULL;
    lctx.n_outputs = n_tokens;

    int n_threads = n_tokens == 1 ? cparams.n_threads : cparams.n_threads_batch;
    ggml_threadpool_t threadpool = n_tokens == 1 ? lctx.threadpool : lctx.threadpool_batch;

    GGML_ASSERT(n_threads > 0);

    ggml_backend_sched_reset(lctx.sched.get());
    ggml_backend_sched_set_eval_callback(lctx.sched.get(), lctx.cparams.cb_eval, lctx.cparams.cb_eval_user_data);

    ggml_cgraph * gf = llama_build_graph(lctx, ubatch, false);

    // the output embeddings after the final encoder normalization
    struct ggml_tensor * embd = nullptr;

    // there are two cases here
    if (llama_model_has_decoder(&lctx.model)) {
        // first case is an encoder-decoder T5 model where embeddings are passed to decoder
        embd = ggml_graph_node(gf, -1);
        GGML_ASSERT(strcmp(embd->name, "result_norm") == 0 && "missing result_output tensor");
    } else {
        // second case is an encoder-only T5 model
        if (cparams.embeddings) {
            // only output embeddings if required
            embd = ggml_graph_node(gf, -1);
            if (strcmp(embd->name, "result_embd_pooled") != 0) {
                embd = ggml_graph_node(gf, -2);
            }
            GGML_ASSERT(strcmp(embd->name, "result_embd_pooled") == 0 && "missing embeddings tensor");
        }
    }

    ggml_backend_sched_alloc_graph(lctx.sched.get(), gf);

    llama_set_inputs(lctx, ubatch);

    const auto compute_status = llama_graph_compute(lctx, gf, n_threads, threadpool);
    switch (compute_status) {
        case GGML_STATUS_SUCCESS:
            break;
        case GGML_STATUS_ABORTED:
            return 2;
        case GGML_STATUS_ALLOC_FAILED:
            return -2;
        case GGML_STATUS_FAILED:
        default:
            return -3;
    }

    // extract embeddings
    if (embd) {
        ggml_backend_t backend_embd = ggml_backend_sched_get_tensor_backend(lctx.sched.get(), embd);
        GGML_ASSERT(backend_embd != nullptr);

        if (llama_model_has_decoder(&lctx.model)) {
            lctx.embd_enc.resize(n_tokens*n_embd);
            float * embd_out = lctx.embd_enc.data();

            ggml_backend_tensor_get_async(backend_embd, embd, embd_out, 0, n_tokens*n_embd*sizeof(float));
            GGML_ASSERT(!ubatch.equal_seqs); // TODO: handle equal splits

            // remember the sequence ids used during the encoding - needed for cross attention later
            lctx.seq_ids_enc.resize(n_tokens);
            for (uint32_t i = 0; i < n_tokens; i++) {
                for (int s = 0; s < ubatch.n_seq_id[i]; s++) {
                    llama_seq_id seq_id = ubatch.seq_id[i][s];
                    lctx.seq_ids_enc[i].insert(seq_id);
                }
            }
        } else {
            GGML_ASSERT(lctx.embd != nullptr);

            switch (cparams.pooling_type) {
                case LLAMA_POOLING_TYPE_NONE:
                    {
                        // extract token embeddings
                        GGML_ASSERT(lctx.embd != nullptr);
                        float * embd_out = lctx.embd;

                        GGML_ASSERT(n_tokens*n_embd <= (int64_t) lctx.embd_size);
                        ggml_backend_tensor_get_async(backend_embd, embd, embd_out, 0, n_tokens*n_embd*sizeof(float));
                    } break;
                case LLAMA_POOLING_TYPE_MEAN:
                case LLAMA_POOLING_TYPE_CLS:
                case LLAMA_POOLING_TYPE_LAST:
                    {
                        // extract sequence embeddings
                        auto & embd_seq_out = lctx.embd_seq;
                        embd_seq_out.clear();

                        GGML_ASSERT(!ubatch.equal_seqs); // TODO: handle equal splits

                        for (uint32_t i = 0; i < n_tokens; i++) {
                            const llama_seq_id seq_id = ubatch.seq_id[i][0];
                            if (embd_seq_out.find(seq_id) != embd_seq_out.end()) {
                                continue;
                            }
                            embd_seq_out[seq_id].resize(n_embd);
                            ggml_backend_tensor_get_async(backend_embd, embd, embd_seq_out[seq_id].data(), (n_embd*seq_id)*sizeof(float), n_embd*sizeof(float));
                        }
                    } break;
                case LLAMA_POOLING_TYPE_RANK:
                    {
                        // TODO: this likely should be the same logic as in llama_decoder_internal, but better to
                        //       wait for an encoder model that requires this pooling type in order to test it
                        //       https://github.com/ggerganov/llama.cpp/pull/9510
                        GGML_ABORT("RANK pooling not implemented yet");
                    }
                case LLAMA_POOLING_TYPE_UNSPECIFIED:
                    {
                        GGML_ABORT("unknown pooling type");
                    }
            }
        }
    }

    // Reset state for the next token before backend sync, to allow the CPU activities in the reset to
    // overlap with device computation.
    ggml_backend_sched_reset(lctx.sched.get());

    return 0;
}

// find holes from the beginning of the KV cache and fill them by moving data from the end of the cache
static void llama_kv_cache_defrag_impl(struct llama_context & lctx) {
    auto & kv_self = lctx.kv_self;

    const auto & hparams = lctx.model.hparams;

    const uint32_t n_layer = hparams.n_layer;

    const uint32_t n_kv   = llama_kv_cache_cell_max(kv_self);
    const uint32_t n_used = kv_self.used;

    assert(n_used <= n_kv);

    //const int64_t t_start = ggml_time_us();

    // number of cells moved
    uint32_t n_moves = 0;

    // each move requires 6*n_layer tensors (see build_defrag)
    //   - source view, destination view, copy operation
    //   - x2 for keys and values
    //const uint32_t max_moves = model.max_nodes()/(6*n_layer);
    // TODO: tmp fix https://github.com/ggerganov/llama.cpp/issues/6685#issuecomment-2057579516
    const uint32_t max_moves = (lctx.model.max_nodes() - 2*n_layer)/(6*n_layer);

    // determine which KV cells to move where
    //
    //  cell i moves to ids[i]
    //
    //  if ids[i] == i || ids[i] == n_kv, then cell i is not moved
    //
    std::vector<uint32_t> ids(n_kv, n_kv);

    for (uint32_t i0 = 0; i0 < n_used; ++i0) {
        const auto & cell0 = kv_self.cells[i0];

        if (!cell0.is_empty()) {
            ids[i0] = i0;

            continue;
        }

        // found a hole - fill it with data from the end of the cache

        uint32_t nh = 1;

        // determine the size of the hole
        while (i0 + nh < n_used && kv_self.cells[i0 + nh].is_empty()) {
            nh++;
        }

        uint32_t nf = 0;
        uint32_t is = n_kv - 1;

        // starting from the end, find nh non-empty cells
        for (; is > i0; --is) {
            const auto & cell1 = kv_self.cells[is];

            if (cell1.is_empty() || ids[is] != n_kv) {
                continue;
            }

            // non-empty cell which is not yet moved
            nf++;

            if (nf == nh) {
                break;
            }
        }

        // this can only happen if `n_used` is not accurate, which would be a bug
        GGML_ASSERT(nf == nh && "KV defrag bug: nf != nh");

        nf = 0;

        uint32_t i1 = is;

        // are we moving a continuous block of memory?
        bool cont = false;

        // should we stop searching for the next move?
        bool stop = false;

        // go back and move the nf cells to the hole
        for (; i1 < n_kv; ++i1) {
            auto & cell1 = kv_self.cells[i1];

            if (cell1.is_empty() || ids[i1] != n_kv) {
                if (n_moves == max_moves) {
                    stop = true;
                    break;
                }

                cont = false;
                continue;
            }

            // this cell goes to (i0 + nf)
            ids[i1] = i0 + nf;

            // move the cell meta data
            kv_self.cells[i0 + nf] = cell1;

            // clear the old cell and move the head there
            cell1 = llama_kv_cell();
            kv_self.head = n_used;

            if (!cont) {
                n_moves++;
                cont = true;
            }

            nf++;

            if (nf == nh) {
                break;
            }
        }

        if (stop || n_moves == max_moves) {
            break;
        }

        //LLAMA_LOG_INFO("(tmp log) KV defrag: move [%u, %u) to [%u, %u)\n", is, i1 + 1, i0, i0 + nh);

        i0 += nh - 1;
    }

    if (n_moves == 0) {
        return;
    }

    //LLAMA_LOG_INFO("(tmp log) KV defrag cell moves: %u\n", n_moves);

    //LLAMA_LOG_INFO("expected gf nodes: %u\n", 6*n_moves*n_layer);

#if 0
    // CPU defrag
    //
    // TODO: optimizations are possible:
    //       - multiple threads
    //       - avoid copying to the host memory when already there
    //
    // likely not worth the effort, as we have ggml_graph based defrag
    //

    const uint32_t n_embd_k_gqa = hparams.n_embd_k_gqa();
    const uint32_t n_embd_v_gqa = hparams.n_embd_v_gqa();

    const uint32_t kv_size = kv_self.size;

    std::vector<uint8_t> buf_k;
    std::vector<uint8_t> buf_v;

    for (uint32_t il = 0; il < n_layer; ++il) {
        const size_t k_size_row = ggml_row_size(kv_self.k_l[il]->type, n_embd_k_gqa);
        const size_t k_size     = ggml_row_size(kv_self.k_l[il]->type, n_embd_k_gqa*kv_size);

        const size_t v_size_el = ggml_type_size(kv_self.v_l[il]->type);
        const size_t v_size    = ggml_row_size (kv_self.v_l[il]->type, n_embd_v_gqa*kv_size);

        buf_k.resize(k_size);
        buf_v.resize(v_size);

        ggml_backend_tensor_get(kv_self.k_l[il], buf_k.data(), 0, buf_k.size());
        ggml_backend_tensor_get(kv_self.v_l[il], buf_v.data(), 0, buf_v.size());

        // batch move [i, i+nm) to [id, id+nm)
        // note: cells can move only to a lower index
        for (uint32_t i = 0; i < n_kv; ++i) {
            const uint32_t id = ids[i];

            if (i == id || id == n_kv) {
                continue;
            }

            uint32_t nm = 1;

            while (i + nm < n_kv && ids[i + nm] == id + nm) {
                nm++;
            }

            // move keys
            {
                const int64_t os =  i*k_size_row;
                const int64_t od = id*k_size_row;

                memcpy(buf_k.data() + od, buf_k.data() + os, nm*k_size_row);
            }

            // move values (note: they are transposed)
            {
                const int64_t os =  i;
                const int64_t od = id;

                for (uint32_t j = 0; j < n_embd_v_gqa; ++j) {
                    memcpy(buf_v.data() + (od + j*kv_size)*v_size_el, buf_v.data() + (os + j*kv_size)*v_size_el, nm*v_size_el);
                }
            }

            i += nm - 1;
        }

        ggml_backend_tensor_set(kv_self.k_l[il], buf_k.data(), 0, buf_k.size());
        ggml_backend_tensor_set(kv_self.v_l[il], buf_v.data(), 0, buf_v.size());
    }
#else
    // ggml_graph defrag

    ggml_backend_sched_reset(lctx.sched.get());

    ggml_cgraph * gf = llama_build_graph_defrag(lctx, ids);

    llama_graph_compute(lctx, gf, lctx.cparams.n_threads, lctx.threadpool);
#endif

    //const int64_t t_end = ggml_time_us();

    //LLAMA_LOG_INFO("(tmp log) KV defrag time: %.3f ms\n", (t_end - t_start)/1000.0);
}

static void llama_kv_cache_update_impl(struct llama_context & lctx) {
    bool need_reserve = false;

    if (lctx.kv_self.has_shift) {
        if (!llama_kv_cache_can_shift(&lctx)) {
            GGML_ABORT("The current context does not support K-shift");
        }

        // apply K-shift if needed
        if (lctx.model.hparams.rope_type != LLAMA_ROPE_TYPE_NONE) {
            ggml_backend_sched_reset(lctx.sched.get());

            ggml_cgraph * gf = llama_build_graph_k_shift(lctx);

            ggml_backend_sched_alloc_graph(lctx.sched.get(), gf);

            llama_set_k_shift(lctx);

            llama_graph_compute(lctx, gf, lctx.cparams.n_threads, lctx.threadpool);

            need_reserve = true;
        }

        {
            auto & kv_self = lctx.kv_self;

            kv_self.has_shift = false;

            for (uint32_t i = 0; i < kv_self.size; ++i) {
                kv_self.cells[i].delta = 0;
            }
        }
    }

    // defragment the KV cache if needed
    if (lctx.kv_self.do_defrag) {
        llama_kv_cache_defrag_impl(lctx);

        need_reserve = true;

        lctx.kv_self.do_defrag = false;
    }

    // reserve a worst case graph again
    if (need_reserve) {
        // TODO: extract to a function
        // build worst-case graph
        uint32_t n_seqs = 1; // TODO: worst-case number of sequences
        uint32_t n_tokens = std::min(lctx.cparams.n_ctx, lctx.cparams.n_ubatch);
        llama_token token = lctx.model.vocab.token_bos(); // not actually used by llama_build_graph, but required to choose between token and embedding inputs graph
        llama_ubatch ubatch = { true, n_tokens, n_tokens / n_seqs, n_seqs, &token, nullptr, nullptr, nullptr, nullptr, nullptr};
        ggml_cgraph * gf = llama_build_graph(lctx, ubatch, true);

        // initialize scheduler with the worst-case graph
        ggml_backend_sched_reset(lctx.sched.get());
        if (!ggml_backend_sched_reserve(lctx.sched.get(), gf)) {
            LLAMA_LOG_ERROR("%s: failed to allocate compute buffers\n", __func__);
        }
    }
}

int32_t llama_set_adapter_lora(
            struct llama_context * ctx,
            struct llama_adapter_lora * adapter,
            float scale) {
    ctx->lora[adapter] = scale;
    return 0;
}

int32_t llama_rm_adapter_lora(
            struct llama_context * ctx,
            struct llama_adapter_lora * adapter) {
    auto pos = ctx->lora.find(adapter);
    if (pos != ctx->lora.end()) {
        ctx->lora.erase(pos);
        return 0;
    }

    return -1;
}

void llama_clear_adapter_lora(struct llama_context * ctx) {
    ctx->lora.clear();
}

int32_t llama_apply_adapter_cvec(
        struct llama_context * ctx,
                 const float * data,
                      size_t   len,
                     int32_t   n_embd,
                     int32_t   il_start,
                     int32_t   il_end) {
    return ctx->cvec.apply(ctx->model, data, len, n_embd, il_start, il_end);
}

=======
>>>>>>> be7c3034
//
// interface implementation
//

struct llama_sampler_chain_params llama_sampler_chain_default_params() {
    struct llama_sampler_chain_params result = {
        /*.no_perf                     =*/ true,
    };

    return result;
}

size_t llama_max_devices(void) {
    return 16;
}

bool llama_supports_mmap(void) {
    return llama_mmap::SUPPORTED;
}

bool llama_supports_mlock(void) {
    return llama_mlock::SUPPORTED;
}

bool llama_supports_gpu_offload(void) {
    return ggml_backend_dev_by_type(GGML_BACKEND_DEVICE_TYPE_GPU) != nullptr ||
           llama_supports_rpc();
}

bool llama_supports_rpc(void) {
    return ggml_backend_reg_by_name("RPC") != nullptr;
}

void llama_backend_init(void) {
    ggml_time_init();

    // needed to initialize f16 tables
    {
        struct ggml_init_params params = { 0, NULL, false };
        struct ggml_context * ctx = ggml_init(params);
        ggml_free(ctx);
    }
}

void llama_numa_init(enum ggml_numa_strategy numa) {
    if (numa != GGML_NUMA_STRATEGY_DISABLED) {
        auto * dev = ggml_backend_dev_by_type(GGML_BACKEND_DEVICE_TYPE_CPU);
        GGML_ASSERT(dev && "CPU backend is not loaded");
        auto * reg = ggml_backend_dev_backend_reg(dev);
        auto * numa_init_fn = (decltype(ggml_numa_init) *) ggml_backend_reg_get_proc_address(reg, "ggml_backend_cpu_numa_init");
        numa_init_fn(numa);
    }
}

void llama_backend_free(void) {
    ggml_quantize_free();
}

int64_t llama_time_us(void) {
    return ggml_time_us();
}

// Returns 0 on success, -1 on error, and -2 on cancellation via llama_progress_callback
static int llama_model_load(const std::string & fname, std::vector<std::string> & splits, llama_model & model, llama_model_params & params) {
    // loading time will be recalculated after the first eval, so
    // we take page faults deferred by mmap() into consideration
    model.t_load_us = 0;
    time_meas tm(model.t_load_us);

    model.t_start_us = tm.t_start_us;

    try {
        llama_model_loader ml(fname, splits, params.use_mmap, params.check_tensors, params.kv_overrides);

        ml.print_info();

        model.hparams.vocab_only = params.vocab_only;

        try {
            model.load_arch(ml);
        } catch(const std::exception & e) {
            throw std::runtime_error("error loading model architecture: " + std::string(e.what()));
        }
        try {
            model.load_hparams(ml);
        } catch(const std::exception & e) {
            throw std::runtime_error("error loading model hyperparameters: " + std::string(e.what()));
        }
        try {
            model.load_vocab(ml);
        } catch(const std::exception & e) {
            throw std::runtime_error("error loading model vocabulary: " + std::string(e.what()));
        }

        model.load_stats(ml);
        model.print_info();

        if (params.vocab_only) {
            LLAMA_LOG_INFO("%s: vocab only - skipping tensors\n", __func__);
            return 0;
        }

        if (!model.load_tensors(ml)) {
            return -2;
        }
    } catch (const std::exception & err) {
        LLAMA_LOG_ERROR("%s: error loading model: %s\n", __func__, err.what());
        return -1;
    }

    return 0;
}

static struct llama_model * llama_model_load_from_file_impl(
        const std::string & path_model,
        std::vector<std::string> & splits,
        struct llama_model_params params) {
    ggml_time_init();

    unsigned cur_percentage = 0;
    if (params.progress_callback == NULL) {
        params.progress_callback_user_data = &cur_percentage;
        params.progress_callback = [](float progress, void * ctx) {
            unsigned * cur_percentage_p = (unsigned *) ctx;
            unsigned percentage = (unsigned) (100 * progress);
            while (percentage > *cur_percentage_p) {
                *cur_percentage_p = percentage;
                LLAMA_LOG_CONT(".");
                if (percentage >= 100) {
                    LLAMA_LOG_CONT("\n");
                }
            }
            return true;
        };
    }

    llama_model * model = new llama_model(params);

    // create list of devices to use with this model
    if (params.devices) {
        for (ggml_backend_dev_t * dev = params.devices; *dev; ++dev) {
            model->devices.push_back(*dev);
        }
    } else {
        std::vector<ggml_backend_dev_t> rpc_servers;
        // use all available devices
        for (size_t i = 0; i < ggml_backend_dev_count(); ++i) {
            ggml_backend_dev_t dev = ggml_backend_dev_get(i);
            switch (ggml_backend_dev_type(dev)) {
                case GGML_BACKEND_DEVICE_TYPE_CPU:
                case GGML_BACKEND_DEVICE_TYPE_ACCEL:
                    // skip CPU backends since they are handled separately
                    break;

                case GGML_BACKEND_DEVICE_TYPE_GPU:
                    ggml_backend_reg_t reg = ggml_backend_dev_backend_reg(dev);
                    if (ggml_backend_reg_name(reg) == std::string("RPC")) {
                        rpc_servers.push_back(dev);
                    } else {
                        model->devices.push_back(dev);
                    }
                    break;
            }
        }
        // add RPC servers at the front of the list
        if (!rpc_servers.empty()) {
            model->devices.insert(model->devices.begin(), rpc_servers.begin(), rpc_servers.end());
        }
    }

    // if using single GPU mode, remove all except the main GPU
    if (params.split_mode == LLAMA_SPLIT_MODE_NONE) {
        if (params.main_gpu < 0 || params.main_gpu >= (int)model->devices.size()) {
            LLAMA_LOG_ERROR("%s: invalid value for main_gpu: %d (available devices: %d)\n", __func__, params.main_gpu, (int)model->devices.size());
            llama_model_free(model);
            return nullptr;
        }
        ggml_backend_dev_t main_gpu = model->devices[params.main_gpu];
        model->devices.clear();
        model->devices.push_back(main_gpu);
    }

    for (auto * dev : model->devices) {
        size_t free, total; // NOLINT
        ggml_backend_dev_memory(dev, &free, &total);
        LLAMA_LOG_INFO("%s: using device %s (%s) - %zu MiB free\n", __func__, ggml_backend_dev_name(dev), ggml_backend_dev_description(dev), free/1024/1024);
    }

    const int status = llama_model_load(path_model, splits, *model, params);
    GGML_ASSERT(status <= 0);
    if (status < 0) {
        if (status == -1) {
            LLAMA_LOG_ERROR("%s: failed to load model\n", __func__);
        } else if (status == -2) {
            LLAMA_LOG_INFO("%s: cancelled model load\n", __func__);
        }

        llama_model_free(model);
        return nullptr;
    }

    return model;
}

// deprecated
struct llama_model * llama_load_model_from_file(
        const char * path_model,
        struct llama_model_params params) {
    return llama_model_load_from_file(path_model, params);
}

struct llama_model * llama_model_load_from_file(
        const char * path_model,
        struct llama_model_params params) {
    std::vector<std::string> splits = {};
    return llama_model_load_from_file_impl(path_model, splits, params);
}

struct llama_model * llama_model_load_from_splits(
        const char ** paths,
        size_t n_paths,
        struct llama_model_params params) {
    std::vector<std::string> splits;
    if (n_paths == 0) {
        LLAMA_LOG_ERROR("%s: list of splits is empty\n", __func__);
        return nullptr;
    }
    for (size_t i = 0; i < n_paths; ++i) {
        splits.push_back(paths[i]);
    }
    return llama_model_load_from_file_impl(splits.front(), splits, params);
}

<<<<<<< HEAD
struct llama_context * llama_init_from_model(
                 struct llama_model * model,
        struct llama_context_params   params) {

    if (!model) {
        LLAMA_LOG_ERROR("%s: model cannot be NULL\n", __func__);
        return nullptr;
    }

    if (params.n_batch == 0 && params.n_ubatch == 0) {
        LLAMA_LOG_ERROR("%s: n_batch and n_ubatch cannot both be zero\n", __func__);
        return nullptr;
    }

    if (params.n_ctx == 0 && model->hparams.n_ctx_train == 0) {
        LLAMA_LOG_ERROR("%s: n_ctx and model->hparams.n_ctx_train cannot both be zero\n", __func__);
        return nullptr;
    }

    if (params.flash_attn && model->arch == LLM_ARCH_GROK) {
        LLAMA_LOG_WARN("%s: flash_attn is not compatible with Grok - forcing off\n", __func__);
        params.flash_attn = false;
    }

    if (params.flash_attn && model->hparams.n_embd_head_k != model->hparams.n_embd_head_v) {
        LLAMA_LOG_WARN("%s: flash_attn requires n_embd_head_k == n_embd_head_v - forcing off\n", __func__);
        params.flash_attn = false;
    }

    if (ggml_is_quantized(params.type_v) && !params.flash_attn) {
        LLAMA_LOG_ERROR("%s: V cache quantization requires flash_attn\n", __func__);
        return nullptr;
    }

    llama_context * ctx = new llama_context(*model);

    const auto & hparams = model->hparams;
    auto       & cparams = ctx->cparams;

    cparams.n_seq_max        = std::max(1u, params.n_seq_max);
    cparams.n_threads        = params.n_threads;
    cparams.n_threads_batch  = params.n_threads_batch;
    cparams.yarn_ext_factor  = params.yarn_ext_factor;
    cparams.yarn_attn_factor = params.yarn_attn_factor;
    cparams.yarn_beta_fast   = params.yarn_beta_fast;
    cparams.yarn_beta_slow   = params.yarn_beta_slow;
    cparams.defrag_thold     = params.defrag_thold;
    cparams.embeddings       = params.embeddings;
    cparams.offload_kqv      = params.offload_kqv;
    cparams.flash_attn       = params.flash_attn;
    cparams.no_perf          = params.no_perf;
    cparams.pooling_type     = params.pooling_type;

    cparams.n_ctx            = params.n_ctx           == 0    ? hparams.n_ctx_train           : params.n_ctx;
    cparams.rope_freq_base   = params.rope_freq_base  == 0.0f ? hparams.rope_freq_base_train  : params.rope_freq_base;
    cparams.rope_freq_scale  = params.rope_freq_scale == 0.0f ? hparams.rope_freq_scale_train : params.rope_freq_scale;

    // this is necessary due to kv_self.n being padded later during inference
    cparams.n_ctx            = GGML_PAD(cparams.n_ctx, llama_kv_cache_get_padding(cparams));

    // with causal attention, the batch size is limited by the context size
    cparams.n_batch          = hparams.causal_attn ? std::min(cparams.n_ctx, params.n_batch) : params.n_batch;

    // the batch has to be at least GGML_KQ_MASK_PAD because we will be padding the KQ_mask
    // this is required by GPU kernels in order to avoid out-of-bounds accesses (e.g. ggml_flash_attn_ext)
    // ref: https://github.com/ggerganov/llama.cpp/pull/5021
    if (cparams.n_batch < GGML_KQ_MASK_PAD) {
        LLAMA_LOG_WARN("%s: n_batch is less than GGML_KQ_MASK_PAD - increasing to %d\n", __func__, GGML_KQ_MASK_PAD);
        cparams.n_batch = GGML_KQ_MASK_PAD;
    }

    cparams.n_ubatch         = std::min(cparams.n_batch, params.n_ubatch == 0 ? params.n_batch : params.n_ubatch);

    cparams.n_ctx_orig_yarn  = params.yarn_orig_ctx    != 0 ? params.yarn_orig_ctx    :
                               hparams.n_ctx_orig_yarn != 0 ? hparams.n_ctx_orig_yarn :
                                                              hparams.n_ctx_train;

    cparams.cb_eval           = params.cb_eval;
    cparams.cb_eval_user_data = params.cb_eval_user_data;

    auto rope_scaling_type = params.rope_scaling_type;
    if (rope_scaling_type == LLAMA_ROPE_SCALING_TYPE_UNSPECIFIED) {
        rope_scaling_type = hparams.rope_scaling_type_train;
    }

    if (rope_scaling_type == LLAMA_ROPE_SCALING_TYPE_NONE) {
        cparams.rope_freq_scale = 1.0f; // never scale if scaling type is none
    }

    if (cparams.yarn_ext_factor < 0.0f) { // negative indicates 'not set'
        cparams.yarn_ext_factor = rope_scaling_type == LLAMA_ROPE_SCALING_TYPE_YARN ? 1.0f : 0.0f;
    }

    cparams.yarn_attn_factor *= hparams.rope_attn_factor;

    if (cparams.pooling_type == LLAMA_POOLING_TYPE_UNSPECIFIED) {
        if (hparams.pooling_type == LLAMA_POOLING_TYPE_UNSPECIFIED) {
            cparams.pooling_type = LLAMA_POOLING_TYPE_NONE;
        } else {
            cparams.pooling_type = hparams.pooling_type;
        }
    }

    if (params.attention_type == LLAMA_ATTENTION_TYPE_UNSPECIFIED) {
        cparams.causal_attn = hparams.causal_attn;
    } else {
        cparams.causal_attn = params.attention_type == LLAMA_ATTENTION_TYPE_CAUSAL;
    }

    const uint32_t n_ctx_per_seq = cparams.n_ctx / cparams.n_seq_max;

    LLAMA_LOG_INFO("%s: n_seq_max     = %u\n",   __func__, cparams.n_seq_max);
    LLAMA_LOG_INFO("%s: n_ctx         = %u\n",   __func__, cparams.n_ctx);
    LLAMA_LOG_INFO("%s: n_ctx_per_seq = %u\n",   __func__, n_ctx_per_seq);
    LLAMA_LOG_INFO("%s: n_batch       = %u\n",   __func__, cparams.n_batch);
    LLAMA_LOG_INFO("%s: n_ubatch      = %u\n",   __func__, cparams.n_ubatch);
    LLAMA_LOG_INFO("%s: flash_attn    = %d\n",   __func__, cparams.flash_attn);
    LLAMA_LOG_INFO("%s: freq_base     = %.1f\n", __func__, cparams.rope_freq_base);
    LLAMA_LOG_INFO("%s: freq_scale    = %g\n",   __func__, cparams.rope_freq_scale);

    if (n_ctx_per_seq < hparams.n_ctx_train) {
        LLAMA_LOG_WARN("%s: n_ctx_per_seq (%u) < n_ctx_train (%u) -- the full capacity of the model will not be utilized\n",
                __func__, n_ctx_per_seq, hparams.n_ctx_train);
    }

    if (n_ctx_per_seq > hparams.n_ctx_train) {
        LLAMA_LOG_WARN("%s: n_ctx_pre_seq (%u) > n_ctx_train (%u) -- possible training context overflow\n",
                __func__, n_ctx_per_seq, hparams.n_ctx_train);
    }

    ctx->logits_all = params.logits_all;

    // build worst-case graph for encoder if a model contains encoder
    ctx->is_encoding = llama_model_has_encoder(model);

    uint32_t kv_size = cparams.n_ctx;
    ggml_type type_k = params.type_k;
    ggml_type type_v = params.type_v;

    // Mamba only needs a constant number of KV cache cells per sequence
    if (llama_model_is_recurrent(model)) {
        // Mamba needs at least as many KV cells as there are sequences kept at any time
        kv_size = std::max((uint32_t) 1, params.n_seq_max);
        // it's probably best to keep as much precision as possible for the states
        type_k = GGML_TYPE_F32; // required by ggml_ssm_conv for Mamba's conv_states
        type_v = GGML_TYPE_F32; // required by ggml_ssm_scan for Mamba's ssm_states
    }

    GGML_ASSERT(hparams.n_embd_head_k % ggml_blck_size(type_k) == 0);
    GGML_ASSERT(hparams.n_embd_head_v % ggml_blck_size(type_v) == 0);

    if (!hparams.vocab_only) {
        // GPU backends
        for (auto * dev : model->devices) {
            ggml_backend_t backend = ggml_backend_dev_init(dev, nullptr);
            if (backend == nullptr) {
                LLAMA_LOG_ERROR("%s: failed to initialize %s backend\n", __func__, ggml_backend_dev_name(dev));
                llama_free(ctx);
                return nullptr;
            }
            ctx->backends.emplace_back(backend);
        }

        // add ACCEL backends (such as BLAS)
        for (size_t i = 0; i < ggml_backend_dev_count(); ++i) {
            ggml_backend_dev_t dev = ggml_backend_dev_get(i);
            if (ggml_backend_dev_type(dev) == GGML_BACKEND_DEVICE_TYPE_ACCEL) {
                ggml_backend_t backend = ggml_backend_dev_init(dev, nullptr);
                if (backend == nullptr) {
                    LLAMA_LOG_ERROR("%s: failed to initialize %s backend\n", __func__, ggml_backend_dev_name(dev));
                    llama_free(ctx);
                    return nullptr;
                }
                ctx->backends.emplace_back(backend);
            }
        }

        // add CPU backend
        ctx->backend_cpu = ggml_backend_init_by_type(GGML_BACKEND_DEVICE_TYPE_CPU, nullptr);
        if (ctx->backend_cpu == nullptr) {
            LLAMA_LOG_ERROR("%s: failed to initialize CPU backend\n", __func__);
            llama_free(ctx);
            return nullptr;
        }
        ctx->backends.emplace_back(ctx->backend_cpu);

        // create a list of the set_n_threads functions in the backends
        for (auto & backend : ctx->backends) {
            ggml_backend_dev_t dev = ggml_backend_get_device(backend.get());
            ggml_backend_reg_t reg = dev ? ggml_backend_dev_backend_reg(dev) : nullptr;
            if (reg) {
                auto ggml_backend_set_n_threads_fn = (ggml_backend_set_n_threads_t) ggml_backend_reg_get_proc_address(reg, "ggml_backend_set_n_threads");
                if (ggml_backend_set_n_threads_fn) {
                    ctx->set_n_threads_fns.emplace_back(backend.get(), ggml_backend_set_n_threads_fn);
                }
            }
        }

        llama_set_abort_callback(ctx, params.abort_callback, params.abort_callback_data);

        if (!llama_kv_cache_init(ctx->kv_self, ctx->model, ctx->cparams, type_k, type_v, kv_size, cparams.offload_kqv)) {
            LLAMA_LOG_ERROR("%s: llama_kv_cache_init() failed for self-attention cache\n", __func__);
            llama_free(ctx);
            return nullptr;
        }

        {
            size_t memory_size_k = 0;
            size_t memory_size_v = 0;

            for (auto & k : ctx->kv_self.k_l) {
                memory_size_k += ggml_nbytes(k);
            }

            for (auto & v : ctx->kv_self.v_l) {
                memory_size_v += ggml_nbytes(v);
            }

            LLAMA_LOG_INFO("%s: KV self size  = %7.2f MiB, K (%s): %7.2f MiB, V (%s): %7.2f MiB\n", __func__,
                      (float)(memory_size_k + memory_size_v) / (1024.0f * 1024.0f),
                ggml_type_name(type_k), (float)memory_size_k / (1024.0f * 1024.0f),
                ggml_type_name(type_v), (float)memory_size_v / (1024.0f * 1024.0f));
        }

        // graph outputs buffer
        {
            // resized during inference when a batch uses more outputs
            if (llama_output_reserve(*ctx, params.n_seq_max) < params.n_seq_max) {
                LLAMA_LOG_ERROR("%s: failed to reserve initial output buffer\n", __func__);
                llama_free(ctx);
                return nullptr;
            }

            LLAMA_LOG_INFO("%s: %10s  output buffer size = %8.2f MiB\n", __func__,
                    ggml_backend_buffer_name(ctx->buf_output.get()),
                    ggml_backend_buffer_get_size(ctx->buf_output.get()) / 1024.0 / 1024.0);
        }

        // scheduler and compute buffers
        {
            // buffer types used for the compute buffer of each backend
            std::vector<ggml_backend_buffer_type_t> backend_buft;
            std::vector<ggml_backend_t> backend_ptrs;
            for (auto & backend : ctx->backends) {
                auto * buft = ggml_backend_get_default_buffer_type(backend.get());
                auto backend_type = ggml_backend_dev_type(ggml_backend_get_device(backend.get()));
                if (backend_type == GGML_BACKEND_DEVICE_TYPE_CPU && !model->devices.empty()) {
                    // use the host buffer of the first device CPU for faster transfer of the intermediate state
                    auto * dev = model->devices[0];
                    auto * host_buft = ggml_backend_dev_host_buffer_type(dev);
                    if (host_buft) {
                        buft = host_buft;
                    }
                }
                backend_buft.push_back(buft);
                backend_ptrs.push_back(backend.get());
            }

            const size_t max_nodes = model->max_nodes();

            // buffer used to store the computation graph and the tensor meta data
            ctx->buf_compute_meta.resize(ggml_tensor_overhead()*max_nodes + ggml_graph_overhead_custom(max_nodes, false));

            // TODO: move these checks to ggml_backend_sched
            // enabling pipeline parallelism in the scheduler increases memory usage, so it is only done when necessary
            bool pipeline_parallel =
                model->n_devices() > 1 &&
                model->params.n_gpu_layers > (int)model->hparams.n_layer &&
                model->params.split_mode == LLAMA_SPLIT_MODE_LAYER &&
                params.offload_kqv;

            // pipeline parallelism requires support for async compute and events in all devices
            if (pipeline_parallel) {
                for (auto & backend : ctx->backends) {
                    auto dev_type = ggml_backend_dev_type(ggml_backend_get_device(backend.get()));
                    if (dev_type == GGML_BACKEND_DEVICE_TYPE_CPU) {
                        // ignore CPU backend
                        continue;
                    }
                    auto * dev = ggml_backend_get_device(backend.get());
                    ggml_backend_dev_props props;
                    ggml_backend_dev_get_props(dev, &props);
                    if (!props.caps.async || !props.caps.events) {
                        // device does not support async compute or events
                        pipeline_parallel = false;
                        break;
                    }
                }
            }

            ctx->sched.reset(ggml_backend_sched_new(backend_ptrs.data(), backend_buft.data(), backend_ptrs.size(), max_nodes, pipeline_parallel));

            if (pipeline_parallel) {
                LLAMA_LOG_INFO("%s: pipeline parallelism enabled (n_copies=%d)\n", __func__, ggml_backend_sched_get_n_copies(ctx->sched.get()));
            }

            // initialize scheduler with the worst-case graph
            uint32_t n_seqs = 1; // TODO: worst-case number of sequences
            uint32_t n_tokens = std::min(cparams.n_ctx, cparams.n_ubatch);
            llama_token token = ctx->model.vocab.token_bos(); // not actually used by llama_build_graph, but required to choose between token and embedding inputs graph

            llama_ubatch ubatch_pp = { true, n_tokens, n_tokens / n_seqs, n_seqs, &token, nullptr, nullptr, nullptr, nullptr, nullptr};
            ggml_cgraph * gf_pp = llama_build_graph(*ctx, ubatch_pp, true);

            // reserve pp graph first so that buffers are only allocated once
            ggml_backend_sched_reserve(ctx->sched.get(), gf_pp);
            int n_splits_pp = ggml_backend_sched_get_n_splits(ctx->sched.get());
            int n_nodes_pp = ggml_graph_n_nodes(gf_pp);

            // reserve with tg graph to get the number of splits and nodes
            llama_ubatch ubatch_tg = { true, 1, 1, n_seqs, &token, nullptr, nullptr, nullptr, nullptr, nullptr};
            ggml_cgraph * gf_tg = llama_build_graph(*ctx, ubatch_tg, true);
            ggml_backend_sched_reserve(ctx->sched.get(), gf_tg);
            int n_splits_tg = ggml_backend_sched_get_n_splits(ctx->sched.get());
            int n_nodes_tg = ggml_graph_n_nodes(gf_tg);

            // reserve again with pp graph to avoid ggml-alloc reallocations during inference
            gf_pp = llama_build_graph(*ctx, ubatch_pp, true);
            if (!ggml_backend_sched_reserve(ctx->sched.get(), gf_pp)) {
                LLAMA_LOG_ERROR("%s: failed to allocate compute buffers\n", __func__);
                llama_free(ctx);
                return nullptr;
            }

            for (size_t i = 0; i < backend_ptrs.size(); ++i) {
                ggml_backend_t backend = backend_ptrs[i];
                ggml_backend_buffer_type_t buft = backend_buft[i];
                size_t size = ggml_backend_sched_get_buffer_size(ctx->sched.get(), backend);
                if (size > 1) {
                    LLAMA_LOG_INFO("%s: %10s compute buffer size = %8.2f MiB\n", __func__,
                            ggml_backend_buft_name(buft),
                            size / 1024.0 / 1024.0);
                }
            }

            if (n_nodes_pp == n_nodes_tg) {
                LLAMA_LOG_INFO("%s: graph nodes  = %d\n", __func__, n_nodes_pp);
            } else {
                LLAMA_LOG_INFO("%s: graph nodes  = %d (with bs=%d), %d (with bs=1)\n", __func__, n_nodes_pp, n_tokens, n_nodes_tg);
            }
            if (n_splits_pp == n_splits_tg) {
                LLAMA_LOG_INFO("%s: graph splits = %d\n", __func__, n_splits_pp);
            } else {
                LLAMA_LOG_INFO("%s: graph splits = %d (with bs=%d), %d (with bs=1)\n", __func__, n_splits_pp, n_tokens, n_splits_tg);
            }
        }
    }

    return ctx;
}

struct llama_context * llama_new_context_with_model(
                 struct llama_model * model,
        struct llama_context_params   params) {
    return llama_init_from_model(model, params);
}

//
// kv cache
//

// TODO: tmp bridges below until `struct llama_kv_cache` is exposed through the public API

struct llama_kv_cache_view llama_kv_cache_view_init(const struct llama_context * ctx, int32_t n_seq_max) {
    return llama_kv_cache_view_init(ctx->kv_self, n_seq_max);
}

void llama_kv_cache_view_update(const struct llama_context * ctx, struct llama_kv_cache_view * view) {
    llama_kv_cache_view_update(view, ctx->kv_self);
}

int32_t llama_get_kv_cache_token_count(const struct llama_context * ctx) {
    return llama_get_kv_cache_token_count(ctx->kv_self);
}

int32_t llama_get_kv_cache_used_cells(const struct llama_context * ctx) {
    return llama_get_kv_cache_used_cells(ctx->kv_self);
}

void llama_kv_cache_clear(struct llama_context * ctx) {
    llama_kv_cache_clear(ctx->kv_self);
}

bool llama_kv_cache_seq_rm(struct llama_context * ctx, llama_seq_id seq_id, llama_pos p0, llama_pos p1) {
    return llama_kv_cache_seq_rm(ctx->kv_self, seq_id, p0, p1);
}

void llama_kv_cache_seq_cp(struct llama_context * ctx, llama_seq_id seq_id_src, llama_seq_id seq_id_dst, llama_pos p0, llama_pos p1) {
    if (seq_id_src == seq_id_dst) {
        return;
    }
    llama_kv_cache_seq_cp(ctx->kv_self, seq_id_src, seq_id_dst, p0, p1);
}

void llama_kv_cache_seq_keep(struct llama_context * ctx, llama_seq_id seq_id) {
    llama_kv_cache_seq_keep(ctx->kv_self, seq_id);
}

void llama_kv_cache_seq_add(struct llama_context * ctx, llama_seq_id seq_id, llama_pos p0, llama_pos p1, llama_pos delta) {
    if (delta == 0) {
        return;
    }

    llama_kv_cache_seq_add(ctx->kv_self, seq_id, p0, p1, delta);
}

void llama_kv_cache_seq_div(struct llama_context * ctx, llama_seq_id seq_id, llama_pos p0, llama_pos p1, int d) {
    if (d == 1) {
        return;
    }

    llama_kv_cache_seq_div(ctx->kv_self, seq_id, p0, p1, d);
}

llama_pos llama_kv_cache_seq_pos_max(struct llama_context * ctx, llama_seq_id seq_id) {
    return llama_kv_cache_seq_pos_max(ctx->kv_self, seq_id);
}

void llama_kv_cache_defrag(struct llama_context * ctx) {
    llama_kv_cache_defrag(ctx->kv_self);
}

void llama_kv_cache_update(struct llama_context * ctx) {
    llama_kv_cache_update_impl(*ctx);
}

bool llama_kv_cache_can_shift(struct llama_context * ctx) {
    return llama_kv_cache_can_shift(ctx->kv_self);
}

///


// DEPRECATED
int32_t llama_encode(
        struct llama_context * ctx,
          struct llama_batch batch) {
    // temporarily allocate memory for the input batch if needed
    // also convert llama_batch to llama_batch_ext
    llama_batch_allocr batch_allocr(batch, batch.pos ? -1 : ctx->kv_self.max_pos() + 1);
    llama_batch_ext * batch_ext = batch_allocr.batch;
    return llama_encode_ext(ctx, batch_ext);
}

// DEPRECATED
int32_t llama_decode(
        struct llama_context * ctx,
          struct llama_batch batch) {
    // temporarily allocate memory for the input batch if needed
    // also convert llama_batch to llama_batch_ext
    llama_batch_allocr batch_allocr(batch, batch.pos ? -1 : ctx->kv_self.max_pos() + 1);
    llama_batch_ext * batch_ext = batch_allocr.batch;
    return llama_decode_ext(ctx, batch_ext);
}

int32_t llama_encode_ext(
        struct llama_context * ctx,
      struct llama_batch_ext * batch) {
    const int ret = llama_encode_impl(*ctx, *batch);
    if (ret != 0) {
        LLAMA_LOG_ERROR("%s: failed to encode, ret = %d\n", __func__, ret);
    }

    return ret;
}

int32_t llama_decode_ext(
        struct llama_context * ctx,
      struct llama_batch_ext * batch) {
    const int ret = llama_decode_impl(*ctx, *batch);
    if (ret != 0) {
        LLAMA_LOG_ERROR("%s: failed to decode, ret = %d\n", __func__, ret);
    }

    return ret;
}

=======
>>>>>>> be7c3034
//
// chat templates
//

int32_t llama_chat_apply_template(
                              const char * tmpl,
         const struct llama_chat_message * chat,
                                  size_t   n_msg,
                                    bool   add_ass,
                                    char * buf,
                                 int32_t   length) {
    const std::string curr_tmpl(tmpl == nullptr ? "chatml" : tmpl);

    // format the chat to string
    std::vector<const llama_chat_message *> chat_vec;
    chat_vec.resize(n_msg);
    for (size_t i = 0; i < n_msg; i++) {
        chat_vec[i] = &chat[i];
    }

    std::string formatted_chat;
    llm_chat_template detected_tmpl = llm_chat_detect_template(curr_tmpl);
    if (detected_tmpl == LLM_CHAT_TEMPLATE_UNKNOWN) {
        return -1;
    }
    int32_t res = llm_chat_apply_template(detected_tmpl, chat_vec, formatted_chat, add_ass);
    if (res < 0) {
        return res;
    }
    if (buf && length > 0) {
        strncpy(buf, formatted_chat.c_str(), length);
    }
    return res;
}

//
// model split
//

int llama_split_path(char * split_path, size_t maxlen, const char * path_prefix, int split_no, int split_count) {
    static const char * const SPLIT_PATH_FORMAT = "%s-%05d-of-%05d.gguf";
    if (snprintf(split_path, maxlen, SPLIT_PATH_FORMAT, path_prefix, split_no + 1, split_count)) {
        return strlen(split_path);
    }
    return 0;
}

int llama_split_prefix(char * split_prefix, size_t maxlen, const char * split_path, int split_no, int split_count) {
    std::string str_split_path(split_path);
    char postfix[32];
    snprintf(postfix, 32, "-%05d-of-%05d.gguf", split_no + 1, split_count);
    std::string str_postfix(postfix);

    // check if split_prefix ends with postfix
    int size_prefix = str_split_path.size() - str_postfix.size();
    if (size_prefix > 0 && str_split_path.find(str_postfix, size_prefix) != std::string::npos) {
        snprintf(split_prefix, std::min((size_t) size_prefix + 1, maxlen), "%s", split_path);
        return size_prefix;
    }

    return 0;
}

const char * llama_print_system_info(void) {
    static std::string s;
    s.clear(); // Clear the string, since it's static, otherwise it will accumulate data from previous calls.

    for (size_t i = 0; i < ggml_backend_reg_count(); i++) {
        auto * reg = ggml_backend_reg_get(i);
        auto * get_features_fn = (ggml_backend_get_features_t) ggml_backend_reg_get_proc_address(reg, "ggml_backend_get_features");
        if (get_features_fn) {
            ggml_backend_feature * features = get_features_fn(reg);
            s += ggml_backend_reg_name(reg);
            s += " : ";
            for (; features->name; features++) {
                s += features->name;
                s += " = ";
                s += features->value;
                s += " | ";
            }
        }
    }

    return s.c_str();
}<|MERGE_RESOLUTION|>--- conflicted
+++ resolved
@@ -20,9298 +20,6 @@
 #pragma warning(disable: 4244 4267) // possible loss of data
 #endif
 
-<<<<<<< HEAD
-// Returns 0 on success, -1 on error, and -2 on cancellation via llama_progress_callback
-static int llama_model_load(const std::string & fname, std::vector<std::string> & splits, llama_model & model, llama_model_params & params) {
-    // loading time will be recalculated after the first eval, so
-    // we take page faults deferred by mmap() into consideration
-    model.t_load_us = 0;
-    time_meas tm(model.t_load_us);
-
-    model.t_start_us = tm.t_start_us;
-
-    try {
-        llama_model_loader ml(fname, splits, params.use_mmap, params.check_tensors, params.kv_overrides);
-
-        ml.print_info();
-
-        model.hparams.vocab_only = params.vocab_only;
-
-        try {
-            model.load_arch(ml);
-        } catch(const std::exception & e) {
-            throw std::runtime_error("error loading model architecture: " + std::string(e.what()));
-        }
-        try {
-            model.load_hparams(ml);
-        } catch(const std::exception & e) {
-            throw std::runtime_error("error loading model hyperparameters: " + std::string(e.what()));
-        }
-        try {
-            model.load_vocab(ml);
-        } catch(const std::exception & e) {
-            throw std::runtime_error("error loading model vocabulary: " + std::string(e.what()));
-        }
-
-        model.load_stats(ml);
-        model.print_info();
-
-        if (params.vocab_only) {
-            LLAMA_LOG_INFO("%s: vocab only - skipping tensors\n", __func__);
-            return 0;
-        }
-
-        if (!model.load_tensors(ml)) {
-            return -2;
-        }
-    } catch (const std::exception & err) {
-        LLAMA_LOG_ERROR("%s: error loading model: %s\n", __func__, err.what());
-        return -1;
-    }
-
-    return 0;
-}
-
-//
-// llm_build
-//
-
-using llm_build_cb = std::function<void(struct ggml_tensor * cur, const char * name, int nl)>;
-
-enum llm_ffn_op_type {
-    LLM_FFN_SILU,
-    LLM_FFN_GELU,
-    LLM_FFN_RELU,
-    LLM_FFN_RELU_SQR,
-    LLM_FFN_SWIGLU,
-};
-
-enum llm_ffn_gate_type {
-    LLM_FFN_SEQ,
-    LLM_FFN_PAR, // ffn_gate is parallel to ffn_up
-};
-
-enum llm_norm_type {
-    LLM_NORM,
-    LLM_NORM_RMS,
-    LLM_NORM_GROUP,
-};
-
-static struct ggml_tensor * llm_build_inp_embd(
-        struct ggml_context * ctx,
-       struct llama_context & lctx,
-        const llama_hparams & hparams,
-         const llama_ubatch & ubatch,
-         struct ggml_tensor * tok_embd,
-         const llm_build_cb & cb) {
-    const int64_t n_embd = hparams.n_embd;
-
-    struct ggml_tensor * inpL;
-
-    if (ubatch.token) {
-        lctx.inp_tokens = ggml_new_tensor_1d(ctx, GGML_TYPE_I32, ubatch.n_tokens);
-        cb(lctx.inp_tokens, "inp_tokens", -1);
-        ggml_set_input(lctx.inp_tokens);
-
-        inpL = ggml_get_rows(ctx, tok_embd, lctx.inp_tokens);
-
-        // apply lora for embedding tokens if needed
-        for (auto & it : lctx.lora) {
-            struct llama_adapter_lora_weight * lw = it.first->get_weight(tok_embd);
-            if (lw == nullptr) {
-                continue;
-            }
-            const float adapter_scale = it.second;
-            const float scale = lw->get_scale(it.first->alpha, adapter_scale);
-            struct ggml_tensor * inpL_delta = ggml_scale(ctx, ggml_mul_mat(
-                ctx, lw->b, // non-transposed lora_b
-                ggml_get_rows(ctx, lw->a, lctx.inp_tokens)
-            ), scale);
-            inpL = ggml_add(ctx, inpL, inpL_delta);
-        }
-    } else {
-        lctx.inp_embd = ggml_new_tensor_2d(ctx, GGML_TYPE_F32, n_embd, ubatch.n_tokens);
-        inpL = lctx.inp_embd;
-        ggml_set_input(lctx.inp_embd);
-    }
-
-    // For Granite architecture
-    if (hparams.f_embedding_scale != 0.0f) {
-        inpL = ggml_scale(ctx, inpL, hparams.f_embedding_scale);
-    }
-
-    cb(inpL, "inp_embd", -1);
-
-    return inpL;
-}
-
-static void llm_build_kv_store(
-        struct ggml_context * ctx,
-        const llama_hparams & hparams,
-        const llama_cparams & cparams,
-       const llama_kv_cache & kv,
-         struct ggml_cgraph * graph,
-         struct ggml_tensor * k_cur,
-         struct ggml_tensor * v_cur,
-                    int32_t   n_tokens,
-                    int32_t   kv_head,
-         const llm_build_cb & cb,
-                    int64_t   il) {
-    const int64_t n_ctx = cparams.n_ctx;
-
-    const int64_t n_embd_k_gqa = hparams.n_embd_k_gqa(il);
-    const int64_t n_embd_v_gqa = hparams.n_embd_v_gqa(il);
-
-    GGML_ASSERT(kv.size == n_ctx);
-
-    struct ggml_tensor * k_cache_view = ggml_view_1d(ctx, kv.k_l[il], n_tokens*n_embd_k_gqa, ggml_row_size(kv.k_l[il]->type, n_embd_k_gqa)*kv_head);
-    cb(k_cache_view, "k_cache_view", il);
-
-    // note: storing RoPE-ed version of K in the KV cache
-    ggml_build_forward_expand(graph, ggml_cpy(ctx, k_cur, k_cache_view));
-
-    assert(v_cur->ne[0] == n_embd_v_gqa && v_cur->ne[1] == n_tokens);
-
-    struct ggml_tensor * v_cache_view = nullptr;
-
-    if (cparams.flash_attn) {
-        v_cache_view = ggml_view_1d(ctx, kv.v_l[il], n_tokens*n_embd_v_gqa, ggml_row_size(kv.v_l[il]->type, n_embd_v_gqa)*kv_head);
-    } else {
-        // note: the V cache is transposed when not using flash attention
-        v_cache_view = ggml_view_2d(ctx, kv.v_l[il], n_tokens, n_embd_v_gqa,
-                (  n_ctx)*ggml_element_size(kv.v_l[il]),
-                (kv_head)*ggml_element_size(kv.v_l[il]));
-
-        v_cur = ggml_transpose(ctx, v_cur);
-    }
-    cb(v_cache_view, "v_cache_view", il);
-
-    ggml_build_forward_expand(graph, ggml_cpy(ctx, v_cur, v_cache_view));
-}
-
-// do mat_mul, while optionally apply lora
-static struct ggml_tensor * llm_build_lora_mm(
-        struct llama_context & lctx,
-         struct ggml_context * ctx0,
-          struct ggml_tensor * w,
-          struct ggml_tensor * cur) {
-    struct ggml_tensor * res = ggml_mul_mat(ctx0, w, cur);
-    for (auto & it : lctx.lora) {
-        struct llama_adapter_lora_weight * lw = it.first->get_weight(w);
-        if (lw == nullptr) {
-            continue;
-        }
-        const float adapter_scale = it.second;
-        const float scale = lw->get_scale(it.first->alpha, adapter_scale);
-        struct ggml_tensor * ab_cur = ggml_mul_mat(
-            ctx0, lw->b,
-            ggml_mul_mat(ctx0, lw->a, cur)
-        );
-        ab_cur = ggml_scale(ctx0, ab_cur, scale);
-        res = ggml_add(ctx0, res, ab_cur);
-    }
-    return res;
-}
-
-// do mat_mul_id, while optionally apply lora
-static struct ggml_tensor * llm_build_lora_mm_id(
-        struct llama_context & lctx,
-         struct ggml_context * ctx0,
-          struct ggml_tensor * w,   // struct ggml_tensor * as
-          struct ggml_tensor * cur, // struct ggml_tensor * b
-          struct ggml_tensor * ids) {
-    struct ggml_tensor * res = ggml_mul_mat_id(ctx0, w, cur, ids);
-    for (auto & it : lctx.lora) {
-        struct llama_adapter_lora_weight * lw = it.first->get_weight(w);
-        if (lw == nullptr) {
-            continue;
-        }
-        const float alpha = it.first->alpha;
-        const float rank  = (float) lw->b->ne[0];
-        const float scale = alpha ? it.second * alpha / rank : it.second;
-        struct ggml_tensor * ab_cur = ggml_mul_mat_id(
-            ctx0, lw->b,
-            ggml_mul_mat_id(ctx0, lw->a, cur, ids),
-            ids
-        );
-        ab_cur = ggml_scale(ctx0, ab_cur, scale);
-        res = ggml_add(ctx0, res, ab_cur);
-    }
-    return res;
-}
-
-static struct ggml_tensor * llm_build_norm(
-        struct ggml_context * ctx,
-         struct ggml_tensor * cur,
-        const llama_hparams & hparams,
-         struct ggml_tensor * mw,
-         struct ggml_tensor * mb,
-              llm_norm_type   type,
-         const llm_build_cb & cb,
-                        int   il) {
-    switch (type) {
-        case LLM_NORM:       cur = ggml_norm      (ctx, cur, hparams.f_norm_eps);     break;
-        case LLM_NORM_RMS:   cur = ggml_rms_norm  (ctx, cur, hparams.f_norm_rms_eps); break;
-        case LLM_NORM_GROUP:
-            {
-                cur = ggml_reshape_3d(ctx, cur, cur->ne[0], 1, cur->ne[1]);
-                cur = ggml_group_norm(ctx, cur, hparams.n_norm_groups, hparams.f_norm_group_eps);
-                cur = ggml_reshape_2d(ctx, cur, cur->ne[0],    cur->ne[2]);
-            } break;
-    }
-
-    if (mw || mb) {
-        cb(cur, "norm", il);
-    }
-
-    if (mw) {
-        cur = ggml_mul(ctx, cur, mw);
-        if (mb) {
-            cb(cur, "norm_w", il);
-        }
-    }
-
-    if (mb) {
-        cur = ggml_add(ctx, cur, mb);
-    }
-
-    return cur;
-}
-
-static struct ggml_tensor * llm_build_ffn(
-        struct ggml_context * ctx,
-       struct llama_context & lctx,
-         struct ggml_tensor * cur,
-         struct ggml_tensor * up,
-         struct ggml_tensor * up_b,
-         struct ggml_tensor * up_s,
-         struct ggml_tensor * gate,
-         struct ggml_tensor * gate_b,
-         struct ggml_tensor * gate_s,
-         struct ggml_tensor * down,
-         struct ggml_tensor * down_b,
-         struct ggml_tensor * down_s,
-         struct ggml_tensor * act_scales,
-            llm_ffn_op_type   type_op,
-          llm_ffn_gate_type   type_gate,
-         const llm_build_cb & cb,
-                        int   il) {
-    struct ggml_tensor * tmp = up ? llm_build_lora_mm(lctx, ctx, up, cur) : cur;
-    cb(tmp, "ffn_up", il);
-
-    if (up_b) {
-        tmp = ggml_add(ctx, tmp, up_b);
-        cb(tmp, "ffn_up_b", il);
-    }
-
-    if (up_s) {
-        tmp = ggml_mul(ctx, tmp, up_s);
-        cb(tmp, "ffn_up_s", il);
-    }
-
-    if (gate) {
-        switch (type_gate) {
-            case LLM_FFN_SEQ:
-                {
-                    cur = llm_build_lora_mm(lctx, ctx, gate, tmp);
-                    cb(cur, "ffn_gate", il);
-                } break;
-            case LLM_FFN_PAR:
-                {
-                    cur = llm_build_lora_mm(lctx, ctx, gate, cur);
-                    cb(cur, "ffn_gate", il);
-                } break;
-        }
-
-        if (gate_b) {
-            cur = ggml_add(ctx, cur, gate_b);
-            cb(cur, "ffn_gate_b", il);
-        }
-
-        if (gate_s) {
-            cur = ggml_mul(ctx, cur, gate_s);
-            cb(cur, "ffn_gate_s", il);
-        }
-
-    } else {
-        cur = tmp;
-    }
-
-    switch (type_op) {
-        case LLM_FFN_SILU:
-            {
-                cur = ggml_silu(ctx, cur);
-                cb(cur, "ffn_silu", il);
-            } break;
-        case LLM_FFN_GELU:
-            {
-                cur = ggml_gelu(ctx, cur);
-                cb(cur, "ffn_gelu", il);
-                if (act_scales != NULL) {
-                    cur = ggml_div(ctx, cur, act_scales);
-                    cb(cur, "ffn_act", il);
-                }
-            } break;
-        case LLM_FFN_RELU:
-            {
-                cur = ggml_relu(ctx, cur);
-                cb(cur, "ffn_relu", il);
-            } break;
-        case LLM_FFN_RELU_SQR:
-            {
-                cur = ggml_relu(ctx, cur);
-                cb(cur, "ffn_relu", il);
-
-                cur = ggml_sqr(ctx, cur);
-                cb(cur, "ffn_sqr(relu)", il);
-            } break;
-        case LLM_FFN_SWIGLU:
-            {
-                // Project to 4h. If using swiglu double the output width, see https://arxiv.org/pdf/2002.05202.pdf
-                int64_t split_point = cur->ne[0] / 2;
-                struct ggml_tensor * x0 = ggml_cont(ctx, ggml_view_2d(ctx, cur, split_point, cur->ne[1], cur->nb[1], 0));
-                struct ggml_tensor * x1 = ggml_cont(ctx, ggml_view_2d(ctx, cur, split_point, cur->ne[1], cur->nb[1], split_point * ggml_element_size(cur)));
-
-                x0 = ggml_silu(ctx, x0);
-                cb(cur, "ffn_silu", il);
-
-                cur = ggml_mul(ctx, x0, x1);
-                cb(cur, "ffn_mul", il);
-            } break;
-    }
-
-    if (type_gate == LLM_FFN_PAR) {
-        cur = ggml_mul(ctx, cur, tmp);
-        cb(cur, "ffn_gate_par", il);
-    }
-
-    if (down) {
-        cur = llm_build_lora_mm(lctx, ctx, down, cur);
-    }
-
-    if (down_b) {
-        cb(cur, "ffn_down", il);
-    }
-
-    if (down_b) {
-        cur = ggml_add(ctx, cur, down_b);
-    }
-
-    if (down_s) {
-        cur = ggml_mul(ctx, cur, down_s);
-        cb(cur, "ffn_down_s", il);
-    }
-
-    return cur;
-}
-
-static struct ggml_tensor * llm_build_moe_ffn(
-        struct ggml_context * ctx,
-       struct llama_context & lctx,
-         struct ggml_tensor * cur,
-         struct ggml_tensor * gate_inp,
-         struct ggml_tensor * up_exps,
-         struct ggml_tensor * gate_exps,
-         struct ggml_tensor * down_exps,
-         struct ggml_tensor * exp_probs_b,
-                    int64_t   n_expert,
-                    int64_t   n_expert_used,
-            llm_ffn_op_type   type_op,
-                       bool   norm_w,
-                       bool   scale_w,
-                      float   w_scale,
-llama_expert_gating_func_type gating_op,
-         const llm_build_cb & cb,
-                        int   il) {
-    int64_t n_embd = cur->ne[0];
-    int64_t n_tokens = cur->ne[1];
-
-    ggml_tensor * logits = llm_build_lora_mm(lctx, ctx, gate_inp, cur); // [n_expert, n_tokens]
-    cb(logits, "ffn_moe_logits", il);
-
-    ggml_tensor * probs = nullptr;
-    switch (gating_op) {
-        case LLAMA_EXPERT_GATING_FUNC_TYPE_SOFTMAX:
-            {
-                probs = ggml_soft_max(ctx, logits); // [n_expert, n_tokens]
-            } break;
-        case LLAMA_EXPERT_GATING_FUNC_TYPE_SIGMOID:
-            {
-                probs = ggml_sigmoid(ctx, logits); // [n_expert, n_tokens]
-            } break;
-        default:
-            GGML_ABORT("fatal error");
-    }
-    cb(probs, "ffn_moe_probs", il);
-
-    // add experts selection bias - introduced in DeepSeek V3
-    // leave probs unbiased as it's later used to get expert weights
-    ggml_tensor * selection_probs = probs;
-    if (exp_probs_b != nullptr) {
-        selection_probs = ggml_add(ctx, probs, exp_probs_b);
-        cb(selection_probs, "ffn_moe_probs_biased", il);
-    }
-
-    // select experts
-    ggml_tensor * selected_experts = ggml_top_k(ctx, selection_probs, n_expert_used); // [n_expert_used, n_tokens]
-    cb(selected_experts->src[0], "ffn_moe_argsort", il);
-    cb(selected_experts, "ffn_moe_topk", il);
-
-    ggml_tensor * weights = ggml_get_rows(ctx,
-            ggml_reshape_3d(ctx, probs, 1, n_expert, n_tokens), selected_experts); // [1, n_expert_used, n_tokens]
-    cb(weights, "ffn_moe_weights", il);
-
-    if (norm_w) {
-        weights = ggml_reshape_2d(ctx, weights, n_expert_used, n_tokens);
-
-        ggml_tensor * weights_sum = ggml_sum_rows(ctx, weights); // [1, n_tokens]
-        cb(weights_sum, "ffn_moe_weights_sum", il);
-
-        weights = ggml_div(ctx, weights, weights_sum); // [n_expert_used, n_tokens]
-        cb(weights, "ffn_moe_weights_norm", il);
-
-        weights = ggml_reshape_3d(ctx, weights, 1, n_expert_used, n_tokens);
-    }
-    if (scale_w) {
-        weights = ggml_scale(ctx, weights, w_scale);
-        cb(weights, "ffn_moe_weights_scaled", il);
-    }
-
-    cur = ggml_reshape_3d(ctx, cur, n_embd, 1, n_tokens);
-    ggml_tensor * up = llm_build_lora_mm_id(lctx, ctx, up_exps, cur, selected_experts); // [n_ff, n_expert_used, n_tokens]
-    cb(up, "ffn_moe_up", il);
-
-    ggml_tensor * gate = llm_build_lora_mm_id(lctx, ctx, gate_exps, cur, selected_experts); // [n_ff, n_expert_used, n_tokens]
-    cb(gate, "ffn_moe_gate", il);
-
-    switch (type_op) {
-        case LLM_FFN_SILU:
-            {
-                gate = ggml_silu(ctx, gate);
-                cb(gate, "ffn_moe_silu", il);
-            } break;
-        case LLM_FFN_GELU:
-            {
-                gate = ggml_gelu(ctx, gate);
-                cb(gate, "ffn_moe_gelu", il);
-            } break;
-        default:
-            GGML_ABORT("fatal error");
-    }
-
-    ggml_tensor * par = ggml_mul(ctx, up, gate); // [n_ff, n_expert_used, n_tokens]
-    cb(par, "ffn_moe_gate_par", il);
-
-    ggml_tensor * experts = llm_build_lora_mm_id(lctx, ctx, down_exps, par, selected_experts); // [n_embd, n_expert_used, n_tokens]
-    cb(experts, "ffn_moe_down", il);
-
-    experts = ggml_mul(ctx, experts, weights);
-
-    // aggregate experts
-    ggml_tensor * moe_out = nullptr;
-    for (int i = 0; i < n_expert_used; ++i) {
-        ggml_tensor * cur_expert = ggml_view_2d(ctx, experts, n_embd, n_tokens,
-                experts->nb[2], i*experts->nb[1]);
-
-        if (i == 0) {
-            moe_out = cur_expert;
-        } else {
-            moe_out = ggml_add(ctx, moe_out, cur_expert);
-        }
-    }
-
-    if (n_expert_used == 1) {
-        // avoid returning a non-contiguous tensor
-        moe_out = ggml_cont(ctx, moe_out);
-    }
-
-    return moe_out;
-}
-
-static struct ggml_tensor * llm_build_kqv(
-        struct ggml_context * ctx,
-       struct llama_context & lctx,
-       const llama_kv_cache & kv,
-         struct ggml_cgraph * graph,
-         struct ggml_tensor * wo,
-         struct ggml_tensor * wo_b,
-         struct ggml_tensor * q_cur,
-         struct ggml_tensor * kq_mask,
-                    int32_t   n_tokens,
-                    int32_t   n_kv,
-                    float     kq_scale,
-         const llm_build_cb & cb,
-                    int       il) {
-    const llama_model   & model   = lctx.model;
-    const llama_hparams & hparams = lctx.model.hparams;
-    const llama_cparams & cparams = lctx.cparams;
-
-    const int64_t n_ctx         = cparams.n_ctx;
-    const int64_t n_head        = hparams.n_head(il);
-    const int64_t n_head_kv     = hparams.n_head_kv(il);
-    const int64_t n_embd_head_k = hparams.n_embd_head_k;
-    const int64_t n_embd_k_gqa  = hparams.n_embd_k_gqa(il);
-    const int64_t n_embd_head_v = hparams.n_embd_head_v;
-    const int64_t n_embd_v_gqa  = hparams.n_embd_v_gqa(il);
-
-    struct ggml_tensor * q = ggml_permute(ctx, q_cur, 0, 2, 1, 3);
-    cb(q, "q", il);
-
-    struct ggml_tensor * k =
-        ggml_view_3d(ctx, kv.k_l[il],
-                n_embd_head_k, n_kv, n_head_kv,
-                ggml_row_size(kv.k_l[il]->type, n_embd_k_gqa),
-                ggml_row_size(kv.k_l[il]->type, n_embd_head_k),
-                0);
-    cb(k, "k", il);
-
-    struct ggml_tensor * cur;
-
-    if (cparams.flash_attn) {
-        GGML_UNUSED(model);
-        GGML_UNUSED(n_ctx);
-
-        // split cached v into n_head heads (not transposed)
-        struct ggml_tensor * v =
-            ggml_view_3d(ctx, kv.v_l[il],
-                    n_embd_head_v, n_kv, n_head_kv,
-                    ggml_row_size(kv.v_l[il]->type, n_embd_v_gqa),
-                    ggml_row_size(kv.v_l[il]->type, n_embd_head_v),
-                    0);
-        cb(v, "v", il);
-
-        cur = ggml_flash_attn_ext(ctx, q, k, v, kq_mask, kq_scale, hparams.f_max_alibi_bias,
-                                  hparams.attn_soft_cap ? hparams.f_attn_logit_softcapping : 0.0f);
-
-        ggml_flash_attn_ext_set_prec(cur, GGML_PREC_F32);
-
-        cur = ggml_reshape_2d(ctx, cur, n_embd_head_v*n_head, n_tokens);
-    } else {
-        struct ggml_tensor * kq = ggml_mul_mat(ctx, k, q);
-        cb(kq, "kq", il);
-
-        // note: this op tends to require high floating point range
-        //       while for some models F16 is enough, for others it is not, so we default to F32 here
-        ggml_mul_mat_set_prec(kq, GGML_PREC_F32);
-
-        if (model.arch == LLM_ARCH_GROK) {
-            // need to do the following:
-            // multiply by attn_output_multiplyer of 0.08838834764831845
-            // and then :
-            // kq = 30 * tanh(kq / 30)
-            // before the softmax below
-
-            kq = ggml_tanh(ctx, ggml_scale(ctx, kq, 0.08838834764831845f/30.0f));
-            kq = ggml_scale(ctx, kq, 30);
-        }
-
-        if (hparams.attn_soft_cap) {
-            kq = ggml_scale(ctx, kq, 1.0f / hparams.f_attn_logit_softcapping);
-            kq = ggml_tanh(ctx, kq);
-            kq = ggml_scale(ctx, kq, hparams.f_attn_logit_softcapping);
-        }
-
-        kq = ggml_soft_max_ext(ctx, kq, kq_mask, kq_scale, hparams.f_max_alibi_bias);
-        cb(kq, "kq_soft_max_ext", il);
-
-        GGML_ASSERT(kv.size == n_ctx);
-
-        // split cached v into n_head heads
-        struct ggml_tensor * v =
-            ggml_view_3d(ctx, kv.v_l[il],
-                    n_kv, n_embd_head_v, n_head_kv,
-                    ggml_element_size(kv.v_l[il])*n_ctx,
-                    ggml_element_size(kv.v_l[il])*n_ctx*n_embd_head_v,
-                    0);
-        cb(v, "v", il);
-
-        struct ggml_tensor * kqv = ggml_mul_mat(ctx, v, kq);
-        cb(kqv, "kqv", il);
-
-        struct ggml_tensor * kqv_merged = ggml_permute(ctx, kqv, 0, 2, 1, 3);
-        cb(kqv_merged, "kqv_merged", il);
-
-        cur = ggml_cont_2d(ctx, kqv_merged, n_embd_head_v*n_head, n_tokens);
-        cb(cur, "kqv_merged_cont", il);
-    }
-
-    ggml_build_forward_expand(graph, cur);
-
-    if (wo) {
-        cur = llm_build_lora_mm(lctx, ctx, wo, cur);
-    }
-
-    if (wo_b) {
-        cb(cur, "kqv_wo", il);
-    }
-
-    if (wo_b) {
-        cur = ggml_add(ctx, cur, wo_b);
-    }
-
-    return cur;
-}
-
-static struct ggml_tensor * llm_build_kv(
-        struct ggml_context * ctx,
-       struct llama_context & lctx,
-       const llama_kv_cache & kv,
-         struct ggml_cgraph * graph,
-         struct ggml_tensor * wo,
-         struct ggml_tensor * wo_b,
-         struct ggml_tensor * k_cur,
-         struct ggml_tensor * v_cur,
-         struct ggml_tensor * q_cur,
-         struct ggml_tensor * kq_mask,
-                    int32_t   n_tokens,
-                    int32_t   kv_head,
-                    int32_t   n_kv,
-                    float     kq_scale,
-         const llm_build_cb & cb,
-                    int       il) {
-    const llama_hparams & hparams = lctx.model.hparams;
-    const llama_cparams & cparams = lctx.cparams;
-
-    // these nodes are added to the graph together so that they are not reordered
-    // by doing so, the number of splits in the graph is reduced
-    ggml_build_forward_expand(graph, q_cur);
-    ggml_build_forward_expand(graph, k_cur);
-    ggml_build_forward_expand(graph, v_cur);
-
-    llm_build_kv_store(ctx, hparams, cparams, kv, graph, k_cur, v_cur, n_tokens, kv_head, cb, il);
-
-    struct ggml_tensor * cur;
-
-    cur  = llm_build_kqv(ctx, lctx, kv, graph, wo, wo_b, q_cur, kq_mask, n_tokens, n_kv, kq_scale, cb, il);
-    cb(cur, "kqv_out", il);
-
-    return cur;
-}
-
-static struct ggml_tensor * llm_build_copy_mask_state(
-        struct ggml_context * ctx,
-         struct ggml_cgraph * graph,
-         struct ggml_tensor * s,
-         struct ggml_tensor * state_copy,
-         struct ggml_tensor * state_mask,
-                    int32_t   n_state,
-                    int32_t   kv_size,
-                    int32_t   kv_head,
-                    int32_t   n_kv,
-                    int32_t   n_seqs) {
-    struct ggml_tensor * states = ggml_reshape_2d(ctx, s, n_state, kv_size);
-
-    // copy states
-    // NOTE: assuming the copy destinations are ALL contained between kv_head and kv_head + n_kv
-    // this shrinks the tensors's ne[1] to n_kv
-    states = ggml_get_rows(ctx, states, state_copy);
-
-    // clear states of sequences which are starting at the beginning of this batch
-    // FIXME: zero-out NANs?
-    states = ggml_mul(ctx, states, state_mask);
-
-    // copy states which won't be changed further (between n_seqs and n_kv)
-    ggml_build_forward_expand(graph,
-        ggml_cpy(ctx,
-            ggml_view_1d(ctx, states, n_state*(n_kv - n_seqs), n_seqs*n_state*ggml_element_size(states)),
-            ggml_view_1d(ctx, s, n_state*(n_kv - n_seqs), (kv_head + n_seqs)*n_state*ggml_element_size(s))));
-
-    // the part of the states that will be used and modified
-    return ggml_view_2d(ctx, states, n_state, n_seqs, states->nb[1], 0);
-}
-
-// TODO: split
-static struct ggml_tensor * llm_build_mamba(
-        struct ggml_context * ctx,
-       struct llama_context & lctx,
-         const llama_ubatch & ubatch,
-         struct ggml_cgraph * graph,
-         struct ggml_tensor * cur,
-         struct ggml_tensor * state_copy,
-         struct ggml_tensor * state_mask,
-                    int32_t   kv_head,
-                    int32_t   n_kv,
-         const llm_build_cb & cb,
-                    int       il) {
-    const llama_model    & model   = lctx.model;
-    const llama_hparams  & hparams = model.hparams;
-    const llama_kv_cache & kv      = lctx.kv_self;
-    const int64_t d_conv  = hparams.ssm_d_conv;
-    const int64_t d_inner = hparams.ssm_d_inner;
-    const int64_t d_state = hparams.ssm_d_state;
-    const int64_t dt_rank = hparams.ssm_dt_rank;
-    const int64_t n_seqs  = ubatch.n_seqs;
-    // Some variants of Mamba arch (e.g. FalconMamba do apply layer norm on B and Dt layers)
-    const bool ssm_dt_b_c_rms = hparams.ssm_dt_b_c_rms;
-    // Use the same RMS norm as the final layer norm
-    const float norm_rms_eps = hparams.f_norm_rms_eps;
-
-    const int64_t n_seq_tokens = ubatch.n_seq_tokens;
-
-    GGML_ASSERT(n_seqs != 0);
-    GGML_ASSERT(ubatch.equal_seqs);
-    GGML_ASSERT(ubatch.n_tokens == n_seq_tokens * n_seqs);
-
-    struct ggml_tensor * conv_states_all = kv.k_l[il];
-    struct ggml_tensor * ssm_states_all  = kv.v_l[il];
-
-    // (ab)using the KV cache to store the states
-    struct ggml_tensor * conv = llm_build_copy_mask_state(ctx,
-            graph, conv_states_all, state_copy, state_mask,
-            hparams.n_embd_k_s(), kv.size, kv_head, n_kv, n_seqs);
-    conv = ggml_reshape_3d(ctx, conv, d_conv - 1, d_inner, n_seqs);
-    struct ggml_tensor * ssm = llm_build_copy_mask_state(ctx,
-            graph, ssm_states_all, state_copy, state_mask,
-            hparams.n_embd_v_s(), kv.size, kv_head, n_kv, n_seqs);
-    ssm = ggml_reshape_3d(ctx, ssm, d_state, d_inner, n_seqs);
-
-    // {n_embd, n_tokens} => {n_embd, n_seq_tokens, n_seqs}
-    cur = ggml_reshape_3d(ctx, cur, cur->ne[0], n_seq_tokens, n_seqs);
-
-    // {n_embd, 2*d_inner} @ {n_embd, n_seq_tokens, n_seqs} => {2*d_inner, n_seq_tokens, n_seqs}
-    struct ggml_tensor * xz = llm_build_lora_mm(lctx, ctx, model.layers[il].ssm_in, cur);
-    // split the above in two
-    // => {d_inner, n_seq_tokens, n_seqs}
-    struct ggml_tensor * x = ggml_view_3d(ctx, xz, d_inner, xz->ne[1], xz->ne[2], xz->nb[1], xz->nb[2], 0);
-    struct ggml_tensor * z = ggml_view_3d(ctx, xz, d_inner, xz->ne[1], xz->ne[2], xz->nb[1], xz->nb[2], d_inner*ggml_element_size(xz));
-
-    // conv
-    {
-        // => {d_conv - 1 + n_seq_tokens, d_inner, n_seqs}
-        struct ggml_tensor * conv_x = ggml_concat(ctx, conv, ggml_transpose(ctx, x), 0);
-
-        // copy last (d_conv - 1) columns back into the state cache
-        struct ggml_tensor * last_conv = ggml_view_3d(ctx, conv_x, d_conv - 1, d_inner, n_seqs, conv_x->nb[1], conv_x->nb[2], n_seq_tokens*(conv_x->nb[0]));
-
-        ggml_build_forward_expand(graph,
-            ggml_cpy(ctx, last_conv,
-                ggml_view_1d(ctx, conv_states_all,
-                    (d_conv - 1)*(d_inner)*(n_seqs),
-                    kv_head*(d_conv - 1)*(d_inner)*ggml_element_size(conv_states_all))));
-
-        // 1D convolution
-        // The equivalent is to make a self-overlapping view of conv_x
-        // over d_conv columns at each stride in the 3rd dimension,
-        // then element-wise multiply that with the conv1d weight,
-        // then sum the elements of each row,
-        // (the last two steps are a dot product over rows (also doable with mul_mat))
-        // then permute away the ne[0] dimension,
-        // and then you're left with the resulting x tensor.
-        // For simultaneous sequences, all sequences need to have the same length.
-        x = ggml_ssm_conv(ctx, conv_x, model.layers[il].ssm_conv1d);
-
-        // bias
-        x = ggml_add(ctx, x, model.layers[il].ssm_conv1d_b);
-
-        x = ggml_silu(ctx, x);
-    }
-
-    // ssm
-    {
-        // {d_inner, dt_rank + 2*d_state} @ {d_inner, n_seq_tokens, n_seqs} => {dt_rank + 2*d_state, n_seq_tokens, n_seqs}
-        struct ggml_tensor * x_db = llm_build_lora_mm(lctx, ctx, model.layers[il].ssm_x, x);
-        // split
-        struct ggml_tensor * dt = ggml_view_3d(ctx, x_db, dt_rank, n_seq_tokens, n_seqs, x_db->nb[1], x_db->nb[2], 0);
-        struct ggml_tensor * B  = ggml_view_3d(ctx, x_db, d_state, n_seq_tokens, n_seqs, x_db->nb[1], x_db->nb[2], ggml_element_size(x_db)*dt_rank);
-        struct ggml_tensor * C  = ggml_view_3d(ctx, x_db, d_state, n_seq_tokens, n_seqs, x_db->nb[1], x_db->nb[2], ggml_element_size(x_db)*(dt_rank+d_state));
-
-        // Some Mamba variants (e.g. FalconMamba) apply RMS norm in B, C & Dt layers
-        if (ssm_dt_b_c_rms) {
-            dt = ggml_rms_norm(ctx, dt, norm_rms_eps);
-            B = ggml_rms_norm(ctx, B, norm_rms_eps);
-            C = ggml_rms_norm(ctx, C, norm_rms_eps);
-        }
-
-        // {dt_rank, d_inner} @ {dt_rank, n_seq_tokens, n_seqs} => {d_inner, n_seq_tokens, n_seqs}
-        dt = llm_build_lora_mm(lctx, ctx, model.layers[il].ssm_dt, dt);
-        dt = ggml_add(ctx, dt, model.layers[il].ssm_dt_b);
-
-        // Custom operator to optimize the parallel associative scan
-        // as described in the Annex D of the Mamba paper.
-        // => {d_inner, n_seq_tokens, n_seqs} and {d_state, d_inner, n_seqs}
-        struct ggml_tensor * y_ssm = ggml_ssm_scan(ctx, ssm, x, dt, model.layers[il].ssm_a, B, C);
-
-        // store last states
-        ggml_build_forward_expand(graph,
-            ggml_cpy(ctx,
-                ggml_view_1d(ctx, y_ssm, d_state*d_inner*n_seqs, x->nb[3]),
-                ggml_view_1d(ctx, ssm_states_all, d_state*d_inner*n_seqs, kv_head*d_state*d_inner*ggml_element_size(ssm_states_all))));
-
-        struct ggml_tensor * y = ggml_view_3d(ctx, y_ssm, d_inner, n_seq_tokens, n_seqs, x->nb[1], x->nb[2], 0);
-
-        // TODO: skip computing output earlier for unused tokens
-
-        // {d_inner, n_seq_tokens, n_seqs} * {d_inner} => {d_inner, n_seq_tokens, n_seqs}
-        y = ggml_add(ctx, y, ggml_mul(ctx, x, model.layers[il].ssm_d));
-        y = ggml_mul(ctx, y, ggml_silu(ctx, ggml_cont(ctx, z)));
-
-        // {d_inner, n_embd} @ {d_inner, n_seq_tokens, n_seqs} => {n_embd, n_seq_tokens, n_seqs}
-        cur = llm_build_lora_mm(lctx, ctx, model.layers[il].ssm_out, y);
-    }
-
-    // {n_embd, n_seq_tokens, n_seqs} => {n_embd, n_tokens}
-    cur = ggml_reshape_2d(ctx, cur, cur->ne[0], n_seq_tokens * n_seqs);
-    cb(cur, "mamba_out", il);
-
-    return cur;
-}
-
-static struct ggml_tensor * llm_build_rwkv6_time_mix(
-        struct llama_context & lctx,
-        struct ggml_context * ctx,
-        const struct llama_layer * layer,
-        struct ggml_tensor * cur,
-        struct ggml_tensor * x_prev,
-        struct ggml_tensor ** wkv_state,
-        size_t wkv_head_size,
-        size_t head_count_kv) {
-    size_t n_embd       = cur->ne[0];
-    size_t n_seq_tokens = cur->ne[1];
-    size_t n_seqs       = cur->ne[2];
-
-    size_t head_size  = wkv_head_size;
-    size_t head_count = n_embd / head_size;
-
-    size_t n_tokens = n_seqs * n_seq_tokens;
-
-    bool is_qrwkv = layer->time_mix_first == nullptr;
-
-    struct ggml_tensor * sx = ggml_sub(ctx, x_prev, cur);
-
-    sx  = ggml_reshape_2d(ctx, sx,  n_embd, n_tokens);
-    cur = ggml_reshape_2d(ctx, cur, n_embd, n_tokens);
-
-    struct ggml_tensor * xxx = ggml_add(ctx, ggml_mul(ctx, sx, layer->time_mix_lerp_x), cur);
-
-    xxx = ggml_reshape_4d(
-        ctx,
-        ggml_tanh(
-            ctx,
-            ggml_mul_mat(ctx, layer->time_mix_w1, xxx)
-        ),
-        layer->time_mix_w1->ne[1] / 5, 1, 5, n_tokens
-    );
-
-    xxx = ggml_cont(ctx, ggml_permute(ctx, xxx, 0, 1, 3, 2));
-
-    xxx = ggml_mul_mat(
-        ctx,
-        ggml_reshape_4d(
-            ctx,
-            layer->time_mix_w2,
-            layer->time_mix_w2->ne[0], layer->time_mix_w2->ne[1], 1, 5
-        ),
-        xxx
-    );
-
-    struct ggml_tensor *xw, *xk, *xv, *xr, *xg;
-    if (layer->time_mix_lerp_fused) {
-        // fusing these weights makes some performance improvement
-        sx  = ggml_reshape_3d(ctx, sx,  n_embd, 1, n_tokens);
-        cur = ggml_reshape_3d(ctx, cur, n_embd, 1, n_tokens);
-        xxx = ggml_add(ctx, ggml_mul(ctx, ggml_add(ctx, xxx, layer->time_mix_lerp_fused), sx), cur);
-        xw = ggml_view_2d(ctx, xxx, n_embd, n_tokens, xxx->nb[1], 0);
-        xk = ggml_view_2d(ctx, xxx, n_embd, n_tokens, xxx->nb[1], n_embd * n_tokens * sizeof(float));
-        xv = ggml_view_2d(ctx, xxx, n_embd, n_tokens, xxx->nb[1], n_embd * n_tokens * 2 * sizeof(float));
-        xr = ggml_view_2d(ctx, xxx, n_embd, n_tokens, xxx->nb[1], n_embd * n_tokens * 3 * sizeof(float));
-        xg = ggml_view_2d(ctx, xxx, n_embd, n_tokens, xxx->nb[1], n_embd * n_tokens * 4 * sizeof(float));
-    } else {
-        // for backward compatibility
-        xw = ggml_view_2d(ctx, xxx, n_embd, n_tokens, xxx->nb[1], 0);
-        xk = ggml_view_2d(ctx, xxx, n_embd, n_tokens, xxx->nb[1], n_embd * n_tokens * sizeof(float));
-        xv = ggml_view_2d(ctx, xxx, n_embd, n_tokens, xxx->nb[1], n_embd * n_tokens * 2 * sizeof(float));
-        xr = ggml_view_2d(ctx, xxx, n_embd, n_tokens, xxx->nb[1], n_embd * n_tokens * 3 * sizeof(float));
-        xg = ggml_view_2d(ctx, xxx, n_embd, n_tokens, xxx->nb[1], n_embd * n_tokens * 4 * sizeof(float));
-
-        xw = ggml_add(ctx, ggml_mul(ctx, ggml_add(ctx, xw, layer->time_mix_lerp_w), sx), cur);
-        xk = ggml_add(ctx, ggml_mul(ctx, ggml_add(ctx, xk, layer->time_mix_lerp_k), sx), cur);
-        xv = ggml_add(ctx, ggml_mul(ctx, ggml_add(ctx, xv, layer->time_mix_lerp_v), sx), cur);
-        xr = ggml_add(ctx, ggml_mul(ctx, ggml_add(ctx, xr, layer->time_mix_lerp_r), sx), cur);
-        xg = ggml_add(ctx, ggml_mul(ctx, ggml_add(ctx, xg, layer->time_mix_lerp_g), sx), cur);
-    }
-
-    struct ggml_tensor * r = llm_build_lora_mm(lctx, ctx, layer->time_mix_receptance, xr);
-    struct ggml_tensor * k = llm_build_lora_mm(lctx, ctx, layer->time_mix_key,        xk);
-    struct ggml_tensor * v = llm_build_lora_mm(lctx, ctx, layer->time_mix_value,      xv);
-    if (layer->time_mix_receptance_b) {
-        r = ggml_add(ctx, r, layer->time_mix_receptance_b);
-    }
-    if (layer->time_mix_key_b) {
-        k = ggml_add(ctx, k, layer->time_mix_key_b);
-    }
-    if (layer->time_mix_value_b) {
-        v = ggml_add(ctx, v, layer->time_mix_value_b);
-    }
-
-    struct ggml_tensor * g = llm_build_lora_mm(lctx, ctx, layer->time_mix_gate, xg);
-    if (is_qrwkv) {
-        g = ggml_sigmoid(ctx, g);
-    } else {
-        g = ggml_silu(ctx, g);
-    }
-
-    if (head_count_kv != head_count) {
-        GGML_ASSERT(head_count % head_count_kv == 0);
-        k = ggml_reshape_4d(ctx, k, head_size, 1, head_count_kv, n_tokens);
-        v = ggml_reshape_4d(ctx, v, head_size, 1, head_count_kv, n_tokens);
-        struct ggml_tensor * tmp = ggml_new_tensor_4d(ctx, GGML_TYPE_F32, head_size, head_count / head_count_kv, head_count_kv, n_tokens);
-        k = ggml_repeat(ctx, k, tmp);
-        v = ggml_repeat(ctx, v, tmp);
-    }
-
-    k = ggml_reshape_3d(ctx, k, head_size, head_count, n_tokens);
-    v = ggml_reshape_3d(ctx, v, head_size, head_count, n_tokens);
-    r = ggml_reshape_3d(ctx, r, head_size, head_count, n_tokens);
-
-    struct ggml_tensor * w = ggml_mul_mat(
-        ctx,
-        layer->time_mix_decay_w2,
-        ggml_tanh(
-            ctx,
-            ggml_mul_mat(ctx, layer->time_mix_decay_w1, xw)
-        )
-    );
-
-    w = ggml_add(ctx, w, layer->time_mix_decay);
-    w = ggml_exp(ctx, ggml_neg(ctx, ggml_exp(ctx, w)));
-    w = ggml_reshape_3d(ctx, w, head_size, head_count, n_tokens);
-
-    if (is_qrwkv) {
-        // k = k * (1 - w)
-        k = ggml_sub(ctx, k, ggml_mul(ctx, k, w));
-    }
-
-    struct ggml_tensor * wkv_output;
-    if (!layer->time_mix_first) {
-        wkv_output = ggml_gated_linear_attn(ctx, k, v, r, w, *wkv_state, pow(head_size, -0.5f));
-    } else {
-        wkv_output = ggml_rwkv_wkv6(ctx, k, v, r, layer->time_mix_first, w, *wkv_state);
-    }
-    cur = ggml_view_1d(ctx, wkv_output, n_embd * n_tokens, 0);
-    *wkv_state = ggml_view_1d(ctx, wkv_output, n_embd * head_size * n_seqs, n_embd * n_tokens * sizeof(float));
-
-    if (!is_qrwkv) {
-        // group norm with head_count groups
-        cur = ggml_reshape_3d(ctx, cur, n_embd / head_count, head_count, n_tokens);
-        cur = ggml_norm(ctx, cur, 64e-5f);
-
-        // Convert back to regular vectors.
-        cur = ggml_reshape_2d(ctx, cur, n_embd, n_tokens);
-        cur = ggml_add(ctx, ggml_mul(ctx, cur, layer->time_mix_ln), layer->time_mix_ln_b);
-    } else {
-        cur = ggml_reshape_2d(ctx, cur, n_embd, n_tokens);
-    }
-
-    cur = ggml_mul(ctx, cur, g);
-    cur = llm_build_lora_mm(lctx, ctx, layer->time_mix_output, cur);
-
-    return ggml_reshape_3d(ctx, cur, n_embd, n_seq_tokens, n_seqs);
-}
-
-static struct ggml_tensor * llm_build_rwkv6_channel_mix(
-        struct llama_context & lctx,
-        struct ggml_context * ctx,
-        const struct llama_layer * layer,
-        struct ggml_tensor * cur,
-        struct ggml_tensor * x_prev) {
-    struct ggml_tensor * sx = ggml_sub(ctx, x_prev, cur);
-    struct ggml_tensor * xk = ggml_add(ctx, ggml_mul(ctx, sx, layer->channel_mix_lerp_k), cur);
-    struct ggml_tensor * xr = ggml_add(ctx, ggml_mul(ctx, sx, layer->channel_mix_lerp_r), cur);
-
-    struct ggml_tensor * r = ggml_sigmoid(ctx, llm_build_lora_mm(lctx, ctx, layer->channel_mix_receptance, xr));
-    struct ggml_tensor * k = ggml_sqr(
-        ctx,
-        ggml_relu(
-            ctx,
-            llm_build_lora_mm(lctx, ctx, layer->channel_mix_key, xk)
-        )
-    );
-
-    return ggml_mul(ctx, r, llm_build_lora_mm(lctx, ctx, layer->channel_mix_value, k));
-}
-
-struct llm_build_context {
-    const llama_model    & model;
-          llama_context  & lctx;
-    const llama_hparams  & hparams;
-    const llama_cparams  & cparams;
-    const llama_ubatch   & ubatch;
-    const llama_kv_cache & kv_self;
-
-    const int64_t n_embd;
-    const int64_t n_layer;
-    const int64_t n_rot;
-    const int64_t n_ctx;       // user-specified context size (can be different from n_ctx_train)
-    const int64_t n_head;
-    const int64_t n_head_kv;
-    const int64_t n_embd_head_k;
-    const int64_t n_embd_k_gqa;
-    const int64_t n_embd_head_v;
-    const int64_t n_embd_v_gqa;
-    const int64_t n_expert;
-    const int64_t n_expert_used;
-
-    const float freq_base;
-    const float freq_scale;
-    const float ext_factor;
-    const float attn_factor;
-    const float beta_fast;
-    const float beta_slow;
-    const float norm_eps;
-    const float norm_rms_eps;
-
-    const int32_t n_tokens;
-    const int32_t n_kv;     // size of KV cache to consider (n_kv <= kv_self.size)
-    const int32_t n_outputs;
-    const int32_t n_outputs_enc;
-    const int32_t kv_head;  // index of where we store new KV data in the cache
-    const int32_t n_ctx_orig;
-
-    const bool flash_attn;
-
-    const enum llama_pooling_type pooling_type;
-    const enum llama_rope_type    rope_type;
-
-    const llm_build_cb & cb;
-
-    std::vector<uint8_t> & buf_compute_meta;
-
-    struct ggml_context * ctx0 = nullptr;
-
-    // TODO: consider making the entire interface noexcept
-    llm_build_context(
-        llama_context  & lctx,
-    const llama_ubatch & ubatch,
-    const llm_build_cb & cb,
-                  bool   worst_case) :
-        model            (lctx.model),
-        lctx             (lctx),
-        hparams          (model.hparams),
-        cparams          (lctx.cparams),
-        ubatch           (ubatch),
-        kv_self          (lctx.kv_self),
-        n_embd           (hparams.n_embd),
-        n_layer          (hparams.n_layer),
-        n_rot            (hparams.n_rot),
-        n_ctx            (cparams.n_ctx),
-        n_head           (hparams.n_head()),
-        n_head_kv        (hparams.n_head_kv()),
-        n_embd_head_k    (hparams.n_embd_head_k),
-        n_embd_k_gqa     (hparams.n_embd_k_gqa()),
-        n_embd_head_v    (hparams.n_embd_head_v),
-        n_embd_v_gqa     (hparams.n_embd_v_gqa()),
-        n_expert         (hparams.n_expert),
-        n_expert_used    (hparams.n_expert_used),
-        freq_base        (cparams.rope_freq_base),
-        freq_scale       (cparams.rope_freq_scale),
-        ext_factor       (cparams.yarn_ext_factor),
-        attn_factor      (cparams.yarn_attn_factor),
-        beta_fast        (cparams.yarn_beta_fast),
-        beta_slow        (cparams.yarn_beta_slow),
-        norm_eps         (hparams.f_norm_eps),
-        norm_rms_eps     (hparams.f_norm_rms_eps),
-        n_tokens         (ubatch.n_tokens),
-        n_kv             (worst_case ? kv_self.size : kv_self.n),
-        n_outputs        (worst_case ? n_tokens : lctx.n_outputs),
-        n_outputs_enc    (worst_case ? n_tokens : lctx.embd_enc.size() / hparams.n_embd),
-        kv_head          (worst_case ? (kv_self.recurrent ? 0 : kv_self.size - n_tokens) : kv_self.head),
-        n_ctx_orig       (cparams.n_ctx_orig_yarn),
-        flash_attn       (cparams.flash_attn),
-        pooling_type     (cparams.pooling_type),
-        rope_type        (hparams.rope_type),
-        cb               (cb),
-        buf_compute_meta (lctx.buf_compute_meta) {
-            // all initializations should be done in init()
-        }
-
-    void init() {
-        struct ggml_init_params params = {
-            /*.mem_size   =*/ buf_compute_meta.size(),
-            /*.mem_buffer =*/ buf_compute_meta.data(),
-            /*.no_alloc   =*/ true,
-        };
-
-        ctx0 = ggml_init(params);
-
-        lctx.inp_tokens      = nullptr;
-        lctx.inp_embd        = nullptr;
-        lctx.inp_pos         = nullptr;
-        lctx.inp_out_ids     = nullptr;
-        lctx.inp_KQ_mask     = nullptr;
-        lctx.inp_KQ_mask_swa = nullptr;
-        lctx.inp_K_shift     = nullptr;
-        lctx.inp_mean        = nullptr;
-        lctx.inp_cls         = nullptr;
-        lctx.inp_s_copy      = nullptr;
-        lctx.inp_s_mask      = nullptr;
-        lctx.inp_s_seq       = nullptr;
-        lctx.inp_pos_bucket    = nullptr;
-        lctx.inp_embd_enc      = nullptr;
-        lctx.inp_KQ_mask_cross = nullptr;
-    }
-
-    void free() {
-        ggml_free(ctx0);
-        ctx0 = nullptr;
-    }
-
-    struct ggml_cgraph * build_k_shift() {
-        struct ggml_cgraph * gf = ggml_new_graph_custom(ctx0, model.max_nodes(), false);
-
-        GGML_ASSERT(kv_self.size == n_ctx);
-
-        lctx.inp_K_shift = ggml_new_tensor_1d(ctx0, GGML_TYPE_I32, n_ctx);
-        cb(lctx.inp_K_shift, "K_shift", -1);
-        ggml_set_input(lctx.inp_K_shift);
-
-        for (int il = 0; il < n_layer; ++il) {
-            const int64_t n_head_kv = hparams.n_head_kv(il);
-            const int64_t n_embd_k_gqa = hparams.n_embd_k_gqa(il);
-            struct ggml_tensor * rope_factors = build_rope_factors(il);
-            struct ggml_tensor * k =
-                ggml_view_3d(ctx0, kv_self.k_l[il],
-                    n_embd_head_k, n_head_kv, n_ctx,
-                    ggml_row_size(kv_self.k_l[il]->type, n_embd_head_k),
-                    ggml_row_size(kv_self.k_l[il]->type, n_embd_k_gqa),
-                    0);
-
-            struct ggml_tensor * tmp;
-            if (ggml_is_quantized(k->type)) {
-                // dequantize to f32 -> RoPE -> quantize back
-                tmp = ggml_cast(ctx0, k, GGML_TYPE_F32);
-                cb(tmp, "K_f32", il);
-                for (auto & backend : lctx.backends) {
-                    // Figure out which backend KV cache belongs to
-                    if (ggml_backend_supports_buft(backend.get(), ggml_backend_buffer_get_type(kv_self.k_l[il]->buffer))) {
-                        ggml_backend_sched_set_tensor_backend(lctx.sched.get(), tmp, backend.get());
-                        break;
-                    }
-                }
-                tmp = ggml_rope_ext_inplace(ctx0, tmp,
-                        lctx.inp_K_shift, rope_factors, n_rot, rope_type, n_ctx_orig, freq_base, freq_scale,
-                        ext_factor, attn_factor, beta_fast, beta_slow);
-                cb(tmp, "K_shifted_f32", il);
-                tmp = ggml_cpy(ctx0, tmp, k);
-            } else {
-                // we rotate only the first n_rot dimensions
-                tmp = ggml_rope_ext_inplace(ctx0, k,
-                        lctx.inp_K_shift, rope_factors, n_rot, rope_type, n_ctx_orig, freq_base, freq_scale,
-                        ext_factor, attn_factor, beta_fast, beta_slow);
-            }
-            cb(tmp, "K_shifted", il);
-            ggml_build_forward_expand(gf, tmp);
-        }
-
-        return gf;
-    }
-
-    struct ggml_cgraph * build_defrag(const std::vector<uint32_t> & ids) {
-        struct ggml_cgraph * gf = ggml_new_graph_custom(ctx0, model.max_nodes(), false);
-
-        for (uint32_t i = 0; i < ids.size(); ++i) {
-            const uint32_t id = ids[i];
-
-            if (i == id || id == ids.size()) {
-                continue;
-            }
-
-            uint32_t nm = 1;
-
-            while (i + nm < ids.size() && ids[i + nm] == id + nm) {
-                nm++;
-            }
-
-            for (int il = 0; il < n_layer; ++il) {
-                const int64_t n_embd_k_gqa = hparams.n_embd_k_gqa(il);
-                const int64_t n_embd_v_gqa = hparams.n_embd_v_gqa(il);
-
-                ggml_tensor * view_k_src = ggml_view_2d(ctx0, kv_self.k_l[il],
-                        n_embd_k_gqa, nm,
-                        ggml_row_size(kv_self.k_l[il]->type, n_embd_k_gqa),
-                        ggml_row_size(kv_self.k_l[il]->type, n_embd_k_gqa*i));
-
-                ggml_tensor * view_k_dst = ggml_view_2d(ctx0, kv_self.k_l[il],
-                        n_embd_k_gqa, nm,
-                        ggml_row_size(kv_self.k_l[il]->type, n_embd_k_gqa),
-                        ggml_row_size(kv_self.k_l[il]->type, n_embd_k_gqa*id));
-
-                ggml_tensor * view_v_src;
-                ggml_tensor * view_v_dst;
-
-                if (flash_attn) {
-                    // NOTE: the V cache is not transposed when using flash attention
-                    view_v_src = ggml_view_2d(ctx0, kv_self.v_l[il],
-                            n_embd_v_gqa, nm,
-                            ggml_row_size(kv_self.v_l[il]->type, n_embd_v_gqa),
-                            ggml_row_size(kv_self.v_l[il]->type, n_embd_v_gqa*i));
-
-                    view_v_dst = ggml_view_2d(ctx0, kv_self.v_l[il],
-                            n_embd_v_gqa, nm,
-                            ggml_row_size(kv_self.v_l[il]->type, n_embd_v_gqa),
-                            ggml_row_size(kv_self.v_l[il]->type, n_embd_v_gqa*id));
-                } else {
-                    view_v_src = ggml_view_2d(ctx0, kv_self.v_l[il],
-                            nm, n_embd_v_gqa,
-                            ggml_row_size(kv_self.v_l[il]->type, kv_self.size),
-                            ggml_row_size(kv_self.v_l[il]->type, i));
-
-                    view_v_dst = ggml_view_2d(ctx0, kv_self.v_l[il],
-                            nm, n_embd_v_gqa,
-                            ggml_row_size(kv_self.v_l[il]->type, kv_self.size),
-                            ggml_row_size(kv_self.v_l[il]->type, id));
-                }
-
-                ggml_build_forward_expand(gf, ggml_cpy(ctx0, view_k_src, view_k_dst));
-                ggml_build_forward_expand(gf, ggml_cpy(ctx0, view_v_src, view_v_dst));
-            }
-
-            i += nm - 1;
-        }
-
-        //LLAMA_LOG_INFO("gf->n_nodes = %d\n", gf->n_nodes);
-
-        return gf;
-    }
-
-    struct ggml_tensor * build_inp_pos() {
-        lctx.inp_pos = ggml_new_tensor_1d(ctx0, GGML_TYPE_I32, n_tokens);
-        cb(lctx.inp_pos, "inp_pos", -1);
-        ggml_set_input(lctx.inp_pos);
-        return lctx.inp_pos;
-    }
-
-    struct ggml_tensor * build_rope_factors(int il) {
-        // choose long/short freq factors based on the context size
-        const auto n_ctx_pre_seq = cparams.n_ctx / cparams.n_seq_max;
-
-        if (model.layers[il].rope_freqs != nullptr) {
-            return model.layers[il].rope_freqs;
-        }
-
-        if (n_ctx_pre_seq > hparams.n_ctx_orig_yarn) {
-            return model.layers[il].rope_long;
-        }
-
-        return model.layers[il].rope_short;
-    }
-
-    struct ggml_tensor * build_inp_out_ids() {
-        lctx.inp_out_ids = ggml_new_tensor_1d(ctx0, GGML_TYPE_I32, n_outputs);
-        cb(lctx.inp_out_ids, "inp_out_ids", -1);
-        ggml_set_input(lctx.inp_out_ids);
-        return lctx.inp_out_ids;
-    }
-
-    struct ggml_tensor * build_inp_KQ_mask(bool causal = true) {
-        lctx.inp_KQ_mask = causal
-            ? ggml_new_tensor_2d(ctx0, GGML_TYPE_F32, n_kv,     GGML_PAD(n_tokens, GGML_KQ_MASK_PAD))
-            : ggml_new_tensor_2d(ctx0, GGML_TYPE_F32, n_tokens, GGML_PAD(n_tokens, GGML_KQ_MASK_PAD));
-        cb(lctx.inp_KQ_mask, "KQ_mask", -1);
-        ggml_set_input(lctx.inp_KQ_mask);
-
-        return flash_attn ? ggml_cast(ctx0, lctx.inp_KQ_mask, GGML_TYPE_F16) : lctx.inp_KQ_mask;
-    }
-
-    struct ggml_tensor * build_inp_KQ_mask_swa(bool causal = true) {
-        GGML_ASSERT(hparams.n_swa > 0);
-
-        lctx.inp_KQ_mask_swa = causal
-            ? ggml_new_tensor_2d(ctx0, GGML_TYPE_F32, n_kv,     GGML_PAD(n_tokens, GGML_KQ_MASK_PAD))
-            : ggml_new_tensor_2d(ctx0, GGML_TYPE_F32, n_tokens, GGML_PAD(n_tokens, GGML_KQ_MASK_PAD));
-        cb(lctx.inp_KQ_mask_swa, "KQ_mask_swa", -1);
-        ggml_set_input(lctx.inp_KQ_mask_swa);
-
-        return flash_attn ? ggml_cast(ctx0, lctx.inp_KQ_mask_swa, GGML_TYPE_F16) : lctx.inp_KQ_mask_swa;
-    }
-
-    struct ggml_tensor * build_inp_mean() {
-        lctx.inp_mean = ggml_new_tensor_2d(ctx0, GGML_TYPE_F32, n_tokens, n_tokens);
-        cb(lctx.inp_mean, "inp_mean", -1);
-        ggml_set_input(lctx.inp_mean);
-        return lctx.inp_mean;
-    }
-
-    struct ggml_tensor * build_inp_cls() {
-        lctx.inp_cls = ggml_new_tensor_1d(ctx0, GGML_TYPE_I32, n_tokens);
-        cb(lctx.inp_cls, "inp_cls", -1);
-        ggml_set_input(lctx.inp_cls);
-        return lctx.inp_cls;
-    }
-
-    struct ggml_tensor * build_inp_s_copy() {
-        lctx.inp_s_copy = ggml_new_tensor_1d(ctx0, GGML_TYPE_I32, n_kv);
-        cb(lctx.inp_s_copy, "inp_s_copy", -1);
-        ggml_set_input(lctx.inp_s_copy);
-        return lctx.inp_s_copy;
-    }
-
-    struct ggml_tensor * build_inp_s_mask() {
-        lctx.inp_s_mask = ggml_new_tensor_2d(ctx0, GGML_TYPE_F32, 1, n_kv);
-        cb(lctx.inp_s_mask, "inp_s_mask", -1);
-        ggml_set_input(lctx.inp_s_mask);
-        return lctx.inp_s_mask;
-    }
-
-    struct ggml_cgraph * append_pooling(struct ggml_cgraph * gf) {
-        // find result_norm tensor for input
-        struct ggml_tensor * inp = nullptr;
-        for (int i = ggml_graph_n_nodes(gf) - 1; i >= 0; --i) {
-            inp = ggml_graph_node(gf, i);
-            if (strcmp(inp->name, "result_norm") == 0 || strcmp(inp->name, "result_embd") == 0) {
-                break;
-            } else {
-                inp = nullptr;
-            }
-        }
-        GGML_ASSERT(inp != nullptr && "missing result_norm/result_embd tensor");
-
-        struct ggml_tensor * cur;
-
-        switch (pooling_type) {
-            case LLAMA_POOLING_TYPE_NONE:
-                {
-                    cur = inp;
-                } break;
-            case LLAMA_POOLING_TYPE_MEAN:
-                {
-                    struct ggml_tensor * inp_mean = build_inp_mean();
-                    cur = ggml_mul_mat(ctx0, ggml_cont(ctx0, ggml_transpose(ctx0, inp)), inp_mean);
-                } break;
-            case LLAMA_POOLING_TYPE_CLS:
-            case LLAMA_POOLING_TYPE_LAST:
-                {
-                    struct ggml_tensor * inp_cls = build_inp_cls();
-                    cur = ggml_get_rows(ctx0, inp, inp_cls);
-                } break;
-            case LLAMA_POOLING_TYPE_RANK:
-                {
-                    struct ggml_tensor * inp_cls = build_inp_cls();
-                    inp = ggml_get_rows(ctx0, inp, inp_cls);
-
-                    // classification head
-                    // https://github.com/huggingface/transformers/blob/5af7d41e49bbfc8319f462eb45253dcb3863dfb7/src/transformers/models/roberta/modeling_roberta.py#L1566
-                    GGML_ASSERT(model.cls       != nullptr);
-                    GGML_ASSERT(model.cls_b     != nullptr);
-
-                    cur = ggml_add (ctx0, ggml_mul_mat(ctx0, model.cls, inp), model.cls_b);
-                    cur = ggml_tanh(ctx0, cur);
-
-                    // some models don't have `cls_out`, for example: https://huggingface.co/jinaai/jina-reranker-v1-tiny-en
-                    // https://huggingface.co/jinaai/jina-reranker-v1-tiny-en/blob/cb5347e43979c3084a890e3f99491952603ae1b7/modeling_bert.py#L884-L896
-                    if (model.cls_out) {
-                        GGML_ASSERT(model.cls_out_b != nullptr);
-
-                        cur = ggml_add (ctx0, ggml_mul_mat(ctx0, model.cls_out, cur), model.cls_out_b);
-                    }
-                } break;
-            default:
-                {
-                    GGML_ABORT("unknown pooling type");
-                }
-        }
-
-        cb(cur, "result_embd_pooled", -1);
-
-        ggml_build_forward_expand(gf, cur);
-
-        return gf;
-    }
-
-    struct ggml_tensor * llm_build_pos_bucket(bool causal) {
-        if (causal) {
-            lctx.inp_pos_bucket = ggml_new_tensor_2d(ctx0, GGML_TYPE_I32, n_kv,     n_tokens);
-        } else {
-            lctx.inp_pos_bucket = ggml_new_tensor_2d(ctx0, GGML_TYPE_I32, n_tokens, n_tokens);
-        }
-
-        ggml_set_input(lctx.inp_pos_bucket);
-        cb(lctx.inp_pos_bucket, "pos_bucket", -1);
-
-        return lctx.inp_pos_bucket;
-    }
-
-    struct ggml_tensor * llm_build_pos_bias(struct ggml_tensor * pos_bucket, struct ggml_tensor * attn_rel_b) {
-        struct ggml_tensor * pos_bucket_1d = ggml_view_1d(ctx0, pos_bucket, pos_bucket->ne[0] * pos_bucket->ne[1], 0);
-        cb(pos_bucket_1d, "pos_bucket_1d", -1);
-
-        struct ggml_tensor * pos_bias = ggml_get_rows(ctx0, attn_rel_b, pos_bucket_1d);
-        cb(pos_bias, "pos_bias", -1);
-
-        pos_bias = ggml_view_3d(ctx0, pos_bias, pos_bias->ne[0], lctx.inp_pos_bucket->ne[0], lctx.inp_pos_bucket->ne[1], ggml_element_size(pos_bias) * pos_bias->ne[0], ggml_element_size(pos_bias) * pos_bias->ne[0] * lctx.inp_pos_bucket->ne[0],  0);
-        cb(pos_bias, "pos_bias", -1);
-
-        pos_bias = ggml_permute(ctx0, pos_bias, 2, 0, 1, 3);
-        cb(pos_bias, "pos_bias", -1);
-
-        pos_bias = ggml_cont(ctx0, pos_bias);
-        cb(pos_bias, "pos_bias", -1);
-
-        return pos_bias;
-    }
-
-    struct ggml_tensor * llm_build_inp_embd_enc() {
-        const int64_t n_embd = hparams.n_embd;
-        lctx.inp_embd_enc = ggml_new_tensor_2d(ctx0, GGML_TYPE_F32, n_embd, n_outputs_enc);
-        ggml_set_input(lctx.inp_embd_enc);
-        cb(lctx.inp_embd_enc, "embd_enc", -1);
-        return lctx.inp_embd_enc;
-    }
-
-    struct ggml_tensor * llm_build_inp_KQ_mask_cross() {
-        lctx.inp_KQ_mask_cross = ggml_new_tensor_2d(ctx0, GGML_TYPE_F32, n_outputs_enc, GGML_PAD(n_tokens, GGML_KQ_MASK_PAD));
-        ggml_set_input(lctx.inp_KQ_mask_cross);
-        cb(lctx.inp_KQ_mask_cross, "KQ_mask_cross", -1);
-        return lctx.inp_KQ_mask_cross;
-    }
-
-    struct ggml_cgraph * build_llama() {
-        struct ggml_cgraph * gf = ggml_new_graph_custom(ctx0, model.max_nodes(), false);
-
-        // mutable variable, needed during the last layer of the computation to skip unused tokens
-        int32_t n_tokens = this->n_tokens;
-
-        const int64_t n_embd_head = hparams.n_embd_head_v;
-        GGML_ASSERT(n_embd_head == hparams.n_embd_head_k);
-        GGML_ASSERT(n_embd_head == hparams.n_rot);
-
-        struct ggml_tensor * cur;
-        struct ggml_tensor * inpL;
-
-        inpL = llm_build_inp_embd(ctx0, lctx, hparams, ubatch, model.tok_embd, cb);
-
-        // inp_pos - contains the positions
-        struct ggml_tensor * inp_pos = build_inp_pos();
-
-        // KQ_mask (mask for 1 head, it will be broadcasted to all heads)
-        struct ggml_tensor * KQ_mask = build_inp_KQ_mask();
-
-        const float kq_scale = hparams.f_attention_scale == 0.0f ? 1.0f/sqrtf(float(n_embd_head)) : hparams.f_attention_scale;
-        for (int il = 0; il < n_layer; ++il) {
-            struct ggml_tensor * inpSA = inpL;
-
-            // norm
-            cur = llm_build_norm(ctx0, inpL, hparams,
-                    model.layers[il].attn_norm, NULL,
-                    LLM_NORM_RMS, cb, il);
-            cb(cur, "attn_norm", il);
-
-            // self-attention
-            {
-                // rope freq factors for llama3; may return nullptr for llama2 and other models
-                struct ggml_tensor * rope_factors = build_rope_factors(il);
-
-                // compute Q and K and RoPE them
-                struct ggml_tensor * Qcur = llm_build_lora_mm(lctx, ctx0, model.layers[il].wq, cur);
-                cb(Qcur, "Qcur", il);
-                if (model.layers[il].bq) {
-                    Qcur = ggml_add(ctx0, Qcur, model.layers[il].bq);
-                    cb(Qcur, "Qcur", il);
-                }
-
-                struct ggml_tensor * Kcur = llm_build_lora_mm(lctx, ctx0, model.layers[il].wk, cur);
-                cb(Kcur, "Kcur", il);
-                if (model.layers[il].bk) {
-                    Kcur = ggml_add(ctx0, Kcur, model.layers[il].bk);
-                    cb(Kcur, "Kcur", il);
-                }
-
-                struct ggml_tensor * Vcur = llm_build_lora_mm(lctx, ctx0, model.layers[il].wv, cur);
-                cb(Vcur, "Vcur", il);
-                if (model.layers[il].bv) {
-                    Vcur = ggml_add(ctx0, Vcur, model.layers[il].bv);
-                    cb(Vcur, "Vcur", il);
-                }
-
-                Qcur = ggml_rope_ext(
-                    ctx0, ggml_reshape_3d(ctx0, Qcur, n_embd_head, n_head, n_tokens), inp_pos, rope_factors,
-                    n_rot, rope_type, n_ctx_orig, freq_base, freq_scale,
-                    ext_factor, attn_factor, beta_fast, beta_slow
-                );
-                cb(Qcur, "Qcur", il);
-
-                Kcur = ggml_rope_ext(
-                    ctx0, ggml_reshape_3d(ctx0, Kcur, n_embd_head, n_head_kv, n_tokens), inp_pos, rope_factors,
-                    n_rot, rope_type, n_ctx_orig, freq_base, freq_scale,
-                    ext_factor, attn_factor, beta_fast, beta_slow
-                );
-                cb(Kcur, "Kcur", il);
-
-                cur = llm_build_kv(ctx0, lctx, kv_self, gf,
-                        model.layers[il].wo, model.layers[il].bo,
-                        Kcur, Vcur, Qcur, KQ_mask, n_tokens, kv_head, n_kv, kq_scale, cb, il);
-            }
-
-            if (il == n_layer - 1) {
-                // skip computing output for unused tokens
-                struct ggml_tensor * inp_out_ids = build_inp_out_ids();
-                n_tokens = n_outputs;
-                cur   = ggml_get_rows(ctx0,   cur, inp_out_ids);
-                inpSA = ggml_get_rows(ctx0, inpSA, inp_out_ids);
-            }
-
-            // For Granite architecture
-            if (hparams.f_residual_scale) {
-                cur = ggml_scale(ctx0, cur, hparams.f_residual_scale);
-            }
-
-            struct ggml_tensor * ffn_inp = ggml_add(ctx0, cur, inpSA);
-            cb(ffn_inp, "ffn_inp", il);
-
-            // feed-forward network
-            if (model.layers[il].ffn_gate_inp == nullptr) {
-
-                cur = llm_build_norm(ctx0, ffn_inp, hparams,
-                        model.layers[il].ffn_norm, NULL,
-                        LLM_NORM_RMS, cb, il);
-                cb(cur, "ffn_norm", il);
-
-                cur = llm_build_ffn(ctx0, lctx, cur,
-                        model.layers[il].ffn_up,   model.layers[il].ffn_up_b,   NULL,
-                        model.layers[il].ffn_gate, model.layers[il].ffn_gate_b, NULL,
-                        model.layers[il].ffn_down, model.layers[il].ffn_down_b, NULL,
-                        NULL,
-                        LLM_FFN_SILU, LLM_FFN_PAR, cb, il);
-                cb(cur, "ffn_out", il);
-            } else {
-                // MoE branch
-                cur = llm_build_norm(ctx0, ffn_inp, hparams,
-                        model.layers[il].ffn_norm, NULL,
-                        LLM_NORM_RMS, cb, il);
-                cb(cur, "ffn_norm", il);
-
-                cur = llm_build_moe_ffn(ctx0, lctx, cur,
-                        model.layers[il].ffn_gate_inp,
-                        model.layers[il].ffn_up_exps,
-                        model.layers[il].ffn_gate_exps,
-                        model.layers[il].ffn_down_exps,
-                        nullptr,
-                        n_expert, n_expert_used,
-                        LLM_FFN_SILU, true,
-                        false, 0.0,
-                        LLAMA_EXPERT_GATING_FUNC_TYPE_SOFTMAX,
-                        cb, il);
-                cb(cur, "ffn_moe_out", il);
-            }
-
-            // For Granite architecture
-            if (hparams.f_residual_scale) {
-                cur = ggml_scale(ctx0, cur, hparams.f_residual_scale);
-            }
-
-            cur = ggml_add(ctx0, cur, ffn_inp);
-            cb(cur, "ffn_out", il);
-
-            cur = lctx.cvec.apply_to(ctx0, cur, il);
-            cb(cur, "l_out", il);
-
-            // input for next layer
-            inpL = cur;
-        }
-
-        cur = inpL;
-
-        cur = llm_build_norm(ctx0, cur, hparams,
-                model.output_norm, NULL,
-                LLM_NORM_RMS, cb, -1);
-        cb(cur, "result_norm", -1);
-
-        // lm_head
-        cur = llm_build_lora_mm(lctx, ctx0, model.output, cur);
-
-        // For Granite architecture
-        if (hparams.f_logit_scale) {
-            cur = ggml_scale(ctx0, cur, 1.0f / hparams.f_logit_scale);
-        }
-
-        cb(cur, "result_output", -1);
-
-        ggml_build_forward_expand(gf, cur);
-
-        return gf;
-    }
-
-    struct ggml_cgraph * build_deci() {
-        struct ggml_cgraph * gf = ggml_new_graph_custom(ctx0, model.max_nodes(), false);
-
-        // mutable variable, needed during the last layer of the computation to skip unused tokens
-        int32_t n_tokens = this->n_tokens;
-
-        const int64_t n_embd_head = hparams.n_embd_head_v;
-        GGML_ASSERT(n_embd_head == hparams.n_embd_head_k);
-        GGML_ASSERT(n_embd_head == hparams.n_rot);
-
-        struct ggml_tensor * cur;
-        struct ggml_tensor * inpL;
-
-        inpL = llm_build_inp_embd(ctx0, lctx, hparams, ubatch, model.tok_embd, cb);
-
-        // inp_pos - contains the positions
-        struct ggml_tensor * inp_pos = build_inp_pos();
-
-        // KQ_mask (mask for 1 head, it will be broadcasted to all heads)
-        struct ggml_tensor * KQ_mask = build_inp_KQ_mask();
-
-        const float kq_scale = hparams.f_attention_scale == 0.0f ? 1.0f/sqrtf(float(n_embd_head)) : hparams.f_attention_scale;
-        for (int il = 0; il < n_layer; ++il) {
-            struct ggml_tensor * inpSA = inpL;
-            const int64_t n_head_kv = hparams.n_head_kv(il);
-            const int64_t n_head    = hparams.n_head(il);
-
-            if (n_head == 0) {
-                // attention-free layer of Llama-3_1-Nemotron-51B
-                cur = inpL;
-            } else {
-                // norm
-                cur = llm_build_norm(ctx0, inpL, hparams,
-                        model.layers[il].attn_norm, NULL,
-                        LLM_NORM_RMS, cb, il);
-                cb(cur, "attn_norm", il);
-            }
-
-            if (n_head > 0 && n_head_kv == 0) {
-                // "linear attention" of Llama-3_1-Nemotron-51B
-                cur = llm_build_lora_mm(lctx, ctx0, model.layers[il].wo, cur);
-                cb(cur, "wo", il);
-            } else if (n_head > 0) {
-                // self-attention
-                // rope freq factors for llama3; may return nullptr for llama2 and other models
-                struct ggml_tensor * rope_factors = build_rope_factors(il);
-
-                // compute Q and K and RoPE them
-                struct ggml_tensor * Qcur = llm_build_lora_mm(lctx, ctx0, model.layers[il].wq, cur);
-                cb(Qcur, "Qcur", il);
-                if (model.layers[il].bq) {
-                    Qcur = ggml_add(ctx0, Qcur, model.layers[il].bq);
-                    cb(Qcur, "Qcur", il);
-                }
-
-                struct ggml_tensor * Kcur = llm_build_lora_mm(lctx, ctx0, model.layers[il].wk, cur);
-                cb(Kcur, "Kcur", il);
-                if (model.layers[il].bk) {
-                    Kcur = ggml_add(ctx0, Kcur, model.layers[il].bk);
-                    cb(Kcur, "Kcur", il);
-                }
-
-                struct ggml_tensor * Vcur = llm_build_lora_mm(lctx, ctx0, model.layers[il].wv, cur);
-                cb(Vcur, "Vcur", il);
-                if (model.layers[il].bv) {
-                    Vcur = ggml_add(ctx0, Vcur, model.layers[il].bv);
-                    cb(Vcur, "Vcur", il);
-                }
-
-                Qcur = ggml_rope_ext(
-                    ctx0, ggml_reshape_3d(ctx0, Qcur, n_embd_head, n_head, n_tokens), inp_pos, rope_factors,
-                    n_rot, rope_type, n_ctx_orig, freq_base, freq_scale,
-                    ext_factor, attn_factor, beta_fast, beta_slow
-                );
-                cb(Qcur, "Qcur", il);
-
-                Kcur = ggml_rope_ext(
-                    ctx0, ggml_reshape_3d(ctx0, Kcur, n_embd_head, n_head_kv, n_tokens), inp_pos, rope_factors,
-                    n_rot, rope_type, n_ctx_orig, freq_base, freq_scale,
-                    ext_factor, attn_factor, beta_fast, beta_slow
-                );
-                cb(Kcur, "Kcur", il);
-
-                cur = llm_build_kv(ctx0, lctx, kv_self, gf,
-                        model.layers[il].wo, model.layers[il].bo,
-                        Kcur, Vcur, Qcur, KQ_mask, n_tokens, kv_head, n_kv, kq_scale, cb, il);
-            }
-
-            if (il == n_layer - 1) {
-                // skip computing output for unused tokens
-                struct ggml_tensor * inp_out_ids = build_inp_out_ids();
-                n_tokens = n_outputs;
-                cur   = ggml_get_rows(ctx0,   cur, inp_out_ids);
-                inpSA = ggml_get_rows(ctx0, inpSA, inp_out_ids);
-            }
-
-            // For Granite architecture
-            if (hparams.f_residual_scale) {
-                cur = ggml_scale(ctx0, cur, hparams.f_residual_scale);
-            }
-
-            // modified to support attention-free layer of Llama-3_1-Nemotron-51B
-            struct ggml_tensor * ffn_inp = cur;
-            if (n_head > 0) {
-                ffn_inp = ggml_add(ctx0, cur, inpSA);
-                cb(ffn_inp, "ffn_inp", il);
-            }
-
-            // feed-forward network
-            if (model.layers[il].ffn_gate_inp == nullptr) {
-                cur = llm_build_norm(ctx0, ffn_inp, hparams,
-                        model.layers[il].ffn_norm, NULL,
-                        LLM_NORM_RMS, cb, il);
-                cb(cur, "ffn_norm", il);
-
-                cur = llm_build_ffn(ctx0, lctx, cur,
-                        model.layers[il].ffn_up,   model.layers[il].ffn_up_b,   NULL,
-                        model.layers[il].ffn_gate, model.layers[il].ffn_gate_b, NULL,
-                        model.layers[il].ffn_down, model.layers[il].ffn_down_b, NULL,
-                        NULL,
-                        LLM_FFN_SILU, LLM_FFN_PAR, cb, il);
-                cb(cur, "ffn_out", il);
-            }
-
-            // For Granite architecture
-            if (hparams.f_residual_scale) {
-                cur = ggml_scale(ctx0, cur, hparams.f_residual_scale);
-            }
-
-            cur = ggml_add(ctx0, cur, ffn_inp);
-            cb(cur, "ffn_out", il);
-
-            cur = lctx.cvec.apply_to(ctx0, cur, il);
-            cb(cur, "l_out", il);
-
-            // input for next layer
-            inpL = cur;
-        }
-
-        cur = inpL;
-
-        cur = llm_build_norm(ctx0, cur, hparams,
-                model.output_norm, NULL,
-                LLM_NORM_RMS, cb, -1);
-        cb(cur, "result_norm", -1);
-
-        // lm_head
-        cur = llm_build_lora_mm(lctx, ctx0, model.output, cur);
-
-        // For Granite architecture
-        if (hparams.f_logit_scale) {
-            cur = ggml_scale(ctx0, cur, 1.0f / hparams.f_logit_scale);
-        }
-
-        cb(cur, "result_output", -1);
-
-        ggml_build_forward_expand(gf, cur);
-
-        return gf;
-    }
-
-    struct ggml_cgraph * build_baichuan() {
-        struct ggml_cgraph * gf = ggml_new_graph_custom(ctx0, model.max_nodes(), false);
-
-        const int64_t n_embd_head = hparams.n_embd_head_v;
-        GGML_ASSERT(n_embd_head == hparams.n_embd_head_k);
-        GGML_ASSERT(n_embd_head == hparams.n_rot);
-
-        struct ggml_tensor * cur;
-        struct ggml_tensor * inpL;
-
-        inpL = llm_build_inp_embd(ctx0, lctx, hparams, ubatch, model.tok_embd, cb);
-
-        // inp_pos - contains the positions
-        struct ggml_tensor * inp_pos = model.type == LLM_TYPE_7B ? build_inp_pos() : nullptr;
-
-        // KQ_mask (mask for 1 head, it will be broadcasted to all heads)
-        struct ggml_tensor * KQ_mask = build_inp_KQ_mask();
-
-        for (int il = 0; il < n_layer; ++il) {
-            struct ggml_tensor * inpSA = inpL;
-
-            cur = llm_build_norm(ctx0, inpL, hparams,
-                    model.layers[il].attn_norm, NULL,
-                    LLM_NORM_RMS, cb, il);
-            cb(cur, "attn_norm", il);
-
-            // self-attention
-            {
-                struct ggml_tensor * Qcur = llm_build_lora_mm(lctx, ctx0, model.layers[il].wq, cur);
-                cb(Qcur, "Qcur", il);
-
-                struct ggml_tensor * Kcur = llm_build_lora_mm(lctx, ctx0, model.layers[il].wk, cur);
-                cb(Kcur, "Kcur", il);
-
-                struct ggml_tensor * Vcur = llm_build_lora_mm(lctx, ctx0, model.layers[il].wv, cur);
-                cb(Vcur, "Vcur", il);
-
-                switch (model.type) {
-                    case LLM_TYPE_7B:
-                        Qcur = ggml_rope_ext(
-                            ctx0, ggml_reshape_3d(ctx0, Qcur, n_embd_head, n_head, n_tokens), inp_pos, nullptr,
-                            n_rot, rope_type, n_ctx_orig, freq_base, freq_scale,
-                            ext_factor, attn_factor, beta_fast, beta_slow
-                        );
-                        Kcur = ggml_rope_ext(
-                            ctx0, ggml_reshape_3d(ctx0, Kcur, n_embd_head, n_head_kv, n_tokens), inp_pos, nullptr,
-                            n_rot, rope_type, n_ctx_orig, freq_base, freq_scale,
-                            ext_factor, attn_factor, beta_fast, beta_slow
-                        );
-                        break;
-                    case LLM_TYPE_13B:
-                        Qcur = ggml_reshape_3d(ctx0, Qcur, n_embd/n_head, n_head, n_tokens);
-                        Kcur = ggml_reshape_3d(ctx0, Kcur, n_embd/n_head, n_head, n_tokens);
-                        break;
-                    default:
-                        GGML_ABORT("fatal error");
-                }
-                cb(Qcur, "Qcur", il);
-                cb(Kcur, "Kcur", il);
-
-                cur = llm_build_kv(ctx0, lctx, kv_self, gf,
-                        model.layers[il].wo, NULL,
-                        Kcur, Vcur, Qcur, KQ_mask, n_tokens, kv_head, n_kv, 1.0f/sqrtf(float(n_embd_head)), cb, il);
-            }
-
-            if (il == n_layer - 1) {
-                // skip computing output for unused tokens
-                struct ggml_tensor * inp_out_ids = build_inp_out_ids();
-                cur   = ggml_get_rows(ctx0,   cur, inp_out_ids);
-                inpSA = ggml_get_rows(ctx0, inpSA, inp_out_ids);
-            }
-
-            struct ggml_tensor * ffn_inp = ggml_add(ctx0, cur, inpSA);
-            cb(ffn_inp, "ffn_inp", il);
-
-            // feed-forward network
-            {
-                cur = llm_build_norm(ctx0, ffn_inp, hparams,
-                        model.layers[il].ffn_norm, NULL,
-                        LLM_NORM_RMS, cb, il);
-                cb(cur, "ffn_norm", il);
-
-                cur = llm_build_ffn(ctx0, lctx, cur,
-                        model.layers[il].ffn_up,   NULL, NULL,
-                        model.layers[il].ffn_gate, NULL, NULL,
-                        model.layers[il].ffn_down, NULL, NULL,
-                        NULL,
-                        LLM_FFN_SILU, LLM_FFN_PAR, cb, il);
-                cb(cur, "ffn_out", il);
-            }
-
-            cur = ggml_add(ctx0, cur, ffn_inp);
-            cur = lctx.cvec.apply_to(ctx0, cur, il);
-            cb(cur, "l_out", il);
-
-            // input for next layer
-            inpL = cur;
-        }
-
-        cur = inpL;
-
-        cur = llm_build_norm(ctx0, cur, hparams,
-                model.output_norm, NULL,
-                LLM_NORM_RMS, cb, -1);
-        cb(cur, "result_norm", -1);
-
-        // lm_head
-        cur = llm_build_lora_mm(lctx, ctx0, model.output, cur);
-        cb(cur, "result_output", -1);
-
-        ggml_build_forward_expand(gf, cur);
-
-        return gf;
-    }
-
-    struct ggml_cgraph * build_xverse() {
-        struct ggml_cgraph * gf = ggml_new_graph_custom(ctx0, model.max_nodes(), false);
-
-        const int64_t n_embd_head = hparams.n_embd_head_v;
-        GGML_ASSERT(n_embd_head == hparams.n_embd_head_k);
-        GGML_ASSERT(n_embd_head == hparams.n_rot);
-
-        struct ggml_tensor * cur;
-        struct ggml_tensor * inpL;
-
-        inpL = llm_build_inp_embd(ctx0, lctx, hparams, ubatch, model.tok_embd, cb);
-
-        // inp_pos - contains the positions
-        struct ggml_tensor * inp_pos = build_inp_pos();
-
-        // KQ_mask (mask for 1 head, it will be broadcasted to all heads)
-        struct ggml_tensor * KQ_mask = build_inp_KQ_mask();
-
-        for (int il = 0; il < n_layer; ++il) {
-            struct ggml_tensor * inpSA = inpL;
-
-            cur = llm_build_norm(ctx0, inpL, hparams,
-                    model.layers[il].attn_norm, NULL,
-                    LLM_NORM_RMS, cb, il);
-            cb(cur, "attn_norm", il);
-
-            // self-attention
-            {
-                struct ggml_tensor * Qcur = llm_build_lora_mm(lctx, ctx0, model.layers[il].wq, cur);
-                cb(Qcur, "Qcur", il);
-
-                struct ggml_tensor * Kcur = llm_build_lora_mm(lctx, ctx0, model.layers[il].wk, cur);
-                cb(Kcur, "Kcur", il);
-
-                struct ggml_tensor * Vcur = llm_build_lora_mm(lctx, ctx0, model.layers[il].wv, cur);
-                cb(Vcur, "Vcur", il);
-
-                Qcur = ggml_rope_ext(
-                    ctx0, ggml_reshape_3d(ctx0, Qcur, n_embd_head, n_head, n_tokens), inp_pos, nullptr,
-                    n_rot, rope_type, n_ctx_orig, freq_base, freq_scale,
-                    ext_factor, attn_factor, beta_fast, beta_slow
-                );
-                cb(Qcur, "Qcur", il);
-
-                Kcur = ggml_rope_ext(
-                    ctx0, ggml_reshape_3d(ctx0, Kcur, n_embd_head, n_head_kv, n_tokens), inp_pos, nullptr,
-                    n_rot, rope_type, n_ctx_orig, freq_base, freq_scale,
-                    ext_factor, attn_factor, beta_fast, beta_slow
-                );
-                cb(Kcur, "Kcur", il);
-                cur = llm_build_kv(ctx0, lctx, kv_self, gf,
-                        model.layers[il].wo, NULL,
-                        Kcur, Vcur, Qcur, KQ_mask, n_tokens, kv_head, n_kv, 1.0f/sqrtf(float(n_embd_head)), cb, il);
-            }
-
-            if (il == n_layer - 1) {
-                // skip computing output for unused tokens
-                struct ggml_tensor * inp_out_ids = build_inp_out_ids();
-                cur   = ggml_get_rows(ctx0,      cur, inp_out_ids);
-                inpSA = ggml_get_rows(ctx0, inpSA, inp_out_ids);
-            }
-
-            struct ggml_tensor * ffn_inp = ggml_add(ctx0, cur, inpSA);
-            cb(ffn_inp, "ffn_inp", il);
-
-            // feed-forward network
-            {
-                cur = llm_build_norm(ctx0, ffn_inp, hparams,
-                        model.layers[il].ffn_norm, NULL,
-                        LLM_NORM_RMS, cb, il);
-                cb(cur, "ffn_norm", il);
-
-                cur = llm_build_ffn(ctx0, lctx, cur,
-                        model.layers[il].ffn_up,   NULL, NULL,
-                        model.layers[il].ffn_gate, NULL, NULL,
-                        model.layers[il].ffn_down, NULL, NULL,
-                        NULL,
-                        LLM_FFN_SILU, LLM_FFN_PAR, cb, il);
-                cb(cur, "ffn_out", il);
-            }
-
-            cur = ggml_add(ctx0, cur, ffn_inp);
-            cur = lctx.cvec.apply_to(ctx0, cur, il);
-            cb(cur, "l_out", il);
-
-            // input for next layer
-            inpL = cur;
-        }
-
-        cur = inpL;
-
-        cur = llm_build_norm(ctx0, cur, hparams, model.output_norm, NULL, LLM_NORM_RMS, cb, -1);
-        cb(cur, "result_norm", -1);
-
-        // lm_head
-        cur = llm_build_lora_mm(lctx, ctx0, model.output, cur);
-        cb(cur, "result_output", -1);
-
-        ggml_build_forward_expand(gf, cur);
-
-        return gf;
-    }
-
-    struct ggml_cgraph * build_falcon() {
-        struct ggml_cgraph * gf = ggml_new_graph_custom(ctx0, model.max_nodes(), false);
-
-        const int64_t n_embd_head = hparams.n_embd_head_v;
-        const int64_t n_embd_gqa  = hparams.n_embd_v_gqa();
-        GGML_ASSERT(n_embd_head == hparams.n_embd_head_k);
-        GGML_ASSERT(n_embd_head == hparams.n_rot);
-
-        struct ggml_tensor * cur;
-        struct ggml_tensor * inpL;
-
-        inpL = llm_build_inp_embd(ctx0, lctx, hparams, ubatch, model.tok_embd, cb);
-
-        // inp_pos - contains the positions
-        struct ggml_tensor * inp_pos = build_inp_pos();
-
-        // KQ_mask (mask for 1 head, it will be broadcasted to all heads)
-        struct ggml_tensor * KQ_mask = build_inp_KQ_mask();
-
-        for (int il = 0; il < n_layer; ++il) {
-            struct ggml_tensor * attn_norm;
-
-            attn_norm = llm_build_norm(ctx0, inpL, hparams,
-                    model.layers[il].attn_norm,
-                    model.layers[il].attn_norm_b,
-                    LLM_NORM, cb, il);
-            cb(attn_norm, "attn_norm", il);
-
-            // self-attention
-            {
-                if (model.layers[il].attn_norm_2) {
-                    // Falcon-40B
-                    cur = llm_build_norm(ctx0, inpL, hparams,
-                            model.layers[il].attn_norm_2,
-                            model.layers[il].attn_norm_2_b,
-                            LLM_NORM, cb, il);
-                    cb(cur, "attn_norm_2", il);
-                } else {
-                    cur = attn_norm;
-                }
-
-                cur = llm_build_lora_mm(lctx, ctx0, model.layers[il].wqkv, cur);
-                cb(cur, "wqkv", il);
-
-                struct ggml_tensor * Qcur = ggml_cont(ctx0, ggml_view_2d(ctx0, cur, n_embd,     n_tokens, cur->nb[1], 0*sizeof(float)*(n_embd)));
-                struct ggml_tensor * Kcur = ggml_cont(ctx0, ggml_view_2d(ctx0, cur, n_embd_gqa, n_tokens, cur->nb[1], 1*sizeof(float)*(n_embd)));
-                struct ggml_tensor * Vcur = ggml_cont(ctx0, ggml_view_2d(ctx0, cur, n_embd_gqa, n_tokens, cur->nb[1], 1*sizeof(float)*(n_embd + n_embd_gqa)));
-
-                cb(Qcur, "Qcur", il);
-                cb(Kcur, "Kcur", il);
-                cb(Vcur, "Vcur", il);
-
-                Qcur = ggml_reshape_3d(ctx0, Qcur, n_embd_head, n_head,    n_tokens);
-                Kcur = ggml_reshape_3d(ctx0, Kcur, n_embd_head, n_head_kv, n_tokens);
-
-                // using mode = 2 for neox mode
-                Qcur = ggml_rope_ext(
-                    ctx0, Qcur, inp_pos, nullptr, n_rot, rope_type, n_ctx_orig,
-                    freq_base, freq_scale, ext_factor, attn_factor, beta_fast, beta_slow
-                );
-                cb(Qcur, "Qcur", il);
-
-                Kcur = ggml_rope_ext(
-                    ctx0, Kcur, inp_pos, nullptr, n_rot, rope_type, n_ctx_orig,
-                    freq_base, freq_scale, ext_factor, attn_factor, beta_fast, beta_slow
-                );
-                cb(Kcur, "Kcur", il);
-
-                cur = llm_build_kv(ctx0, lctx, kv_self, gf,
-                        model.layers[il].wo, NULL,
-                        Kcur, Vcur, Qcur, KQ_mask, n_tokens, kv_head, n_kv, 1.0f/sqrtf(float(n_embd_head)), cb, il);
-            }
-
-            if (il == n_layer - 1) {
-                // skip computing output for unused tokens
-                struct ggml_tensor * inp_out_ids = build_inp_out_ids();
-                cur       = ggml_get_rows(ctx0,       cur, inp_out_ids);
-                inpL      = ggml_get_rows(ctx0,      inpL, inp_out_ids);
-                attn_norm = ggml_get_rows(ctx0, attn_norm, inp_out_ids);
-            }
-
-            struct ggml_tensor * ffn_inp = cur;
-
-            // feed forward
-            {
-                cur = llm_build_ffn(ctx0, lctx, attn_norm, // !! use the attn norm, not the result
-                        model.layers[il].ffn_up,   NULL, NULL,
-                        NULL,                      NULL, NULL,
-                        model.layers[il].ffn_down, NULL, NULL,
-                        NULL,
-                        LLM_FFN_GELU, LLM_FFN_SEQ, cb, il);
-                cb(cur, "ffn_out", il);
-            }
-
-            cur = ggml_add(ctx0, cur, ffn_inp);
-            cur = ggml_add(ctx0, cur, inpL);
-            cur = lctx.cvec.apply_to(ctx0, cur, il);
-            cb(cur, "l_out", il);
-
-            // input for next layer
-            inpL = cur;
-        }
-
-        cur = inpL;
-
-        // norm
-        cur = llm_build_norm(ctx0, cur, hparams,
-                model.output_norm,
-                model.output_norm_b,
-                LLM_NORM, cb, -1);
-        cb(cur, "result_norm", -1);
-
-        cur = llm_build_lora_mm(lctx, ctx0, model.output, cur);
-        cb(cur, "result_output", -1);
-
-        ggml_build_forward_expand(gf, cur);
-
-        return gf;
-    }
-
-    struct ggml_cgraph * build_grok() {
-        struct ggml_cgraph * gf = ggml_new_graph_custom(ctx0, model.max_nodes(), false);
-
-        // mutable variable, needed during the last layer of the computation to skip unused tokens
-        int32_t n_tokens = this->n_tokens;
-
-        const int64_t n_embd_head = hparams.n_embd_head_v;
-        GGML_ASSERT(n_embd_head == hparams.n_embd_head_k);
-        GGML_ASSERT(n_embd_head == hparams.n_rot);
-
-        struct ggml_tensor * cur;
-        struct ggml_tensor * inpL;
-
-        inpL = llm_build_inp_embd(ctx0, lctx, hparams, ubatch, model.tok_embd, cb);
-
-        // multiply by embedding_multiplier_scale of 78.38367176906169
-        inpL = ggml_scale(ctx0, inpL, 78.38367176906169f);
-
-        // inp_pos - contains the positions
-        struct ggml_tensor * inp_pos = build_inp_pos();
-
-        // KQ_mask (mask for 1 head, it will be broadcasted to all heads)
-        struct ggml_tensor * KQ_mask = build_inp_KQ_mask();
-
-        for (int il = 0; il < n_layer; ++il) {
-            struct ggml_tensor * inpSA = inpL;
-
-            // norm
-            cur = llm_build_norm(ctx0, inpL, hparams,
-                    model.layers[il].attn_norm, NULL,
-                    LLM_NORM_RMS, cb, il);
-            cb(cur, "attn_norm", il);
-
-
-            // self-attention
-            {
-                // compute Q and K and RoPE them
-                struct ggml_tensor * Qcur = llm_build_lora_mm(lctx, ctx0, model.layers[il].wq, cur);
-                cb(Qcur, "Qcur", il);
-                if (model.layers[il].bq) {
-                    Qcur = ggml_add(ctx0, Qcur, model.layers[il].bq);
-                    cb(Qcur, "Qcur", il);
-                }
-
-                struct ggml_tensor * Kcur = llm_build_lora_mm(lctx, ctx0, model.layers[il].wk, cur);
-                cb(Kcur, "Kcur", il);
-                if (model.layers[il].bk) {
-                    Kcur = ggml_add(ctx0, Kcur, model.layers[il].bk);
-                    cb(Kcur, "Kcur", il);
-                }
-
-                struct ggml_tensor * Vcur = llm_build_lora_mm(lctx, ctx0, model.layers[il].wv, cur);
-                cb(Vcur, "Vcur", il);
-                if (model.layers[il].bv) {
-                    Vcur = ggml_add(ctx0, Vcur, model.layers[il].bv);
-                    cb(Vcur, "Vcur", il);
-                }
-
-                Qcur = ggml_rope_ext(
-                    ctx0, ggml_reshape_3d(ctx0, Qcur, n_embd_head, n_head, n_tokens), inp_pos, nullptr,
-                    n_rot, rope_type, n_ctx_orig, freq_base, freq_scale,
-                    ext_factor, attn_factor, beta_fast, beta_slow
-                );
-                cb(Qcur, "Qcur", il);
-
-                Kcur = ggml_rope_ext(
-                    ctx0, ggml_reshape_3d(ctx0, Kcur, n_embd_head, n_head_kv, n_tokens), inp_pos, nullptr,
-                    n_rot, rope_type, n_ctx_orig, freq_base, freq_scale,
-                    ext_factor, attn_factor, beta_fast, beta_slow
-                );
-                cb(Kcur, "Kcur", il);
-
-                cur = llm_build_kv(ctx0, lctx, kv_self, gf,
-                        model.layers[il].wo, model.layers[il].bo,
-                        Kcur, Vcur, Qcur, KQ_mask, n_tokens, kv_head, n_kv, 1.0f, cb, il);
-            }
-
-            if (il == n_layer - 1) {
-                // skip computing output for unused tokens
-                struct ggml_tensor * inp_out_ids = build_inp_out_ids();
-                n_tokens = n_outputs;
-                cur   = ggml_get_rows(ctx0,   cur, inp_out_ids);
-                inpSA = ggml_get_rows(ctx0, inpSA, inp_out_ids);
-            }
-
-            // Grok
-            // if attn_out_norm is present then apply it before adding the input
-            if (model.layers[il].attn_out_norm) {
-                cur = llm_build_norm(ctx0, cur, hparams,
-                        model.layers[il].attn_out_norm, NULL,
-                        LLM_NORM_RMS, cb, il);
-                cb(cur, "attn_out_norm", il);
-            }
-
-            struct ggml_tensor * ffn_inp = ggml_add(ctx0, cur, inpSA);
-            cb(ffn_inp, "ffn_inp", il);
-
-            // feed-forward network
-            // MoE branch
-            cur = llm_build_norm(ctx0, ffn_inp, hparams,
-                    model.layers[il].ffn_norm, NULL,
-                    LLM_NORM_RMS, cb, il);
-            cb(cur, "ffn_norm", il);
-
-            cur = llm_build_moe_ffn(ctx0, lctx, cur,
-                    model.layers[il].ffn_gate_inp,
-                    model.layers[il].ffn_up_exps,
-                    model.layers[il].ffn_gate_exps,
-                    model.layers[il].ffn_down_exps,
-                    nullptr,
-                    n_expert, n_expert_used,
-                    LLM_FFN_GELU, true,
-                    false, 0.0,
-                    LLAMA_EXPERT_GATING_FUNC_TYPE_SOFTMAX,
-                    cb, il);
-            cb(cur, "ffn_moe_out", il);
-
-            // Grok
-            // if layer_out_norm is present then apply it before adding the input
-            // Idea: maybe ffn_out_norm is a better name
-            if (model.layers[il].layer_out_norm) {
-                cur = llm_build_norm(ctx0, cur, hparams,
-                        model.layers[il].layer_out_norm, NULL,
-                        LLM_NORM_RMS, cb, il);
-                cb(cur, "layer_out_norm", il);
-            }
-
-            cur = ggml_add(ctx0, cur, ffn_inp);
-            cb(cur, "ffn_out", il);
-
-            cur = lctx.cvec.apply_to(ctx0, cur, il);
-            cb(cur, "l_out", il);
-
-            // input for next layer
-            inpL = cur;
-        }
-
-        cur = inpL;
-
-        cur = llm_build_norm(ctx0, cur, hparams,
-                model.output_norm, NULL,
-                LLM_NORM_RMS, cb, -1);
-        cb(cur, "result_norm", -1);
-
-        // lm_head
-        cur = llm_build_lora_mm(lctx, ctx0, model.output, cur);
-
-        // Grok
-        // multiply logits by output_multiplier_scale of 0.5773502691896257
-
-        cur = ggml_scale(ctx0, cur, 0.5773502691896257f);
-
-        cb(cur, "result_output", -1);
-
-        ggml_build_forward_expand(gf, cur);
-
-        return gf;
-    }
-
-    struct ggml_cgraph * build_dbrx() {
-        struct ggml_cgraph * gf = ggml_new_graph_custom(ctx0, model.max_nodes(), false);
-
-        // mutable variable, needed during the last layer of the computation to skip unused tokens
-        int32_t n_tokens = this->n_tokens;
-
-        const int64_t n_embd_head = hparams.n_embd_head_v;
-        const int64_t n_embd_gqa  = hparams.n_embd_v_gqa();
-        GGML_ASSERT(n_embd_head == hparams.n_embd_head_k);
-        GGML_ASSERT(n_embd_head == hparams.n_rot);
-
-        struct ggml_tensor * cur;
-        struct ggml_tensor * inpL;
-
-        inpL = llm_build_inp_embd(ctx0, lctx, hparams, ubatch, model.tok_embd, cb);
-
-        // inp_pos - contains the positions
-        struct ggml_tensor * inp_pos = build_inp_pos();
-
-        // KQ_mask (mask for 1 head, it will be broadcasted to all heads)
-        struct ggml_tensor * KQ_mask = build_inp_KQ_mask();
-
-        for (int il = 0; il < n_layer; ++il) {
-            struct ggml_tensor * inpSA = inpL;
-
-            // norm
-            cur = llm_build_norm(ctx0, inpL, hparams,
-                                 model.layers[il].attn_norm, NULL,
-                                 LLM_NORM, cb, il);
-            cb(cur, "attn_norm", il);
-
-            // self-attention
-            {
-                struct ggml_tensor * Qcur = nullptr;
-                struct ggml_tensor * Kcur = nullptr;
-                struct ggml_tensor * Vcur = nullptr;
-
-                cur = llm_build_lora_mm(lctx, ctx0, model.layers[il].wqkv, cur);
-                cb(cur, "wqkv", il);
-
-                cur = ggml_clamp(ctx0, cur, -hparams.f_clamp_kqv, hparams.f_clamp_kqv);
-                cb(cur, "wqkv_clamped", il);
-
-                Qcur = ggml_cont(ctx0, ggml_view_2d(ctx0, cur, n_embd,     n_tokens, cur->nb[1], 0*sizeof(float)*(n_embd)));
-                Kcur = ggml_cont(ctx0, ggml_view_2d(ctx0, cur, n_embd_gqa, n_tokens, cur->nb[1], 1*sizeof(float)*(n_embd)));
-                Vcur = ggml_cont(ctx0, ggml_view_2d(ctx0, cur, n_embd_gqa, n_tokens, cur->nb[1], 1*sizeof(float)*(n_embd + n_embd_gqa)));
-
-                cb(Qcur, "Qcur", il);
-                cb(Kcur, "Kcur", il);
-                cb(Vcur, "Vcur", il);
-
-                Qcur = ggml_rope_ext(
-                    ctx0, ggml_reshape_3d(ctx0, Qcur, n_embd_head, n_head, n_tokens), inp_pos, nullptr,
-                    n_rot, rope_type, n_ctx_orig, freq_base, freq_scale,
-                    ext_factor, attn_factor, beta_fast, beta_slow
-                );
-                cb(Qcur, "Qcur", il);
-
-                Kcur = ggml_rope_ext(
-                    ctx0, ggml_reshape_3d(ctx0, Kcur, n_embd_head, n_head_kv, n_tokens), inp_pos, nullptr,
-                    n_rot, rope_type, n_ctx_orig, freq_base, freq_scale,
-                    ext_factor, attn_factor, beta_fast, beta_slow
-                );
-                cb(Kcur, "Kcur", il);
-
-                cur = llm_build_kv(ctx0, lctx, kv_self, gf,
-                        model.layers[il].wo, NULL,
-                        Kcur, Vcur, Qcur, KQ_mask, n_tokens, kv_head, n_kv, 1.0f/sqrtf(float(n_embd_head)), cb, il);
-            }
-
-            if (il == n_layer - 1) {
-                // skip computing output for unused tokens
-                struct ggml_tensor * inp_out_ids = build_inp_out_ids();
-                n_tokens = n_outputs;
-                cur   = ggml_get_rows(ctx0,   cur, inp_out_ids);
-                inpSA = ggml_get_rows(ctx0, inpSA, inp_out_ids);
-            }
-
-            struct ggml_tensor * ffn_inp = ggml_add(ctx0, cur, inpSA);
-            cb(ffn_inp, "ffn_inp", il);
-
-            // feed-forward network
-            // MoE branch
-            cur = llm_build_norm(ctx0, ffn_inp, hparams,
-                                 model.layers[il].attn_out_norm, NULL,
-                                 LLM_NORM, cb, il);
-            cb(cur, "attn_out_norm", il);
-
-            cur = llm_build_moe_ffn(ctx0, lctx, cur,
-                    model.layers[il].ffn_gate_inp,
-                    model.layers[il].ffn_up_exps,
-                    model.layers[il].ffn_gate_exps,
-                    model.layers[il].ffn_down_exps,
-                    nullptr,
-                    n_expert, n_expert_used,
-                    LLM_FFN_SILU, true,
-                    false, 0.0,
-                    LLAMA_EXPERT_GATING_FUNC_TYPE_SOFTMAX,
-                    cb, il);
-            cb(cur, "ffn_moe_out", il);
-
-            cur = ggml_add(ctx0, cur, ffn_inp);
-            cb(cur, "ffn_out", il);
-
-            cur = lctx.cvec.apply_to(ctx0, cur, il);
-            cb(cur, "l_out", il);
-
-            // input for next layer
-            inpL = cur;
-        }
-
-        cur = inpL;
-
-        cur = llm_build_norm(ctx0, cur, hparams,
-                             model.output_norm, NULL,
-                             LLM_NORM, cb, -1);
-        cb(cur, "result_norm", -1);
-
-        // lm_head
-        cur = llm_build_lora_mm(lctx, ctx0, model.output, cur);
-
-        cb(cur, "result_output", -1);
-
-        ggml_build_forward_expand(gf, cur);
-
-        return gf;
-    }
-
-    struct ggml_cgraph * build_starcoder() {
-        struct ggml_cgraph * gf = ggml_new_graph_custom(ctx0, model.max_nodes(), false);
-
-        const int64_t n_embd_head = hparams.n_embd_head_v;
-        const int64_t n_embd_gqa  = hparams.n_embd_v_gqa();
-        GGML_ASSERT(n_embd_head == hparams.n_embd_head_k);
-
-        struct ggml_tensor * cur;
-        struct ggml_tensor * inpL;
-
-        inpL = llm_build_inp_embd(ctx0, lctx, hparams, ubatch, model.tok_embd, cb);
-
-        // inp_pos - contains the positions
-        struct ggml_tensor * inp_pos = build_inp_pos();
-
-        // KQ_mask (mask for 1 head, it will be broadcasted to all heads)
-        struct ggml_tensor * KQ_mask = build_inp_KQ_mask();
-
-        struct ggml_tensor * pos = ggml_get_rows(ctx0, model.pos_embd, inp_pos);
-        cb(pos, "pos_embd", -1);
-
-        inpL = ggml_add(ctx0, inpL, pos);
-        cb(inpL, "inpL", -1);
-
-        for (int il = 0; il < n_layer; ++il) {
-            cur = llm_build_norm(ctx0, inpL, hparams,
-                    model.layers[il].attn_norm,
-                    model.layers[il].attn_norm_b,
-                    LLM_NORM, cb, il);
-            cb(cur, "attn_norm", il);
-
-            // self-attention
-            {
-                cur = llm_build_lora_mm(lctx, ctx0, model.layers[il].wqkv, cur);
-                cb(cur, "wqkv", il);
-
-                cur = ggml_add(ctx0, cur, model.layers[il].bqkv);
-                cb(cur, "bqkv", il);
-
-                struct ggml_tensor * Qcur = ggml_cont(ctx0, ggml_view_2d(ctx0, cur, n_embd,     n_tokens, cur->nb[1], 0*sizeof(float)*(n_embd)));
-                struct ggml_tensor * Kcur = ggml_cont(ctx0, ggml_view_2d(ctx0, cur, n_embd_gqa, n_tokens, cur->nb[1], 1*sizeof(float)*(n_embd)));
-                struct ggml_tensor * Vcur = ggml_cont(ctx0, ggml_view_2d(ctx0, cur, n_embd_gqa, n_tokens, cur->nb[1], 1*sizeof(float)*(n_embd + n_embd_gqa)));
-
-                cb(Qcur, "Qcur", il);
-                cb(Kcur, "Kcur", il);
-                cb(Vcur, "Vcur", il);
-
-                Qcur = ggml_reshape_3d(ctx0, Qcur, n_embd_head, n_head, n_tokens);
-
-                cur = llm_build_kv(ctx0, lctx, kv_self, gf,
-                        model.layers[il].wo, model.layers[il].bo,
-                        Kcur, Vcur, Qcur, KQ_mask, n_tokens, kv_head, n_kv, 1.0f/sqrtf(float(n_embd_head)), cb, il);
-            }
-
-            if (il == n_layer - 1) {
-                // skip computing output for unused tokens
-                struct ggml_tensor * inp_out_ids = build_inp_out_ids();
-                cur  = ggml_get_rows(ctx0,  cur, inp_out_ids);
-                inpL = ggml_get_rows(ctx0, inpL, inp_out_ids);
-            }
-
-            // add the input
-            struct ggml_tensor * ffn_inp = ggml_add(ctx0, cur, inpL);
-            cb(ffn_inp, "ffn_inp", il);
-
-            // FF
-            {
-                cur = llm_build_norm(ctx0, ffn_inp, hparams,
-                        model.layers[il].ffn_norm,
-                        model.layers[il].ffn_norm_b,
-                        LLM_NORM, cb, il);
-                cb(cur, "ffn_norm", il);
-
-                cur = llm_build_ffn(ctx0, lctx, cur,
-                        model.layers[il].ffn_up,   model.layers[il].ffn_up_b,   NULL,
-                        NULL,                      NULL,                        NULL,
-                        model.layers[il].ffn_down, model.layers[il].ffn_down_b, NULL,
-                        NULL,
-                        LLM_FFN_GELU, LLM_FFN_SEQ, cb, il);
-                cb(cur, "ffn_out", il);
-            }
-
-            cur = ggml_add(ctx0, cur, ffn_inp);
-            cur = lctx.cvec.apply_to(ctx0, cur, il);
-            cb(cur, "l_out", il);
-
-            // input for next layer
-            inpL = cur;
-        }
-
-        cur = llm_build_norm(ctx0, inpL, hparams,
-                model.output_norm,
-                model.output_norm_b,
-                LLM_NORM, cb, -1);
-        cb(cur, "result_norm", -1);
-
-        cur = llm_build_lora_mm(lctx, ctx0, model.output, cur);
-        cb(cur, "result_output", -1);
-
-        ggml_build_forward_expand(gf, cur);
-
-        return gf;
-    }
-
-    struct ggml_cgraph * build_refact() {
-        struct ggml_cgraph * gf = ggml_new_graph_custom(ctx0, model.max_nodes(), false);
-
-        const int64_t n_embd_head = hparams.n_embd_head_v;
-        GGML_ASSERT(n_embd_head == hparams.n_embd_head_k);
-
-        struct ggml_tensor * cur;
-        struct ggml_tensor * inpL;
-
-        inpL = llm_build_inp_embd(ctx0, lctx, hparams, ubatch, model.tok_embd, cb);
-
-        // KQ_mask (mask for 1 head, it will be broadcasted to all heads)
-        struct ggml_tensor * KQ_mask = build_inp_KQ_mask();
-
-        for (int il = 0; il < n_layer; ++il) {
-            struct ggml_tensor * inpSA = inpL;
-
-            cur = llm_build_norm(ctx0, inpL, hparams,
-                    model.layers[il].attn_norm, NULL,
-                    LLM_NORM_RMS, cb, il);
-            cb(cur, "attn_norm", il);
-
-            // self-attention
-            {
-                struct ggml_tensor * Qcur = llm_build_lora_mm(lctx, ctx0, model.layers[il].wq, cur);
-                cb(Qcur, "Qcur", il);
-
-                struct ggml_tensor * Kcur = llm_build_lora_mm(lctx, ctx0, model.layers[il].wk, cur);
-                cb(Kcur, "Kcur", il);
-
-                struct ggml_tensor * Vcur = llm_build_lora_mm(lctx, ctx0, model.layers[il].wv, cur);
-                cb(Vcur, "Vcur", il);
-
-                Kcur = ggml_reshape_3d(ctx0, Kcur, n_embd_head, n_head_kv, n_tokens);
-                cb(Kcur, "Kcur", il);
-
-                Qcur = ggml_reshape_3d(ctx0, Qcur, n_embd_head, n_head,    n_tokens);
-                cb(Qcur, "Qcur", il);
-
-                cur = llm_build_kv(ctx0, lctx, kv_self, gf,
-                        model.layers[il].wo, NULL,
-                        Kcur, Vcur, Qcur, KQ_mask, n_tokens, kv_head, n_kv, 1.0f/sqrtf(float(n_embd_head)), cb, il);
-            }
-
-            if (il == n_layer - 1) {
-                // skip computing output for unused tokens
-                struct ggml_tensor * inp_out_ids = build_inp_out_ids();
-                cur   = ggml_get_rows(ctx0,   cur, inp_out_ids);
-                inpSA = ggml_get_rows(ctx0, inpSA, inp_out_ids);
-            }
-
-            struct ggml_tensor * ffn_inp = ggml_add(ctx0, cur, inpSA);
-            cb(ffn_inp, "ffn_inp", il);
-
-            // feed-forward network
-            {
-                cur = llm_build_norm(ctx0, ffn_inp, hparams,
-                        model.layers[il].ffn_norm, NULL,
-                        LLM_NORM_RMS, cb, il);
-                cb(cur, "ffn_norm", il);
-
-                cur = llm_build_ffn(ctx0, lctx, cur,
-                        model.layers[il].ffn_up,   NULL, NULL,
-                        model.layers[il].ffn_gate, NULL, NULL,
-                        model.layers[il].ffn_down, NULL, NULL,
-                        NULL,
-                        LLM_FFN_SILU, LLM_FFN_PAR, cb, il);
-                cb(cur, "ffn_out", il);
-            }
-
-            cur = ggml_add(ctx0, cur, ffn_inp);
-            cur = lctx.cvec.apply_to(ctx0, cur, il);
-            cb(cur, "l_out", il);
-
-            // input for next layer
-            inpL = cur;
-        }
-
-        cur = inpL;
-
-        cur = llm_build_norm(ctx0, cur, hparams,
-                model.output_norm, NULL,
-                LLM_NORM_RMS, cb, -1);
-        cb(cur, "result_norm", -1);
-
-        // lm_head
-        cur = llm_build_lora_mm(lctx, ctx0, model.output, cur);
-        cb(cur, "result_output", -1);
-
-        ggml_build_forward_expand(gf, cur);
-
-        return gf;
-    }
-
-    struct ggml_cgraph * build_bert() {
-        struct ggml_cgraph * gf = ggml_new_graph_custom(ctx0, model.max_nodes(), false);
-
-        const int64_t n_embd_head = hparams.n_embd_head_v;
-        const int64_t n_embd_gqa  = hparams.n_embd_v_gqa();
-
-        GGML_ASSERT(n_embd_head == hparams.n_embd_head_k);
-
-        struct ggml_tensor * cur;
-        struct ggml_tensor * inpL;
-        struct ggml_tensor * inp_pos = nullptr;
-
-        if (model.arch != LLM_ARCH_JINA_BERT_V2) {
-            inp_pos = build_inp_pos();
-        }
-
-        // construct input embeddings (token, type, position)
-        inpL = llm_build_inp_embd(ctx0, lctx, hparams, ubatch, model.tok_embd, cb);
-
-        // token types are hardcoded to zero ("Sentence A")
-        struct ggml_tensor * type_row0 = ggml_view_1d(ctx0, model.type_embd, n_embd, 0);
-        inpL = ggml_add(ctx0, inpL, type_row0);
-        if (model.arch == LLM_ARCH_BERT) {
-            inpL = ggml_add(ctx0, ggml_get_rows(ctx0, model.pos_embd, inp_pos), inpL);
-        }
-        cb(inpL, "inp_embd", -1);
-
-        // embed layer norm
-        inpL = llm_build_norm(ctx0, inpL, hparams, model.tok_norm, model.tok_norm_b, LLM_NORM, cb, -1);
-        cb(inpL, "inp_norm", -1);
-
-        // KQ_mask (mask for 1 head, it will be broadcasted to all heads)
-        struct ggml_tensor * KQ_mask = build_inp_KQ_mask(false);
-
-        // iterate layers
-        for (int il = 0; il < n_layer; ++il) {
-            struct ggml_tensor * cur = inpL;
-
-            struct ggml_tensor * Qcur;
-            struct ggml_tensor * Kcur;
-            struct ggml_tensor * Vcur;
-
-            // self-attention
-            if (model.arch == LLM_ARCH_BERT || model.arch == LLM_ARCH_JINA_BERT_V2) {
-                Qcur = ggml_add(ctx0, llm_build_lora_mm(lctx, ctx0, model.layers[il].wq, cur), model.layers[il].bq);
-                cb(Qcur, "Qcur", il);
-
-                if (model.layers[il].attn_q_norm) {
-                    Qcur = llm_build_norm(ctx0, Qcur, hparams,
-                            model.layers[il].attn_q_norm,
-                            model.layers[il].attn_q_norm_b,
-                            LLM_NORM, cb, il);
-                }
-
-                Kcur = ggml_add(ctx0, llm_build_lora_mm(lctx, ctx0, model.layers[il].wk, cur), model.layers[il].bk);
-                cb(Kcur, "Kcur", il);
-
-                if (model.layers[il].attn_k_norm) {
-                    Kcur = llm_build_norm(ctx0, Kcur, hparams,
-                            model.layers[il].attn_k_norm,
-                            model.layers[il].attn_k_norm_b,
-                            LLM_NORM, cb, il);
-                }
-                Vcur = ggml_add(ctx0, llm_build_lora_mm(lctx, ctx0, model.layers[il].wv, cur), model.layers[il].bv);
-                cb(Vcur, "Vcur", il);
-
-                Qcur = ggml_reshape_3d(ctx0, Qcur, n_embd_head, n_head,    n_tokens);
-                Kcur = ggml_reshape_3d(ctx0, Kcur, n_embd_head, n_head_kv, n_tokens);
-            } else {
-                // compute Q and K and RoPE them
-                cur = llm_build_lora_mm(lctx, ctx0, model.layers[il].wqkv, cur);
-                cb(cur, "wqkv", il);
-
-                Qcur = ggml_cont(ctx0, ggml_view_2d(ctx0, cur, n_embd,     n_tokens, cur->nb[1], 0*sizeof(float)*(n_embd)));
-                Kcur = ggml_cont(ctx0, ggml_view_2d(ctx0, cur, n_embd_gqa, n_tokens, cur->nb[1], 1*sizeof(float)*(n_embd)));
-                Vcur = ggml_cont(ctx0, ggml_view_2d(ctx0, cur, n_embd_gqa, n_tokens, cur->nb[1], 1*sizeof(float)*(n_embd + n_embd_gqa)));
-
-                cb(Qcur, "Qcur", il);
-                cb(Kcur, "Kcur", il);
-                cb(Vcur, "Vcur", il);
-
-                Qcur = ggml_rope_ext(
-                    ctx0, ggml_reshape_3d(ctx0, Qcur, n_embd_head, n_head,    n_tokens), inp_pos, nullptr,
-                    n_rot, rope_type, n_ctx_orig, freq_base, freq_scale,
-                    ext_factor, attn_factor, beta_fast, beta_slow
-                );
-                cb(Qcur, "Qcur", il);
-
-                Kcur = ggml_rope_ext(
-                    ctx0, ggml_reshape_3d(ctx0, Kcur, n_embd_head, n_head_kv, n_tokens), inp_pos, nullptr,
-                    n_rot, rope_type, n_ctx_orig, freq_base, freq_scale,
-                    ext_factor, attn_factor, beta_fast, beta_slow
-                );
-                cb(Kcur, "Kcur", il);
-            }
-
-            struct ggml_tensor * q =                 ggml_permute(ctx0, Qcur, 0, 2, 1, 3);
-            struct ggml_tensor * k = ggml_cont(ctx0, ggml_permute(ctx0, Kcur, 0, 2, 1, 3));
-
-            struct ggml_tensor * kq = ggml_mul_mat(ctx0, k, q);
-            cb(kq, "kq", il);
-
-            kq = ggml_soft_max_ext(ctx0, kq, KQ_mask, 1.0f/sqrtf(float(n_embd_head)), hparams.f_max_alibi_bias);
-            cb(kq, "kq_soft_max_ext", il);
-
-            struct ggml_tensor * v = ggml_cont(ctx0, ggml_transpose(ctx0, ggml_reshape_2d(ctx0, Vcur, n_embd_gqa, n_tokens)));
-            cb(v, "v", il);
-
-            struct ggml_tensor * kqv = ggml_mul_mat(ctx0, ggml_reshape_3d(ctx0, v, n_tokens, n_embd_head, n_head_kv), kq);
-            cb(kqv, "kqv", il);
-
-            struct ggml_tensor * kqv_merged = ggml_permute(ctx0, kqv, 0, 2, 1, 3);
-            cb(kqv_merged, "kqv_merged", il);
-
-            cur = ggml_cont_2d(ctx0, kqv_merged, n_embd_gqa, n_tokens);
-            cb(cur, "kqv_merged_cont", il);
-
-            ggml_build_forward_expand(gf, cur);
-
-            cur = llm_build_lora_mm(lctx, ctx0, model.layers[il].wo, cur);
-            if (model.layers[il].bo) {
-                cb(cur, "kqv_wo", il);
-            }
-
-            if (model.layers[il].bo) {
-                cur = ggml_add(ctx0, cur, model.layers[il].bo);
-            }
-            cb(cur, "kqv_out", il);
-
-            if (il == n_layer - 1 && pooling_type == LLAMA_POOLING_TYPE_NONE) {
-                // skip computing output for unused tokens
-                struct ggml_tensor * inp_out_ids = build_inp_out_ids();
-                cur  = ggml_get_rows(ctx0,  cur, inp_out_ids);
-                inpL = ggml_get_rows(ctx0, inpL, inp_out_ids);
-            }
-
-            // re-add the layer input
-            cur = ggml_add(ctx0, cur, inpL);
-
-            // attention layer norm
-            cur = llm_build_norm(ctx0, cur, hparams, model.layers[il].attn_out_norm, model.layers[il].attn_out_norm_b, LLM_NORM, cb, il);
-
-            if (model.layers[il].attn_norm_2 != nullptr) {
-                cur = ggml_add(ctx0, cur, inpL); // re-add the layer input
-                cur = llm_build_norm(ctx0, cur, hparams, model.layers[il].attn_norm_2, model.layers[il].attn_norm_2_b, LLM_NORM, cb, il);
-            }
-
-            struct ggml_tensor * ffn_inp = cur;
-            cb(ffn_inp, "ffn_inp", il);
-
-            // feed-forward network
-            if (model.arch == LLM_ARCH_BERT) {
-                cur = llm_build_ffn(ctx0, lctx, cur,
-                        model.layers[il].ffn_up,   model.layers[il].ffn_up_b,   NULL,
-                        NULL,                      NULL,                        NULL,
-                        model.layers[il].ffn_down, model.layers[il].ffn_down_b, NULL,
-                        NULL,
-                        LLM_FFN_GELU, LLM_FFN_SEQ, cb, il);
-            } else if (model.arch == LLM_ARCH_JINA_BERT_V2) {
-                cur = llm_build_ffn(ctx0, lctx, cur,
-                        model.layers[il].ffn_up,   NULL,                        NULL,
-                        model.layers[il].ffn_gate, NULL,                        NULL,
-                        model.layers[il].ffn_down, model.layers[il].ffn_down_b, NULL,
-                        NULL,
-                        LLM_FFN_GELU, LLM_FFN_PAR, cb, il);
-            } else {
-                cur = llm_build_ffn(ctx0, lctx, cur,
-                        model.layers[il].ffn_up,   NULL, NULL,
-                        model.layers[il].ffn_gate, NULL, NULL,
-                        model.layers[il].ffn_down, NULL, NULL,
-                        NULL,
-                        LLM_FFN_SILU, LLM_FFN_PAR, cb, il);
-            }
-            cb(cur, "ffn_out", il);
-
-            // attentions bypass the intermediate layer
-            cur = ggml_add(ctx0, cur, ffn_inp);
-
-            // output layer norm
-            cur = llm_build_norm(ctx0, cur, hparams, model.layers[il].layer_out_norm, model.layers[il].layer_out_norm_b, LLM_NORM, cb, il);
-
-            // input for next layer
-            inpL = cur;
-        }
-
-        cur = inpL;
-
-        cb(cur, "result_embd", -1);
-
-        ggml_build_forward_expand(gf, cur);
-
-        return gf;
-    }
-
-    struct ggml_cgraph * build_bloom() {
-        struct ggml_cgraph * gf = ggml_new_graph_custom(ctx0, model.max_nodes(), false);
-
-        const int64_t n_embd_head = hparams.n_embd_head_v;
-        const int64_t n_embd_gqa  = hparams.n_embd_v_gqa();
-        GGML_ASSERT(n_embd_head == hparams.n_embd_head_k);
-
-        struct ggml_tensor * cur;
-        struct ggml_tensor * inpL;
-
-        inpL = llm_build_inp_embd(ctx0, lctx, hparams, ubatch, model.tok_embd, cb);
-
-        // KQ_mask (mask for 1 head, it will be broadcasted to all heads)
-        struct ggml_tensor * KQ_mask = build_inp_KQ_mask();
-
-        inpL = llm_build_norm(ctx0, inpL, hparams,
-                model.tok_norm,
-                model.tok_norm_b,
-                LLM_NORM, cb, -1);
-        cb(inpL, "inp_norm", -1);
-
-        for (int il = 0; il < n_layer; ++il) {
-            cur = llm_build_norm(ctx0, inpL, hparams,
-                    model.layers[il].attn_norm,
-                    model.layers[il].attn_norm_b,
-                    LLM_NORM, cb, il);
-            cb(cur, "attn_norm", il);
-
-            // self-attention
-            {
-                cur = llm_build_lora_mm(lctx, ctx0, model.layers[il].wqkv, cur);
-                cb(cur, "wqkv", il);
-
-                cur = ggml_add(ctx0, cur, model.layers[il].bqkv);
-                cb(cur, "bqkv", il);
-
-                struct ggml_tensor * Qcur = ggml_cont(ctx0, ggml_view_2d(ctx0, cur, n_embd,     n_tokens, cur->nb[1], 0*sizeof(float)*(n_embd)));
-                struct ggml_tensor * Kcur = ggml_cont(ctx0, ggml_view_2d(ctx0, cur, n_embd_gqa, n_tokens, cur->nb[1], 1*sizeof(float)*(n_embd)));
-                struct ggml_tensor * Vcur = ggml_cont(ctx0, ggml_view_2d(ctx0, cur, n_embd_gqa, n_tokens, cur->nb[1], 1*sizeof(float)*(n_embd + n_embd_gqa)));
-
-                cb(Qcur, "Qcur", il);
-                cb(Kcur, "Kcur", il);
-                cb(Vcur, "Vcur", il);
-
-                Qcur = ggml_reshape_3d(ctx0, Qcur, n_embd_head, n_head, n_tokens);
-
-                cur = llm_build_kv(ctx0, lctx, kv_self, gf,
-                        model.layers[il].wo, model.layers[il].bo,
-                        Kcur, Vcur, Qcur, KQ_mask, n_tokens, kv_head, n_kv, 1.0f/sqrtf(float(n_embd_head)), cb, il);
-            }
-
-            if (il == n_layer - 1) {
-                // skip computing output for unused tokens
-                struct ggml_tensor * inp_out_ids = build_inp_out_ids();
-                cur  = ggml_get_rows(ctx0,  cur, inp_out_ids);
-                inpL = ggml_get_rows(ctx0, inpL, inp_out_ids);
-            }
-
-            // Add the input
-            struct ggml_tensor * ffn_inp = ggml_add(ctx0, cur, inpL);
-            cb(ffn_inp, "ffn_inp", il);
-
-            // FF
-            {
-                cur = llm_build_norm(ctx0, ffn_inp, hparams,
-                        model.layers[il].ffn_norm,
-                        model.layers[il].ffn_norm_b,
-                        LLM_NORM, cb, il);
-                cb(cur, "ffn_norm", il);
-
-                cur = llm_build_ffn(ctx0, lctx, cur,
-                        model.layers[il].ffn_up,   model.layers[il].ffn_up_b,   NULL,
-                        NULL,                      NULL,                        NULL,
-                        model.layers[il].ffn_down, model.layers[il].ffn_down_b, NULL,
-                        NULL,
-                        LLM_FFN_GELU, LLM_FFN_SEQ, cb, il);
-                cb(cur, "ffn_out", il);
-            }
-
-            cur = ggml_add(ctx0, cur, ffn_inp);
-            cur = lctx.cvec.apply_to(ctx0, cur, il);
-            cb(cur, "l_out", il);
-
-            // input for next layer
-            inpL = cur;
-        }
-
-        cur = llm_build_norm(ctx0, inpL, hparams,
-                model.output_norm,
-                model.output_norm_b,
-                LLM_NORM, cb, -1);
-        cb(cur, "result_norm", -1);
-
-        cur = llm_build_lora_mm(lctx, ctx0, model.output, cur);
-        cb(cur, "result_output", -1);
-
-        ggml_build_forward_expand(gf, cur);
-
-        return gf;
-    }
-
-    struct ggml_cgraph * build_mpt() {
-        struct ggml_cgraph * gf = ggml_new_graph_custom(ctx0, model.max_nodes(), false);
-
-        const int64_t n_embd_head = hparams.n_embd_head_v;
-        const int64_t n_embd_gqa  = hparams.n_embd_v_gqa();
-        GGML_ASSERT(n_embd_head == hparams.n_embd_head_k);
-
-        struct ggml_tensor * cur;
-        struct ggml_tensor * pos;
-        struct ggml_tensor * inpL;
-
-        inpL = llm_build_inp_embd(ctx0, lctx, hparams, ubatch, model.tok_embd, cb);
-
-        // KQ_mask (mask for 1 head, it will be broadcasted to all heads)
-        struct ggml_tensor * KQ_mask = build_inp_KQ_mask();
-
-        if (model.pos_embd) {
-            // inp_pos - contains the positions
-            struct ggml_tensor * inp_pos = build_inp_pos();
-            pos = ggml_get_rows(ctx0, model.pos_embd, inp_pos);
-            cb(pos, "pos_embd", -1);
-
-            inpL = ggml_add(ctx0, inpL, pos);
-            cb(inpL, "inpL", -1);
-        }
-
-        for (int il = 0; il < n_layer; ++il) {
-            struct ggml_tensor * attn_norm;
-
-            attn_norm = llm_build_norm(ctx0, inpL, hparams,
-                    model.layers[il].attn_norm,
-                    model.layers[il].attn_norm_b,
-                    LLM_NORM, cb, il);
-            cb(attn_norm, "attn_norm", il);
-
-            // self-attention
-            {
-                cur = attn_norm;
-
-                cur = llm_build_lora_mm(lctx, ctx0, model.layers[il].wqkv, cur);
-                cb(cur, "wqkv", il);
-
-                if (model.layers[il].bqkv){
-                    cur = ggml_add(ctx0, cur, model.layers[il].bqkv);
-                    cb(cur, "bqkv", il);
-                }
-
-                if (hparams.f_clamp_kqv > 0.0f) {
-                    cur = ggml_clamp(ctx0, cur, -hparams.f_clamp_kqv, hparams.f_clamp_kqv);
-                    cb(cur, "wqkv_clamped", il);
-                }
-
-                struct ggml_tensor * Qcur = ggml_cont(ctx0, ggml_view_2d(ctx0, cur, n_embd,     n_tokens, cur->nb[1], 0*sizeof(float)*(n_embd)));
-                struct ggml_tensor * Kcur = ggml_cont(ctx0, ggml_view_2d(ctx0, cur, n_embd_gqa, n_tokens, cur->nb[1], 1*sizeof(float)*(n_embd)));
-                struct ggml_tensor * Vcur = ggml_cont(ctx0, ggml_view_2d(ctx0, cur, n_embd_gqa, n_tokens, cur->nb[1], 1*sizeof(float)*(n_embd + n_embd_gqa)));
-
-                cb(Qcur, "Qcur", il);
-                cb(Kcur, "Kcur", il);
-                cb(Vcur, "Vcur", il);
-
-                // Q/K Layernorm
-                if (model.layers[il].attn_q_norm) {
-                    Qcur = llm_build_norm(ctx0, Qcur, hparams,
-                            model.layers[il].attn_q_norm,
-                            model.layers[il].attn_q_norm_b,
-                            LLM_NORM, cb, il);
-                    cb(Qcur, "Qcur", il);
-
-                    Kcur = llm_build_norm(ctx0, Kcur, hparams,
-                            model.layers[il].attn_k_norm,
-                            model.layers[il].attn_k_norm_b,
-                            LLM_NORM, cb, il);
-                    cb(Kcur, "Kcur", il);
-
-                    Qcur = ggml_reshape_3d(ctx0, Qcur, n_embd_head, n_head,    n_tokens);
-                    Kcur = ggml_reshape_3d(ctx0, Kcur, n_embd_head, n_head_kv, n_tokens);
-
-                    cur = llm_build_kv(ctx0, lctx, kv_self, gf,
-                            model.layers[il].wo, model.layers[il].bo,
-                            Kcur, Vcur, Qcur, KQ_mask, n_tokens, kv_head, n_kv, 1.0f/sqrtf(float(n_embd_head)), cb, il);
-                } else {
-                    Qcur = ggml_reshape_3d(ctx0, Qcur, n_embd_head, n_head, n_tokens);
-
-                    cur = llm_build_kv(ctx0, lctx, kv_self, gf,
-                            model.layers[il].wo, model.layers[il].bo,
-                            Kcur, Vcur, Qcur, KQ_mask, n_tokens, kv_head, n_kv, 1.0f/sqrtf(float(n_embd_head)), cb, il);
-                }
-            }
-
-            if (il == n_layer - 1) {
-                // skip computing output for unused tokens
-                struct ggml_tensor * inp_out_ids = build_inp_out_ids();
-                cur  = ggml_get_rows(ctx0,  cur, inp_out_ids);
-                inpL = ggml_get_rows(ctx0, inpL, inp_out_ids);
-            }
-
-            // Add the input
-            struct ggml_tensor * ffn_inp = ggml_add(ctx0, cur, inpL);
-            cb(ffn_inp, "ffn_inp", il);
-
-            // feed forward
-            {
-                cur = llm_build_norm(ctx0, ffn_inp, hparams,
-                        model.layers[il].ffn_norm,
-                        model.layers[il].ffn_norm_b,
-                        LLM_NORM, cb, il);
-                cb(cur, "ffn_norm", il);
-                cur = llm_build_ffn(ctx0, lctx, cur,
-                        model.layers[il].ffn_up,   model.layers[il].ffn_up_b,   NULL,
-                        NULL,                      NULL,                        NULL,
-                        model.layers[il].ffn_down, model.layers[il].ffn_down_b, NULL,
-                        model.layers[il].ffn_act,
-                        LLM_FFN_GELU, LLM_FFN_SEQ, cb, il);
-                cb(cur, "ffn_out", il);
-            }
-
-            cur = ggml_add(ctx0, cur, ffn_inp);
-            cur = lctx.cvec.apply_to(ctx0, cur, il);
-            cb(cur, "l_out", il);
-
-            // input for next layer
-            inpL = cur;
-        }
-
-        cur = inpL;
-
-        cur = llm_build_norm(ctx0, cur, hparams,
-                model.output_norm,
-                model.output_norm_b,
-                LLM_NORM, cb, -1);
-        cb(cur, "result_norm", -1);
-
-        cur = llm_build_lora_mm(lctx, ctx0, model.output, cur);
-        cb(cur, "result_output", -1);
-
-        ggml_build_forward_expand(gf, cur);
-
-        return gf;
-    }
-
-    struct ggml_cgraph * build_stablelm() {
-        struct ggml_cgraph * gf = ggml_new_graph(ctx0);
-
-        const int64_t n_embd_head = hparams.n_embd_head_v;
-        GGML_ASSERT(n_embd_head == hparams.n_embd_head_k);
-
-        struct ggml_tensor * cur;
-        struct ggml_tensor * inpL;
-
-        inpL = llm_build_inp_embd(ctx0, lctx, hparams, ubatch, model.tok_embd, cb);
-
-        // inp_pos - contains the positions
-        struct ggml_tensor * inp_pos = build_inp_pos();
-
-        // KQ_mask (mask for 1 head, it will be broadcasted to all heads)
-        struct ggml_tensor * KQ_mask = build_inp_KQ_mask();
-
-        for (int il = 0; il < n_layer; ++il) {
-
-
-            // norm
-            cur = llm_build_norm(ctx0, inpL, hparams,
-                    model.layers[il].attn_norm,
-                    model.layers[il].attn_norm_b,
-                    LLM_NORM, cb, il);
-            cb(cur, "attn_norm", il);
-
-            struct ggml_tensor * inpSA = cur;
-
-            // self-attention
-            {
-                // compute Q and K and RoPE them
-                struct ggml_tensor * Qcur = llm_build_lora_mm(lctx, ctx0, model.layers[il].wq, cur);
-                cb(Qcur, "Qcur", il);
-                if (model.layers[il].bq) {
-                    Qcur = ggml_add(ctx0, Qcur, model.layers[il].bq);
-                    cb(Qcur, "Qcur", il);
-                }
-
-                struct ggml_tensor * Kcur = llm_build_lora_mm(lctx, ctx0, model.layers[il].wk, cur);
-                cb(Kcur, "Kcur", il);
-                if (model.layers[il].bk) {
-                    Kcur = ggml_add(ctx0, Kcur, model.layers[il].bk);
-                    cb(Kcur, "Kcur", il);
-                }
-
-                struct ggml_tensor * Vcur = llm_build_lora_mm(lctx, ctx0, model.layers[il].wv, cur);
-                cb(Vcur, "Vcur", il);
-                if (model.layers[il].bv) {
-                    Vcur = ggml_add(ctx0, Vcur, model.layers[il].bv);
-                    cb(Vcur, "Vcur", il);
-                }
-
-                Qcur = ggml_reshape_3d(ctx0, Qcur, n_embd_head, n_head,    n_tokens);
-                cb(Qcur, "Qcur", il);
-                Kcur = ggml_reshape_3d(ctx0, Kcur, n_embd_head, n_head_kv, n_tokens);
-                cb(Kcur, "Kcur", il);
-
-                if (model.layers[il].attn_q_norm) {
-                    Qcur = llm_build_norm(ctx0, Qcur, hparams,
-                            model.layers[il].attn_q_norm,
-                            NULL,
-                            LLM_NORM, cb, il);
-                    cb(Qcur, "Qcur", il);
-                }
-                if (model.layers[il].attn_k_norm) {
-                    Kcur = llm_build_norm(ctx0, Kcur, hparams,
-                            model.layers[il].attn_k_norm,
-                            NULL,
-                            LLM_NORM, cb, il);
-                    cb(Kcur, "Kcur", il);
-                }
-
-
-                Qcur = ggml_rope_ext(
-                    ctx0, Qcur, inp_pos, nullptr,
-                    n_rot, rope_type, n_ctx_orig, freq_base, freq_scale,
-                    ext_factor, attn_factor, beta_fast, beta_slow
-                );
-                cb(Qcur, "Qcur", il);
-
-                Kcur = ggml_rope_ext(
-                    ctx0, Kcur, inp_pos, nullptr,
-                    n_rot, rope_type, n_ctx_orig, freq_base, freq_scale,
-                    ext_factor, attn_factor, beta_fast, beta_slow
-                );
-                cb(Kcur, "Kcur", il);
-
-                cur = llm_build_kv(ctx0, lctx, kv_self, gf,
-                        model.layers[il].wo, NULL,
-                        Kcur, Vcur, Qcur, KQ_mask, n_tokens, kv_head, n_kv, 1.0f/sqrtf(float(n_embd_head)), cb, il);
-            }
-
-            if (il == n_layer - 1) {
-                // skip computing output for unused tokens
-                struct ggml_tensor * inp_out_ids = build_inp_out_ids();
-                cur   = ggml_get_rows(ctx0,   cur, inp_out_ids);
-                inpL  = ggml_get_rows(ctx0,  inpL, inp_out_ids);
-                inpSA = ggml_get_rows(ctx0, inpSA, inp_out_ids);
-            }
-
-            struct ggml_tensor * ffn_inp = ggml_add(ctx0, cur, inpL);
-            cb(ffn_inp, "ffn_inp", il);
-
-            // feed-forward network
-            {
-                if (model.layers[il].ffn_norm) {
-                    cur = llm_build_norm(ctx0, ffn_inp, hparams,
-                            model.layers[il].ffn_norm,
-                            model.layers[il].ffn_norm_b,
-                            LLM_NORM, cb, il);
-                    cb(cur, "ffn_norm", il);
-                } else {
-                    // parallel residual
-                    cur = inpSA;
-                }
-                cur = llm_build_ffn(ctx0, lctx, cur,
-                        model.layers[il].ffn_up,   NULL, NULL,
-                        model.layers[il].ffn_gate, NULL, NULL,
-                        model.layers[il].ffn_down, NULL, NULL,
-                        NULL,
-                        LLM_FFN_SILU, LLM_FFN_PAR, cb, il);
-                cb(cur, "ffn_out", il);
-            }
-
-            cur = ggml_add(ctx0, cur, ffn_inp);
-            cur = lctx.cvec.apply_to(ctx0, cur, il);
-            cb(cur, "l_out", il);
-
-            // input for next layer
-            inpL = cur;
-        }
-
-        cur = inpL;
-
-        cur = llm_build_norm(ctx0, cur, hparams,
-                model.output_norm,
-                model.output_norm_b,
-                LLM_NORM, cb, -1);
-        cb(cur, "result_norm", -1);
-
-        // lm_head
-        cur = llm_build_lora_mm(lctx, ctx0, model.output, cur);
-        cb(cur, "result_output", -1);
-
-        ggml_build_forward_expand(gf, cur);
-
-        return gf;
-    }
-
-    struct ggml_cgraph * build_qwen() {
-        struct ggml_cgraph * gf = ggml_new_graph_custom(ctx0, model.max_nodes(), false);
-
-        const int64_t n_embd_head = hparams.n_embd_head_v;
-        GGML_ASSERT(n_embd_head == hparams.n_embd_head_k);
-
-        struct ggml_tensor * cur;
-        struct ggml_tensor * inpL;
-
-        inpL = llm_build_inp_embd(ctx0, lctx, hparams, ubatch, model.tok_embd, cb);
-
-        // inp_pos - contains the positions
-        struct ggml_tensor * inp_pos = build_inp_pos();
-
-        // KQ_mask (mask for 1 head, it will be broadcasted to all heads)
-        struct ggml_tensor * KQ_mask = build_inp_KQ_mask();
-
-        for (int il = 0; il < n_layer; ++il) {
-            struct ggml_tensor * inpSA = inpL;
-
-            cur = llm_build_norm(ctx0, inpL, hparams,
-                    model.layers[il].attn_norm, NULL,
-                    LLM_NORM_RMS, cb, il);
-            cb(cur, "attn_norm", il);
-
-            // self-attention
-            {
-                cur = llm_build_lora_mm(lctx, ctx0, model.layers[il].wqkv, cur);
-                cb(cur, "wqkv", il);
-
-                cur = ggml_add(ctx0, cur, model.layers[il].bqkv);
-                cb(cur, "bqkv", il);
-
-                struct ggml_tensor * Qcur = ggml_cont(ctx0, ggml_view_2d(ctx0, cur, n_embd, n_tokens, cur->nb[1], 0*sizeof(float)*(n_embd)));
-                struct ggml_tensor * Kcur = ggml_cont(ctx0, ggml_view_2d(ctx0, cur, n_embd, n_tokens, cur->nb[1], 1*sizeof(float)*(n_embd)));
-                struct ggml_tensor * Vcur = ggml_cont(ctx0, ggml_view_2d(ctx0, cur, n_embd, n_tokens, cur->nb[1], 2*sizeof(float)*(n_embd)));
-
-                cb(Qcur, "Qcur", il);
-                cb(Kcur, "Kcur", il);
-                cb(Vcur, "Vcur", il);
-
-                Qcur = ggml_reshape_3d(ctx0, Qcur, n_embd_head, n_head,    n_tokens);
-                Kcur = ggml_reshape_3d(ctx0, Kcur, n_embd_head, n_head_kv, n_tokens);
-
-                // using mode = 2 for neox mode
-                Qcur = ggml_rope_ext(
-                    ctx0, Qcur, inp_pos, nullptr, n_rot, rope_type, n_ctx_orig,
-                    freq_base, freq_scale, ext_factor, attn_factor, beta_fast, beta_slow
-                );
-                cb(Qcur, "Qcur", il);
-
-                Kcur = ggml_rope_ext(
-                    ctx0, Kcur, inp_pos, nullptr, n_rot, rope_type, n_ctx_orig,
-                    freq_base, freq_scale, ext_factor, attn_factor, beta_fast, beta_slow
-                );
-                cb(Kcur, "Kcur", il);
-
-                cur = llm_build_kv(ctx0, lctx, kv_self, gf,
-                        model.layers[il].wo, NULL,
-                        Kcur, Vcur, Qcur, KQ_mask, n_tokens, kv_head, n_kv, 1.0f/sqrtf(float(n_embd_head)), cb, il);
-            }
-
-            if (il == n_layer - 1) {
-                // skip computing output for unused tokens
-                struct ggml_tensor * inp_out_ids = build_inp_out_ids();
-                cur   = ggml_get_rows(ctx0,   cur, inp_out_ids);
-                inpSA = ggml_get_rows(ctx0, inpSA, inp_out_ids);
-            }
-
-            struct ggml_tensor * ffn_inp = ggml_add(ctx0, cur, inpSA);
-            cb(ffn_inp, "ffn_inp", il);
-
-            // feed-forward forward
-            {
-                cur = llm_build_norm(ctx0, ffn_inp, hparams,
-                        model.layers[il].ffn_norm, NULL,
-                        LLM_NORM_RMS, cb, il);
-                cb(cur, "ffn_norm", il);
-
-                cur = llm_build_ffn(ctx0, lctx, cur,
-                        model.layers[il].ffn_up,   NULL, NULL,
-                        model.layers[il].ffn_gate, NULL, NULL,
-                        model.layers[il].ffn_down, NULL, NULL,
-                        NULL,
-                        LLM_FFN_SILU, LLM_FFN_PAR, cb, il);
-                cb(cur, "ffn_out", il);
-            }
-
-            cur = ggml_add(ctx0, cur, ffn_inp);
-            cur = lctx.cvec.apply_to(ctx0, cur, il);
-            cb(cur, "l_out", il);
-
-            // input for next layer
-            inpL = cur;
-        }
-
-        cur = inpL;
-
-        cur = llm_build_norm(ctx0, cur, hparams,
-                model.output_norm, NULL,
-                LLM_NORM_RMS, cb, -1);
-        cb(cur, "result_norm", -1);
-
-        // lm_head
-        cur = llm_build_lora_mm(lctx, ctx0, model.output, cur);
-        cb(cur, "result_output", -1);
-
-        ggml_build_forward_expand(gf, cur);
-
-        return gf;
-    }
-
-    struct ggml_cgraph * build_qwen2() {
-        struct ggml_cgraph * gf = ggml_new_graph_custom(ctx0, model.max_nodes(), false);
-
-        const int64_t n_embd_head = hparams.n_embd_head_v;
-        GGML_ASSERT(n_embd_head == hparams.n_embd_head_k);
-        GGML_ASSERT(n_embd_head == hparams.n_rot);
-
-        struct ggml_tensor * cur;
-        struct ggml_tensor * inpL;
-
-        inpL = llm_build_inp_embd(ctx0, lctx, hparams, ubatch, model.tok_embd, cb);
-
-        // inp_pos - contains the positions
-        struct ggml_tensor * inp_pos = build_inp_pos();
-
-        // KQ_mask (mask for 1 head, it will be broadcasted to all heads)
-        struct ggml_tensor * KQ_mask = build_inp_KQ_mask();
-
-        for (int il = 0; il < n_layer; ++il) {
-            struct ggml_tensor * inpSA = inpL;
-
-            // norm
-            cur = llm_build_norm(ctx0, inpL, hparams,
-                    model.layers[il].attn_norm, NULL,
-                    LLM_NORM_RMS, cb, il);
-            cb(cur, "attn_norm", il);
-
-            // self-attention
-            {
-                // compute Q and K and RoPE them
-                struct ggml_tensor * Qcur = llm_build_lora_mm(lctx, ctx0, model.layers[il].wq, cur);
-                cb(Qcur, "Qcur", il);
-                Qcur = ggml_add(ctx0, Qcur, model.layers[il].bq);
-                cb(Qcur, "Qcur", il);
-
-                struct ggml_tensor * Kcur = llm_build_lora_mm(lctx, ctx0, model.layers[il].wk, cur);
-                cb(Kcur, "Kcur", il);
-                Kcur = ggml_add(ctx0, Kcur, model.layers[il].bk);
-                cb(Kcur, "Kcur", il);
-
-                struct ggml_tensor * Vcur = llm_build_lora_mm(lctx, ctx0, model.layers[il].wv, cur);
-                cb(Vcur, "Vcur", il);
-                Vcur = ggml_add(ctx0, Vcur, model.layers[il].bv);
-                cb(Vcur, "Vcur", il);
-
-                Qcur = ggml_rope_ext(
-                    ctx0, ggml_reshape_3d(ctx0, Qcur, n_embd_head, n_head,    n_tokens), inp_pos, nullptr,
-                    n_rot, rope_type, n_ctx_orig, freq_base, freq_scale,
-                    ext_factor, attn_factor, beta_fast, beta_slow
-                );
-                cb(Qcur, "Qcur", il);
-
-                Kcur = ggml_rope_ext(
-                    ctx0, ggml_reshape_3d(ctx0, Kcur, n_embd_head, n_head_kv, n_tokens), inp_pos, nullptr,
-                    n_rot, rope_type, n_ctx_orig, freq_base, freq_scale,
-                    ext_factor, attn_factor, beta_fast, beta_slow
-                );
-                cb(Kcur, "Kcur", il);
-
-                cur = llm_build_kv(ctx0, lctx, kv_self, gf,
-                        model.layers[il].wo, model.layers[il].bo,
-                        Kcur, Vcur, Qcur, KQ_mask, n_tokens, kv_head, n_kv, 1.0f/sqrtf(float(n_embd_head)), cb, il);
-            }
-
-            if (il == n_layer - 1) {
-                // skip computing output for unused tokens
-                struct ggml_tensor * inp_out_ids = build_inp_out_ids();
-                cur   = ggml_get_rows(ctx0,   cur, inp_out_ids);
-                inpSA = ggml_get_rows(ctx0, inpSA, inp_out_ids);
-            }
-
-            struct ggml_tensor * ffn_inp = ggml_add(ctx0, cur, inpSA);
-            cb(ffn_inp, "ffn_inp", il);
-
-            // feed-forward network
-            cur = llm_build_norm(ctx0, ffn_inp, hparams,
-                    model.layers[il].ffn_norm, NULL,
-                    LLM_NORM_RMS, cb, il);
-            cb(cur, "ffn_norm", il);
-
-            cur = llm_build_ffn(ctx0, lctx, cur,
-                    model.layers[il].ffn_up,   NULL, NULL,
-                    model.layers[il].ffn_gate, NULL, NULL,
-                    model.layers[il].ffn_down, NULL, NULL,
-                    NULL,
-                    LLM_FFN_SILU, LLM_FFN_PAR, cb, il);
-            cb(cur, "ffn_out", il);
-
-            cur = ggml_add(ctx0, cur, ffn_inp);
-            cur = lctx.cvec.apply_to(ctx0, cur, il);
-            cb(cur, "l_out", il);
-
-            // input for next layer
-            inpL = cur;
-        }
-
-        cur = inpL;
-
-        cur = llm_build_norm(ctx0, cur, hparams,
-                model.output_norm, NULL,
-                LLM_NORM_RMS, cb, -1);
-        cb(cur, "result_norm", -1);
-
-        // lm_head
-        cur = llm_build_lora_mm(lctx, ctx0, model.output, cur);
-        cb(cur, "result_output", -1);
-
-        ggml_build_forward_expand(gf, cur);
-
-        return gf;
-    }
-
-    struct ggml_cgraph * build_qwen2vl() {
-        struct ggml_cgraph * gf = ggml_new_graph_custom(ctx0, model.max_nodes(), false);
-        const int64_t n_embd_head = hparams.n_embd_head_v;
-        GGML_ASSERT(n_embd_head == hparams.n_embd_head_k);
-        GGML_ASSERT(n_embd_head == hparams.n_rot);
-
-        struct ggml_tensor * cur;
-        struct ggml_tensor * inpL;
-
-        inpL = llm_build_inp_embd(ctx0, lctx, hparams, ubatch, model.tok_embd, cb);
-
-        // inp_pos - contains the positions
-        lctx.inp_pos = ggml_new_tensor_1d(ctx0, GGML_TYPE_I32, n_tokens * 4);
-        cb(lctx.inp_pos, "inp_pos", -1);
-        ggml_set_input(lctx.inp_pos);
-        struct ggml_tensor * inp_pos = lctx.inp_pos;
-
-        // KQ_mask (mask for 1 head, it will be broadcasted to all heads)
-        struct ggml_tensor * KQ_mask = build_inp_KQ_mask();
-        int sections[4];
-        std::copy(std::begin(hparams.rope_sections), std::begin(hparams.rope_sections) + 4, sections);
-
-        for (int il = 0; il < n_layer; ++il) {
-            struct ggml_tensor * inpSA = inpL;
-
-            // norm
-            cur = llm_build_norm(ctx0, inpL, hparams,
-                    model.layers[il].attn_norm, NULL,
-                    LLM_NORM_RMS, cb, il);
-            cb(cur, "attn_norm", il);
-
-            // self-attention
-            {
-                // compute Q and K and RoPE them
-                struct ggml_tensor * Qcur = llm_build_lora_mm(lctx, ctx0, model.layers[il].wq, cur);
-                cb(Qcur, "Qcur", il);
-                Qcur = ggml_add(ctx0, Qcur, model.layers[il].bq);
-                cb(Qcur, "Qcur", il);
-
-                struct ggml_tensor * Kcur = llm_build_lora_mm(lctx, ctx0, model.layers[il].wk, cur);
-                cb(Kcur, "Kcur", il);
-                Kcur = ggml_add(ctx0, Kcur, model.layers[il].bk);
-                cb(Kcur, "Kcur", il);
-
-                struct ggml_tensor * Vcur = llm_build_lora_mm(lctx, ctx0, model.layers[il].wv, cur);
-                cb(Vcur, "Vcur", il);
-                Vcur = ggml_add(ctx0, Vcur, model.layers[il].bv);
-                cb(Vcur, "Vcur", il);
-
-                Qcur = ggml_rope_multi(
-                    ctx0,
-                    ggml_reshape_3d(ctx0, Qcur, n_embd_head, n_head, n_tokens), inp_pos, nullptr,
-                    n_rot, sections, rope_type, n_ctx_orig, freq_base, freq_scale,
-                    ext_factor, attn_factor, beta_fast, beta_slow
-                );
-                cb(Qcur, "Qcur", il);
-
-                Kcur = ggml_rope_multi(
-                    ctx0,
-                    ggml_reshape_3d(ctx0, Kcur, n_embd_head, n_head_kv, n_tokens), inp_pos, nullptr,
-                    n_rot, sections, rope_type, n_ctx_orig, freq_base, freq_scale,
-                    ext_factor, attn_factor, beta_fast, beta_slow
-                );
-                cb(Kcur, "Kcur", il);
-
-                cur = llm_build_kv(ctx0, lctx, kv_self, gf,
-                        model.layers[il].wo, model.layers[il].bo,
-                        Kcur, Vcur, Qcur, KQ_mask, n_tokens, kv_head, n_kv, 1.0f/sqrtf(float(n_embd_head)), cb, il);
-            }
-
-            if (il == n_layer - 1) {
-                // skip computing output for unused tokens
-                struct ggml_tensor * inp_out_ids = build_inp_out_ids();
-                cur   = ggml_get_rows(ctx0,   cur, inp_out_ids);
-                inpSA = ggml_get_rows(ctx0, inpSA, inp_out_ids);
-            }
-
-            struct ggml_tensor * ffn_inp = ggml_add(ctx0, cur, inpSA);
-            cb(ffn_inp, "ffn_inp", il);
-
-            // feed-forward network
-            cur = llm_build_norm(ctx0, ffn_inp, hparams,
-                    model.layers[il].ffn_norm, NULL,
-                    LLM_NORM_RMS, cb, il);
-            cb(cur, "ffn_norm", il);
-
-            cur = llm_build_ffn(ctx0, lctx, cur,
-                    model.layers[il].ffn_up,   NULL, NULL,
-                    model.layers[il].ffn_gate, NULL, NULL,
-                    model.layers[il].ffn_down, NULL, NULL,
-                    NULL,
-                    LLM_FFN_SILU, LLM_FFN_PAR, cb, il);
-            cb(cur, "ffn_out", il);
-
-            cur = ggml_add(ctx0, cur, ffn_inp);
-            cur = lctx.cvec.apply_to(ctx0, cur, il);
-            cb(cur, "l_out", il);
-
-            // input for next layer
-            inpL = cur;
-        }
-
-        cur = inpL;
-
-        cur = llm_build_norm(ctx0, cur, hparams,
-                model.output_norm, NULL,
-                LLM_NORM_RMS, cb, -1);
-        cb(cur, "result_norm", -1);
-
-        // lm_head
-        cur = llm_build_lora_mm(lctx, ctx0, model.output, cur);
-        cb(cur, "result_output", -1);
-
-        ggml_build_forward_expand(gf, cur);
-
-        return gf;
-    }
-
-    struct ggml_cgraph * build_qwen2moe() {
-        struct ggml_cgraph * gf = ggml_new_graph_custom(ctx0, model.max_nodes(), false);
-
-        // mutable variable, needed during the last layer of the computation to skip unused tokens
-        int32_t n_tokens = this->n_tokens;
-
-        const int64_t n_embd_head = hparams.n_embd_head_v;
-        GGML_ASSERT(n_embd_head == hparams.n_embd_head_k);
-        GGML_ASSERT(n_embd_head == hparams.n_rot);
-
-        struct ggml_tensor * cur;
-        struct ggml_tensor * inpL;
-
-        inpL = llm_build_inp_embd(ctx0, lctx, hparams, ubatch, model.tok_embd, cb);
-
-        // inp_pos - contains the positions
-        struct ggml_tensor * inp_pos = build_inp_pos();
-
-        // KQ_mask (mask for 1 head, it will be broadcasted to all heads)
-        struct ggml_tensor * KQ_mask = build_inp_KQ_mask();
-
-        for (int il = 0; il < n_layer; ++il) {
-            struct ggml_tensor * inpSA = inpL;
-
-            // norm
-            cur = llm_build_norm(ctx0, inpL, hparams,
-                    model.layers[il].attn_norm, NULL,
-                    LLM_NORM_RMS, cb, il);
-            cb(cur, "attn_norm", il);
-
-            // self_attention
-            {
-                // compute Q and K and RoPE them
-                struct ggml_tensor * Qcur = llm_build_lora_mm(lctx, ctx0, model.layers[il].wq, cur);
-                cb(Qcur, "Qcur", il);
-                Qcur = ggml_add(ctx0, Qcur, model.layers[il].bq);
-                cb(Qcur, "Qcur", il);
-
-                struct ggml_tensor * Kcur = llm_build_lora_mm(lctx, ctx0, model.layers[il].wk, cur);
-                cb(Kcur, "Kcur", il);
-                Kcur = ggml_add(ctx0, Kcur, model.layers[il].bk);
-                cb(Kcur, "Kcur", il);
-
-                struct ggml_tensor * Vcur = llm_build_lora_mm(lctx, ctx0, model.layers[il].wv, cur);
-                cb(Vcur, "Vcur", il);
-                Vcur = ggml_add(ctx0, Vcur, model.layers[il].bv);
-                cb(Vcur, "Vcur", il);
-
-                Qcur = ggml_rope_ext(
-                    ctx0, ggml_reshape_3d(ctx0, Qcur, n_embd_head, n_head, n_tokens), inp_pos, nullptr,
-                    n_rot, rope_type, n_ctx_orig, freq_base, freq_scale,
-                    ext_factor, attn_factor, beta_fast, beta_slow
-                );
-                cb(Qcur, "Qcur", il);
-
-                Kcur = ggml_rope_ext(
-                    ctx0, ggml_reshape_3d(ctx0, Kcur, n_embd_head, n_head_kv, n_tokens), inp_pos, nullptr,
-                    n_rot, rope_type, n_ctx_orig, freq_base, freq_scale,
-                    ext_factor, attn_factor, beta_fast, beta_slow
-                );
-                cb(Kcur, "Kcur", il);
-
-                cur = llm_build_kv(ctx0, lctx, kv_self, gf,
-                        model.layers[il].wo, model.layers[il].bo,
-                        Kcur, Vcur, Qcur, KQ_mask, n_tokens, kv_head, n_kv, 1.0f/sqrtf(float(n_embd_head)), cb, il);
-            }
-
-            if (il == n_layer - 1) {
-                // skip computing output for unused tokens
-                struct ggml_tensor * inp_out_ids = build_inp_out_ids();
-                n_tokens = n_outputs;
-                cur   = ggml_get_rows(ctx0,   cur, inp_out_ids);
-                inpSA = ggml_get_rows(ctx0, inpSA, inp_out_ids);
-            }
-
-            struct ggml_tensor * ffn_inp = ggml_add(ctx0, cur, inpSA);
-            cb(ffn_inp, "ffn_inp", il);
-
-            // MoE branch
-            cur = llm_build_norm(ctx0, ffn_inp, hparams,
-                    model.layers[il].ffn_norm, NULL,
-                    LLM_NORM_RMS, cb, il);
-            cb(cur, "ffn_norm", il);
-
-            ggml_tensor * moe_out =
-                    llm_build_moe_ffn(ctx0, lctx, cur,
-                        model.layers[il].ffn_gate_inp,
-                        model.layers[il].ffn_up_exps,
-                        model.layers[il].ffn_gate_exps,
-                        model.layers[il].ffn_down_exps,
-                        nullptr,
-                        n_expert, n_expert_used,
-                        LLM_FFN_SILU, false,
-                        false, 0.0,
-                        LLAMA_EXPERT_GATING_FUNC_TYPE_SOFTMAX,
-                        cb, il);
-            cb(cur, "ffn_moe_out", il);
-
-            // FFN shared expert
-            {
-                ggml_tensor * cur_gate_inp = llm_build_lora_mm(lctx, ctx0, model.layers[il].ffn_gate_inp_shexp, cur);
-                cb(cur_gate_inp, "ffn_shexp_gate_inp", il);
-
-                // sigmoid
-                ggml_tensor * cur_gate = ggml_div(ctx0, ggml_silu(ctx0, cur_gate_inp), cur_gate_inp);
-                cb(cur_gate, "ffn_shexp_gate", il);
-
-                ggml_tensor * cur_ffn = llm_build_ffn(ctx0, lctx, cur,
-                        model.layers[il].ffn_up_shexp,   NULL, NULL,
-                        model.layers[il].ffn_gate_shexp, NULL, NULL,
-                        model.layers[il].ffn_down_shexp, NULL, NULL,
-                        NULL,
-                        LLM_FFN_SILU, LLM_FFN_PAR, cb, il);
-                cb(cur_ffn, "ffn_shexp", il);
-
-                ggml_tensor * ffn_shexp_out = ggml_mul(ctx0, cur_ffn, cur_gate);
-                cb(ffn_shexp_out, "ffn_shexp_out", il);
-
-                moe_out = ggml_add(ctx0, moe_out, ffn_shexp_out);
-                cb(moe_out, "ffn_out", il);
-
-                cur = moe_out;
-            }
-
-            cur = ggml_add(ctx0, cur, ffn_inp);
-            cur = lctx.cvec.apply_to(ctx0, cur, il);
-            cb(cur, "l_out", il);
-
-            // input for next layer
-            inpL = cur;
-        }
-
-        cur = inpL;
-
-        cur = llm_build_norm(ctx0, cur, hparams,
-                model.output_norm, NULL,
-                LLM_NORM_RMS, cb, -1);
-        cb(cur, "result_norm", -1);
-
-        // lm_head
-        cur = llm_build_lora_mm(lctx, ctx0, model.output, cur);
-        cb(cur, "result_output", -1);
-
-        ggml_build_forward_expand(gf, cur);
-
-        return gf;
-    }
-
-    struct ggml_cgraph * build_phi2() {
-        struct ggml_cgraph * gf = ggml_new_graph_custom(ctx0, model.max_nodes(), false);
-
-        const int64_t n_embd_head = hparams.n_embd_head_v;
-        const int64_t n_embd_gqa  = hparams.n_embd_v_gqa();
-        GGML_ASSERT(n_embd_head == hparams.n_embd_head_k);
-
-        struct ggml_tensor * cur;
-        struct ggml_tensor * attn_norm_output;
-        struct ggml_tensor * ffn_output;
-        struct ggml_tensor * inpL;
-
-        inpL = llm_build_inp_embd(ctx0, lctx, hparams, ubatch, model.tok_embd, cb);
-
-        // inp_pos - contains the positions
-        struct ggml_tensor * inp_pos = build_inp_pos();
-
-        // KQ_mask (mask for 1 head, it will be broadcasted to all heads)
-        struct ggml_tensor * KQ_mask = build_inp_KQ_mask();
-
-        for (int il = 0; il < n_layer; ++il) {
-            attn_norm_output = llm_build_norm(ctx0, inpL, hparams,
-                    model.layers[il].attn_norm,
-                    model.layers[il].attn_norm_b,
-                    LLM_NORM, cb, il);
-            cb(attn_norm_output, "attn_norm", il);
-
-            // self-attention
-            {
-                struct ggml_tensor * Qcur = nullptr;
-                struct ggml_tensor * Kcur = nullptr;
-                struct ggml_tensor * Vcur = nullptr;
-
-                if (model.layers[il].wqkv) {
-                    cur = llm_build_lora_mm(lctx, ctx0, model.layers[il].wqkv, attn_norm_output);
-                    cb(cur, "wqkv", il);
-
-                    cur = ggml_add(ctx0, cur, model.layers[il].bqkv);
-                    cb(cur, "bqkv", il);
-
-                    Qcur = ggml_cont(ctx0, ggml_view_2d(ctx0, cur, n_embd,     n_tokens, cur->nb[1], 0*sizeof(float)*(n_embd)));
-                    Kcur = ggml_cont(ctx0, ggml_view_2d(ctx0, cur, n_embd_gqa, n_tokens, cur->nb[1], 1*sizeof(float)*(n_embd)));
-                    Vcur = ggml_cont(ctx0, ggml_view_2d(ctx0, cur, n_embd_gqa, n_tokens, cur->nb[1], 1*sizeof(float)*(n_embd + n_embd_gqa)));
-                } else {
-                    Qcur = ggml_add(ctx0, llm_build_lora_mm(lctx, ctx0, model.layers[il].wq, attn_norm_output), model.layers[il].bq);
-                    Kcur = ggml_add(ctx0, llm_build_lora_mm(lctx, ctx0, model.layers[il].wk, attn_norm_output), model.layers[il].bk);
-                    Vcur = ggml_add(ctx0, llm_build_lora_mm(lctx, ctx0, model.layers[il].wv, attn_norm_output), model.layers[il].bv);
-                }
-
-                cb(Qcur, "Qcur", il);
-                cb(Kcur, "Kcur", il);
-                cb(Vcur, "Vcur", il);
-
-                Qcur = ggml_reshape_3d(ctx0, Qcur, n_embd_head, n_head,    n_tokens);
-                Kcur = ggml_reshape_3d(ctx0, Kcur, n_embd_head, n_head_kv, n_tokens);
-
-                Qcur = ggml_rope_ext(
-                    ctx0, Qcur, inp_pos, nullptr, n_rot, rope_type, n_ctx_orig,
-                    freq_base, freq_scale, ext_factor, attn_factor, beta_fast, beta_slow
-                );
-                cb(Qcur, "Qcur", il);
-
-                // with phi2, we scale the Q to avoid precision issues
-                // ref: https://github.com/ml-explore/mlx-examples/blob/08e862336ade809bc37d1035f94b359e7d1a5152/phi2/phi2.py#L64-L66
-                Qcur = ggml_scale(ctx0, Qcur, 1.0f/sqrtf(float(n_embd_head)));
-                cb(Qcur, "Qcur", il);
-
-                Kcur = ggml_rope_ext(
-                    ctx0, Kcur, inp_pos, nullptr, n_rot, rope_type, n_ctx_orig,
-                    freq_base, freq_scale, ext_factor, attn_factor, beta_fast, beta_slow
-                );
-                cb(Kcur, "Kcur", il);
-
-                cur = llm_build_kv(ctx0, lctx, kv_self, gf,
-                        model.layers[il].wo, model.layers[il].bo,
-                        Kcur, Vcur, Qcur, KQ_mask, n_tokens, kv_head, n_kv, 1.0f, cb, il);
-            }
-
-            if (il == n_layer - 1) {
-                // skip computing output for unused tokens
-                struct ggml_tensor * inp_out_ids = build_inp_out_ids();
-                cur              = ggml_get_rows(ctx0,              cur, inp_out_ids);
-                inpL             = ggml_get_rows(ctx0,             inpL, inp_out_ids);
-                attn_norm_output = ggml_get_rows(ctx0, attn_norm_output, inp_out_ids);
-            }
-
-            // FF
-            {
-                ffn_output = llm_build_ffn(ctx0, lctx, attn_norm_output,
-                        model.layers[il].ffn_up,   model.layers[il].ffn_up_b,   NULL,
-                        NULL,                      NULL,                        NULL,
-                        model.layers[il].ffn_down, model.layers[il].ffn_down_b, NULL,
-                        NULL,
-                        LLM_FFN_GELU, LLM_FFN_SEQ, cb, il);
-                cb(ffn_output, "ffn_out", il);
-            }
-
-            cur = ggml_add(ctx0, cur, ffn_output);
-            cur = ggml_add(ctx0, cur, inpL);
-            cur = lctx.cvec.apply_to(ctx0, cur, il);
-            cb(cur, "l_out", il);
-
-            // input for next layer
-            inpL = cur;
-        }
-
-        cur = llm_build_norm(ctx0, inpL, hparams,
-                model.output_norm,
-                model.output_norm_b,
-                LLM_NORM, cb, -1);
-        cb(cur, "result_norm", -1);
-
-        cur = llm_build_lora_mm(lctx, ctx0, model.output, cur);
-        cb(cur, "result_output_no_bias", -1);
-
-        cur = ggml_add(ctx0, cur, model.output_b);
-        cb(cur, "result_output", -1);
-        ggml_build_forward_expand(gf, cur);
-        return gf;
-    }
-
-    struct ggml_cgraph * build_phi3() {
-        struct ggml_cgraph * gf = ggml_new_graph_custom(ctx0, model.max_nodes(), false);
-
-        const int64_t n_embd_head = hparams.n_embd_head_v;
-        const int64_t n_embd_gqa = hparams.n_embd_v_gqa();
-        GGML_ASSERT(n_embd_head == hparams.n_embd_head_k);
-
-        struct ggml_tensor * cur;
-        struct ggml_tensor * inpL;
-
-        inpL = llm_build_inp_embd(ctx0, lctx, hparams, ubatch, model.tok_embd, cb);
-
-        // inp_pos - contains the positions
-        struct ggml_tensor * inp_pos = build_inp_pos();
-
-        // KQ_mask (mask for 1 head, it will be broadcasted to all heads)
-        struct ggml_tensor * KQ_mask = nullptr;
-        if (hparams.n_swa == 0) {
-            // Phi-4 doesn't use sliding window attention
-            KQ_mask = build_inp_KQ_mask();
-        } else {
-            KQ_mask = build_inp_KQ_mask_swa();
-        }
-
-        for (int il = 0; il < n_layer; ++il) {
-            auto residual = inpL;
-
-            // self-attention
-            {
-                // rope freq factors for 128k context
-                struct ggml_tensor * rope_factors = build_rope_factors(il);
-
-                struct ggml_tensor* attn_norm_output = llm_build_norm(ctx0, inpL, hparams,
-                    model.layers[il].attn_norm,
-                    model.layers[il].attn_norm_b,
-                    LLM_NORM_RMS, cb, il);
-                cb(attn_norm_output, "attn_norm", il);
-
-                struct ggml_tensor * Qcur = nullptr;
-                struct ggml_tensor * Kcur = nullptr;
-                struct ggml_tensor * Vcur = nullptr;
-
-                if (model.layers[il].wqkv) {
-                    cur = llm_build_lora_mm(lctx, ctx0, model.layers[il].wqkv, attn_norm_output);
-                    cb(cur, "wqkv", il);
-
-                    Qcur = ggml_cont(ctx0, ggml_view_2d(ctx0, cur, n_embd,     n_tokens, cur->nb[1], 0 * sizeof(float) * (n_embd)));
-                    Kcur = ggml_cont(ctx0, ggml_view_2d(ctx0, cur, n_embd_gqa, n_tokens, cur->nb[1], 1 * sizeof(float) * (n_embd)));
-                    Vcur = ggml_cont(ctx0, ggml_view_2d(ctx0, cur, n_embd_gqa, n_tokens, cur->nb[1], 1 * sizeof(float) * (n_embd + n_embd_gqa)));
-                } else {
-                    Qcur = ggml_add(ctx0, llm_build_lora_mm(lctx, ctx0, model.layers[il].wq, attn_norm_output), model.layers[il].bq);
-                    Kcur = ggml_add(ctx0, llm_build_lora_mm(lctx, ctx0, model.layers[il].wk, attn_norm_output), model.layers[il].bk);
-                    Vcur = ggml_add(ctx0, llm_build_lora_mm(lctx, ctx0, model.layers[il].wv, attn_norm_output), model.layers[il].bv);
-                }
-
-                cb(Qcur, "Qcur", il);
-                cb(Kcur, "Kcur", il);
-                cb(Vcur, "Vcur", il);
-
-                Qcur = ggml_reshape_3d(ctx0, Qcur, n_embd_head, n_head,    n_tokens);
-                Kcur = ggml_reshape_3d(ctx0, Kcur, n_embd_head, n_head_kv, n_tokens);
-
-                Qcur = ggml_rope_ext(
-                    ctx0, Qcur, inp_pos, rope_factors, n_rot, rope_type, n_ctx_orig,
-                    freq_base, freq_scale, ext_factor, attn_factor, beta_fast, beta_slow
-                );
-                cb(Qcur, "Qcur", il);
-
-                Qcur = ggml_scale(ctx0, Qcur, 1.0f / sqrtf(float(n_embd_head)));
-                cb(Qcur, "Qcur", il);
-
-                Kcur = ggml_rope_ext(
-                    ctx0, Kcur, inp_pos, rope_factors, n_rot, rope_type, n_ctx_orig,
-                    freq_base, freq_scale, ext_factor, attn_factor, beta_fast, beta_slow
-                );
-                cb(Kcur, "Kcur", il);
-
-                cur = llm_build_kv(ctx0, lctx, kv_self, gf,
-                        model.layers[il].wo, model.layers[il].bo,
-                        Kcur, Vcur, Qcur, KQ_mask, n_tokens, kv_head, n_kv, 1.0f, cb, il);
-            }
-
-            if (il == n_layer - 1) {
-                // skip computing output for unused tokens
-                struct ggml_tensor* inp_out_ids = build_inp_out_ids();
-                cur = ggml_get_rows(ctx0, cur, inp_out_ids);
-                residual = ggml_get_rows(ctx0, residual, inp_out_ids);
-            }
-
-            cur = ggml_add(ctx0, cur, residual);
-            residual = cur;
-
-            cur = llm_build_norm(ctx0, cur, hparams,
-                model.layers[il].ffn_norm, model.layers[il].ffn_norm_b,
-                LLM_NORM_RMS, cb, il);
-            cb(cur, "ffn_norm", il);
-
-            // feed-forward network
-            if (model.layers[il].ffn_gate_inp == nullptr) {
-                cur = llm_build_ffn(ctx0, lctx, cur,
-                        model.layers[il].ffn_up,   NULL, NULL,
-                        NULL,                      NULL, NULL,
-                        model.layers[il].ffn_down, NULL, NULL,
-                        NULL,
-                        LLM_FFN_SWIGLU, LLM_FFN_SEQ, cb, il);
-                cb(cur, "ffn_out", il);
-            } else {
-                // MoE branch
-                cur = llm_build_moe_ffn(ctx0, lctx, cur,
-                        model.layers[il].ffn_gate_inp,
-                        model.layers[il].ffn_up_exps,
-                        model.layers[il].ffn_gate_exps,
-                        model.layers[il].ffn_down_exps,
-                        nullptr,
-                        n_expert, n_expert_used,
-                        LLM_FFN_SILU, true,
-                        false, 0.0,
-                        LLAMA_EXPERT_GATING_FUNC_TYPE_SOFTMAX,
-                        cb, il);
-                cb(cur, "ffn_moe_out", il);
-            }
-
-            cur = ggml_add(ctx0, residual, cur);
-            cur = lctx.cvec.apply_to(ctx0, cur, il);
-            cb(cur, "l_out", il);
-
-            // input for next layer
-            inpL = cur;
-        }
-
-        cur = llm_build_norm(ctx0, inpL, hparams,
-            model.output_norm,
-            model.output_norm_b,
-            LLM_NORM_RMS, cb, -1);
-        cb(cur, "result_norm", -1);
-
-        cur = llm_build_lora_mm(lctx, ctx0, model.output, cur);
-
-        if (model.output_b != nullptr) {
-            cb(cur, "result_output_no_bias", -1);
-            cur = ggml_add(ctx0, cur, model.output_b);
-        }
-        cb(cur, "result_output", -1);
-
-        ggml_build_forward_expand(gf, cur);
-
-        return gf;
-    }
-
-
-    struct ggml_cgraph * build_plamo() {
-        struct ggml_cgraph * gf = ggml_new_graph(ctx0);
-
-        const int64_t n_embd_head = hparams.n_embd_head_v;
-        GGML_ASSERT(n_embd_head == hparams.n_embd_head_k);
-        GGML_ASSERT(n_embd_head == hparams.n_rot);
-
-        struct ggml_tensor * cur;
-        struct ggml_tensor * inpL;
-
-        inpL = llm_build_inp_embd(ctx0, lctx, hparams, ubatch, model.tok_embd, cb);
-
-        // inp_pos - contains the positions
-        struct ggml_tensor * inp_pos = build_inp_pos();
-
-        // KQ_mask (mask for 1 head, it will be broadcasted to all heads)
-        struct ggml_tensor * KQ_mask = build_inp_KQ_mask();
-
-        for (int il = 0; il < n_layer; ++il) {
-
-            // norm
-            cur = llm_build_norm(ctx0, inpL, hparams,
-                    model.layers[il].attn_norm, NULL,
-                    LLM_NORM_RMS, cb, il);
-            cb(cur, "attn_norm", il);
-
-            struct ggml_tensor * attention_norm = cur;
-
-            // self-attention
-            {
-                // compute Q and K and RoPE them
-                struct ggml_tensor * Qcur = llm_build_lora_mm(lctx, ctx0, model.layers[il].wq, cur);
-                cb(Qcur, "Qcur", il);
-
-                struct ggml_tensor * Kcur = llm_build_lora_mm(lctx, ctx0, model.layers[il].wk, cur);
-                cb(Kcur, "Kcur", il);
-
-                struct ggml_tensor * Vcur = llm_build_lora_mm(lctx, ctx0, model.layers[il].wv, cur);
-                cb(Vcur, "Vcur", il);
-
-                Qcur = ggml_rope_ext(
-                        ctx0, ggml_reshape_3d(ctx0, Qcur, n_rot, n_head,    n_tokens), inp_pos, nullptr,
-                        n_embd_head, rope_type, n_ctx_orig, freq_base, freq_scale,
-                        ext_factor, attn_factor, beta_fast, beta_slow);
-                cb(Qcur, "Qcur", il);
-
-                Kcur = ggml_rope_ext(
-                        ctx0, ggml_reshape_3d(ctx0, Kcur, n_rot, n_head_kv, n_tokens), inp_pos, nullptr,
-                        n_embd_head, rope_type, n_ctx_orig, freq_base, freq_scale,
-                        ext_factor, attn_factor, beta_fast, beta_slow);
-                cb(Kcur, "Kcur", il);
-
-                cur = llm_build_kv(ctx0, lctx, kv_self, gf,
-                        model.layers[il].wo, NULL,
-                        Kcur, Vcur, Qcur, KQ_mask, n_tokens, kv_head, n_kv, 1.0f/sqrtf(float(n_embd_head)), cb, il);
-            }
-            struct ggml_tensor * sa_out = cur;
-
-            cur = attention_norm;
-
-            if (il == n_layer - 1) {
-                // skip computing output for unused tokens
-                struct ggml_tensor * inp_out_ids = build_inp_out_ids();
-                cur    = ggml_get_rows(ctx0,    cur, inp_out_ids);
-                sa_out = ggml_get_rows(ctx0, sa_out, inp_out_ids);
-                inpL   = ggml_get_rows(ctx0,   inpL, inp_out_ids);
-            }
-
-            // feed-forward network
-            {
-                cur = llm_build_ffn(ctx0, lctx, cur,
-                        model.layers[il].ffn_up,   NULL, NULL,
-                        model.layers[il].ffn_gate, NULL, NULL,
-                        model.layers[il].ffn_down, NULL, NULL,
-                        NULL,
-                        LLM_FFN_SILU, LLM_FFN_PAR, cb, il);
-                cb(cur, "ffn_out", il);
-            }
-
-            cur = ggml_add(ctx0, cur, sa_out);
-            cur = ggml_add(ctx0, cur, inpL);
-            cur = lctx.cvec.apply_to(ctx0, cur, il);
-            cb(cur, "l_out", il);
-
-            // input for next layer
-            inpL = cur;
-        }
-
-        cur = inpL;
-
-        cur = llm_build_norm(ctx0, cur, hparams,
-                model.output_norm, NULL,
-                LLM_NORM_RMS, cb, -1);
-        cb(cur, "result_norm", -1);
-
-        // lm_head
-        cur = llm_build_lora_mm(lctx, ctx0, model.output, cur);
-        cb(cur, "result_output", -1);
-
-        ggml_build_forward_expand(gf, cur);
-
-        return gf;
-    }
-
-    struct ggml_cgraph * build_gpt2() {
-        struct ggml_cgraph * gf = ggml_new_graph_custom(ctx0, model.max_nodes(), false);
-
-        const int64_t n_embd_head = hparams.n_embd_head_v;
-        const int64_t n_embd_gqa  = hparams.n_embd_v_gqa();
-        GGML_ASSERT(n_embd_head == hparams.n_embd_head_k);
-
-        struct ggml_tensor * cur;
-        struct ggml_tensor * pos;
-        struct ggml_tensor * inpL;
-
-        inpL = llm_build_inp_embd(ctx0, lctx, hparams, ubatch, model.tok_embd, cb);
-
-        // inp_pos - contains the positions
-        struct ggml_tensor * inp_pos = build_inp_pos();
-
-        // KQ_mask (mask for 1 head, it will be broadcasted to all heads)
-        struct ggml_tensor * KQ_mask = build_inp_KQ_mask();
-
-        pos = ggml_get_rows(ctx0, model.pos_embd, inp_pos);
-        cb(pos, "pos_embd", -1);
-
-        inpL = ggml_add(ctx0, inpL, pos);
-        cb(inpL, "inpL", -1);
-
-        for (int il = 0; il < n_layer; ++il) {
-            cur = llm_build_norm(ctx0, inpL, hparams,
-                    model.layers[il].attn_norm,
-                    model.layers[il].attn_norm_b,
-                    LLM_NORM, cb, il);
-            cb(cur, "attn_norm", il);
-
-            // self-attention
-            {
-                cur = llm_build_lora_mm(lctx, ctx0, model.layers[il].wqkv, cur);
-                cb(cur, "wqkv", il);
-
-                cur = ggml_add(ctx0, cur, model.layers[il].bqkv);
-                cb(cur, "bqkv", il);
-
-                struct ggml_tensor * Qcur = ggml_cont(ctx0, ggml_view_2d(ctx0, cur, n_embd,     n_tokens, cur->nb[1], 0*sizeof(float)*(n_embd)));
-                struct ggml_tensor * Kcur = ggml_cont(ctx0, ggml_view_2d(ctx0, cur, n_embd_gqa, n_tokens, cur->nb[1], 1*sizeof(float)*(n_embd)));
-                struct ggml_tensor * Vcur = ggml_cont(ctx0, ggml_view_2d(ctx0, cur, n_embd_gqa, n_tokens, cur->nb[1], 1*sizeof(float)*(n_embd + n_embd_gqa)));
-
-                cb(Qcur, "Qcur", il);
-                cb(Kcur, "Kcur", il);
-                cb(Vcur, "Vcur", il);
-
-                Qcur = ggml_reshape_3d(ctx0, Qcur, n_embd_head, n_head, n_tokens);
-
-                cur = llm_build_kv(ctx0, lctx, kv_self, gf,
-                        model.layers[il].wo, model.layers[il].bo,
-                        Kcur, Vcur, Qcur, KQ_mask, n_tokens, kv_head, n_kv, 1.0f/sqrtf(float(n_embd_head)), cb, il);
-            }
-
-            if (il == n_layer - 1) {
-                // skip computing output for unused tokens
-                struct ggml_tensor * inp_out_ids = build_inp_out_ids();
-                cur  = ggml_get_rows(ctx0,  cur, inp_out_ids);
-                inpL = ggml_get_rows(ctx0, inpL, inp_out_ids);
-            }
-
-            // add the input
-            struct ggml_tensor * ffn_inp = ggml_add(ctx0, cur, inpL);
-            cb(ffn_inp, "ffn_inp", il);
-
-            // FF
-            {
-                cur = llm_build_norm(ctx0, ffn_inp, hparams,
-                        model.layers[il].ffn_norm,
-                        model.layers[il].ffn_norm_b,
-                        LLM_NORM, cb, il);
-                cb(cur, "ffn_norm", il);
-
-                cur = llm_build_ffn(ctx0, lctx, cur,
-                        model.layers[il].ffn_up,   model.layers[il].ffn_up_b,   NULL,
-                        NULL,                      NULL,                        NULL,
-                        model.layers[il].ffn_down, model.layers[il].ffn_down_b, NULL,
-                        NULL,
-                        LLM_FFN_GELU, LLM_FFN_SEQ, cb, il);
-                cb(cur, "ffn_out", il);
-            }
-
-            cur = ggml_add(ctx0, cur, ffn_inp);
-            cur = lctx.cvec.apply_to(ctx0, cur, il);
-            cb(cur, "l_out", il);
-
-            // input for next layer
-            inpL = cur;
-        }
-
-        cur = llm_build_norm(ctx0, inpL, hparams,
-                model.output_norm,
-                model.output_norm_b,
-                LLM_NORM, cb, -1);
-        cb(cur, "result_norm", -1);
-
-        cur = llm_build_lora_mm(lctx, ctx0, model.output, cur);
-        cb(cur, "result_output", -1);
-
-        ggml_build_forward_expand(gf, cur);
-
-        return gf;
-    }
-
-    struct ggml_cgraph * build_codeshell() {
-        struct ggml_cgraph * gf = ggml_new_graph_custom(ctx0, model.max_nodes(), false);
-
-        const int64_t n_embd_head = hparams.n_embd_head_v;
-        const int64_t n_embd_gqa  = hparams.n_embd_v_gqa();
-        GGML_ASSERT(n_embd_head == hparams.n_embd_head_k);
-        GGML_ASSERT(n_embd_head == hparams.n_rot);
-
-        struct ggml_tensor * cur;
-        struct ggml_tensor * inpL;
-
-        inpL = llm_build_inp_embd(ctx0, lctx, hparams, ubatch, model.tok_embd, cb);
-
-        // inp_pos - contains the positions
-        struct ggml_tensor * inp_pos = build_inp_pos();
-
-        // KQ_mask (mask for 1 head, it will be broadcasted to all heads)
-        struct ggml_tensor * KQ_mask = build_inp_KQ_mask();
-
-        for (int il = 0; il < n_layer; ++il) {
-            cur = llm_build_norm(ctx0, inpL, hparams,
-                    model.layers[il].attn_norm,
-                    model.layers[il].attn_norm_b,
-                    LLM_NORM, cb, il);
-            cb(cur, "attn_norm", il);
-
-            // self-attention
-            {
-                cur = llm_build_lora_mm(lctx, ctx0, model.layers[il].wqkv, cur);
-                cb(cur, "wqkv", il);
-
-                cur = ggml_add(ctx0, cur, model.layers[il].bqkv);
-                cb(cur, "bqkv", il);
-
-                struct ggml_tensor * tmpq = ggml_cont(ctx0, ggml_view_2d(ctx0, cur, n_embd,     n_tokens, cur->nb[1], 0*sizeof(float)*(n_embd)));
-                struct ggml_tensor * tmpk = ggml_cont(ctx0, ggml_view_2d(ctx0, cur, n_embd_gqa, n_tokens, cur->nb[1], 1*sizeof(float)*(n_embd)));
-                struct ggml_tensor * Vcur = ggml_cont(ctx0, ggml_view_2d(ctx0, cur, n_embd_gqa, n_tokens, cur->nb[1], 1*sizeof(float)*(n_embd + n_embd_gqa)));
-
-                cb(tmpq, "tmpq", il);
-                cb(tmpk, "tmpk", il);
-                cb(Vcur, "Vcur", il);
-
-                struct ggml_tensor * Qcur = ggml_rope_ext(
-                    ctx0, ggml_reshape_3d(ctx0, tmpq, n_embd_head, n_head,    n_tokens), inp_pos, nullptr,
-                    n_rot, rope_type, n_ctx_orig, freq_base, freq_scale,
-                    ext_factor, attn_factor, beta_fast, beta_slow
-                );
-                cb(Qcur, "Qcur", il);
-
-                struct ggml_tensor * Kcur = ggml_rope_ext(
-                    ctx0, ggml_reshape_3d(ctx0, tmpk, n_embd_head, n_head_kv, n_tokens), inp_pos, nullptr,
-                    n_rot, rope_type, n_ctx_orig, freq_base, freq_scale,
-                    ext_factor, attn_factor, beta_fast, beta_slow
-                );
-                cb(Kcur, "Kcur", il);
-
-                cur = llm_build_kv(ctx0, lctx, kv_self, gf,
-                        model.layers[il].wo, model.layers[il].bo,
-                        Kcur, Vcur, Qcur, KQ_mask, n_tokens, kv_head, n_kv, 1.0f/sqrtf(float(n_embd_head)), cb, il);
-            }
-
-            if (il == n_layer - 1) {
-                // skip computing output for unused tokens
-                struct ggml_tensor * inp_out_ids = build_inp_out_ids();
-                cur  = ggml_get_rows(ctx0,  cur, inp_out_ids);
-                inpL = ggml_get_rows(ctx0, inpL, inp_out_ids);
-            }
-
-            // add the input
-            struct ggml_tensor * ffn_inp = ggml_add(ctx0, cur, inpL);
-            cb(ffn_inp, "ffn_inp", il);
-
-            // FF
-            {
-                cur = llm_build_norm(ctx0, ffn_inp, hparams,
-                        model.layers[il].ffn_norm,
-                        model.layers[il].ffn_norm_b,
-                        LLM_NORM, cb, il);
-                cb(cur, "ffn_norm", il);
-
-                cur = llm_build_ffn(ctx0, lctx, cur,
-                        model.layers[il].ffn_up,   model.layers[il].ffn_up_b,   NULL,
-                        NULL,                      NULL,                        NULL,
-                        model.layers[il].ffn_down, model.layers[il].ffn_down_b, NULL,
-                        NULL,
-                        LLM_FFN_GELU, LLM_FFN_SEQ, cb, il);
-                cb(cur, "ffn_out", il);
-            }
-
-            cur = ggml_add(ctx0, cur, ffn_inp);
-            cur = lctx.cvec.apply_to(ctx0, cur, il);
-            cb(cur, "l_out", il);
-
-            // input for next layer
-            inpL = cur;
-        }
-
-        cur = llm_build_norm(ctx0, inpL, hparams,
-                model.output_norm,
-                model.output_norm_b,
-                LLM_NORM, cb, -1);
-        cb(cur, "result_norm", -1);
-
-        cur = llm_build_lora_mm(lctx, ctx0, model.output, cur);
-        cb(cur, "result_output", -1);
-
-        ggml_build_forward_expand(gf, cur);
-
-        return gf;
-    }
-
-    struct ggml_cgraph * build_orion() {
-        struct ggml_cgraph * gf = ggml_new_graph_custom(ctx0, model.max_nodes(), false);
-
-        const int64_t n_embd_head = hparams.n_embd_head_v;
-        GGML_ASSERT(n_embd_head == hparams.n_embd_head_k);
-        GGML_ASSERT(n_embd_head == hparams.n_rot);
-
-        struct ggml_tensor * cur;
-        struct ggml_tensor * inpL;
-
-        inpL = llm_build_inp_embd(ctx0, lctx, hparams, ubatch, model.tok_embd, cb);
-
-        // inp_pos - contains the positions
-        struct ggml_tensor * inp_pos = build_inp_pos();
-
-        // KQ_mask (mask for 1 head, it will be broadcasted to all heads)
-        struct ggml_tensor * KQ_mask = build_inp_KQ_mask();
-
-        for (int il = 0; il < n_layer; ++il) {
-            struct ggml_tensor * inpSA = inpL;
-
-            // norm
-            cur = llm_build_norm(ctx0, inpL, hparams,
-                    model.layers[il].attn_norm, model.layers[il].attn_norm_b,
-                    LLM_NORM, cb, il);
-            cb(cur, "attn_norm", il);
-
-            // self-attention
-            {
-                // compute Q and K and RoPE them
-                struct ggml_tensor * Qcur = llm_build_lora_mm(lctx, ctx0, model.layers[il].wq, cur);
-                cb(Qcur, "Qcur", il);
-                // if (model.layers[il].bq) {
-                //     Qcur = ggml_add(ctx0, Qcur, model.layers[il].bq);
-                //     cb(Qcur, "Qcur", il);
-                // }
-
-                struct ggml_tensor * Kcur = llm_build_lora_mm(lctx, ctx0, model.layers[il].wk, cur);
-                cb(Kcur, "Kcur", il);
-                // if (model.layers[il].bk) {
-                //     Kcur = ggml_add(ctx0, Kcur, model.layers[il].bk);
-                //     cb(Kcur, "Kcur", il);
-                // }
-
-                struct ggml_tensor * Vcur = llm_build_lora_mm(lctx, ctx0, model.layers[il].wv, cur);
-                cb(Vcur, "Vcur", il);
-                // if (model.layers[il].bv) {
-                //     Vcur = ggml_add(ctx0, Vcur, model.layers[il].bv);
-                //     cb(Vcur, "Vcur", il);
-                // }
-
-                Qcur = ggml_rope_ext(
-                    ctx0, ggml_reshape_3d(ctx0, Qcur, n_embd_head, n_head,    n_tokens), inp_pos, nullptr,
-                    n_rot, rope_type, n_ctx_orig, freq_base, freq_scale,
-                    ext_factor, attn_factor, beta_fast, beta_slow
-                );
-                cb(Qcur, "Qcur", il);
-
-                Kcur = ggml_rope_ext(
-                    ctx0, ggml_reshape_3d(ctx0, Kcur, n_embd_head, n_head_kv, n_tokens), inp_pos, nullptr,
-                    n_rot, rope_type, n_ctx_orig, freq_base, freq_scale,
-                    ext_factor, attn_factor, beta_fast, beta_slow
-                );
-                cb(Kcur, "Kcur", il);
-
-                cur = llm_build_kv(ctx0, lctx, kv_self, gf,
-                        model.layers[il].wo, NULL,
-                        Kcur, Vcur, Qcur, KQ_mask, n_tokens, kv_head, n_kv, 1.0f/sqrtf(float(n_embd_head)), cb, il);
-            }
-
-            if (il == n_layer - 1) {
-                // skip computing output for unused tokens
-                struct ggml_tensor * inp_out_ids = build_inp_out_ids();
-                cur   = ggml_get_rows(ctx0,   cur, inp_out_ids);
-                inpSA = ggml_get_rows(ctx0, inpSA, inp_out_ids);
-            }
-
-            struct ggml_tensor * ffn_inp = ggml_add(ctx0, cur, inpSA);
-            cb(ffn_inp, "ffn_inp", il);
-
-            // feed-forward network
-            cur = llm_build_norm(ctx0, ffn_inp, hparams,
-                    model.layers[il].ffn_norm, model.layers[il].ffn_norm_b,
-                    LLM_NORM, cb, il);
-            cb(cur, "ffn_norm", il);
-
-            cur = llm_build_ffn(ctx0, lctx, cur,
-                    model.layers[il].ffn_up,   NULL, NULL,
-                    model.layers[il].ffn_gate, NULL, NULL,
-                    model.layers[il].ffn_down, NULL, NULL,
-                    NULL,
-                    LLM_FFN_SILU, LLM_FFN_PAR, cb, il);
-            cb(cur, "ffn_out", il);
-
-            cur = ggml_add(ctx0, cur, ffn_inp);
-            cur = lctx.cvec.apply_to(ctx0, cur, il);
-            cb(cur, "l_out", il);
-
-            // input for next layer
-            inpL = cur;
-        }
-
-        cur = inpL;
-
-        cur = llm_build_norm(ctx0, cur, hparams,
-                model.output_norm, model.output_norm_b,
-                LLM_NORM, cb, -1);
-        cb(cur, "result_norm", -1);
-
-        // lm_head
-        cur = llm_build_lora_mm(lctx, ctx0, model.output, cur);
-        cb(cur, "result_output", -1);
-
-        ggml_build_forward_expand(gf, cur);
-
-        return gf;
-    }
-
-    struct ggml_cgraph * build_internlm2() {
-        struct ggml_cgraph * gf = ggml_new_graph_custom(ctx0, model.max_nodes(), false);
-
-        const int64_t n_embd_head = hparams.n_embd_head_v;
-        GGML_ASSERT(n_embd_head == hparams.n_embd_head_k);
-        GGML_ASSERT(n_embd_head == hparams.n_rot);
-
-        struct ggml_tensor * cur;
-        struct ggml_tensor * inpL;
-
-        inpL = llm_build_inp_embd(ctx0, lctx, hparams, ubatch, model.tok_embd, cb);
-
-        // inp_pos - contains the positions
-        struct ggml_tensor * inp_pos = build_inp_pos();
-
-        // KQ_mask (mask for 1 head, it will be broadcasted to all heads)
-        struct ggml_tensor * KQ_mask = build_inp_KQ_mask();
-
-        for (int il = 0; il < n_layer; ++il) {
-            struct ggml_tensor * inpSA = inpL;
-
-            // norm
-            cur = llm_build_norm(ctx0, inpL, hparams,
-                    model.layers[il].attn_norm, NULL,
-                    LLM_NORM_RMS, cb, il);
-            cb(cur, "attn_norm", il);
-
-            // self-attention
-            {
-                // compute Q and K and RoPE them
-                struct ggml_tensor * Qcur = llm_build_lora_mm(lctx, ctx0, model.layers[il].wq, cur);
-                cb(Qcur, "Qcur", il);
-                if (model.layers[il].bq) {
-                    Qcur = ggml_add(ctx0, Qcur, model.layers[il].bq);
-                    cb(Qcur, "Qcur", il);
-                }
-
-                struct ggml_tensor * Kcur = llm_build_lora_mm(lctx, ctx0, model.layers[il].wk, cur);
-                cb(Kcur, "Kcur", il);
-                if (model.layers[il].bk) {
-                    Kcur = ggml_add(ctx0, Kcur, model.layers[il].bk);
-                    cb(Kcur, "Kcur", il);
-                }
-
-                struct ggml_tensor * Vcur = llm_build_lora_mm(lctx, ctx0, model.layers[il].wv, cur);
-                cb(Vcur, "Vcur", il);
-                if (model.layers[il].bv) {
-                    Vcur = ggml_add(ctx0, Vcur, model.layers[il].bv);
-                    cb(Vcur, "Vcur", il);
-                }
-
-                Qcur = ggml_rope_ext(
-                    ctx0, ggml_reshape_3d(ctx0, Qcur, n_embd_head, n_head,    n_tokens), inp_pos, nullptr,
-                    n_rot, rope_type, n_ctx_orig, freq_base, freq_scale,
-                    ext_factor, attn_factor, beta_fast, beta_slow
-                );
-                cb(Qcur, "Qcur", il);
-
-                Kcur = ggml_rope_ext(
-                    ctx0, ggml_reshape_3d(ctx0, Kcur, n_embd_head, n_head_kv, n_tokens), inp_pos, nullptr,
-                    n_rot, rope_type, n_ctx_orig, freq_base, freq_scale,
-                    ext_factor, attn_factor, beta_fast, beta_slow
-                );
-                cb(Kcur, "Kcur", il);
-
-                cur = llm_build_kv(ctx0, lctx, kv_self, gf,
-                        model.layers[il].wo, model.layers[il].bo,
-                        Kcur, Vcur, Qcur, KQ_mask, n_tokens, kv_head, n_kv, 1.0f/sqrtf(float(n_embd_head)), cb, il);
-            }
-
-            if (il == n_layer - 1) {
-                // skip computing output for unused tokens
-                struct ggml_tensor * inp_out_ids = build_inp_out_ids();
-                cur   = ggml_get_rows(ctx0,   cur, inp_out_ids);
-                inpSA = ggml_get_rows(ctx0, inpSA, inp_out_ids);
-            }
-
-            struct ggml_tensor * ffn_inp = ggml_add(ctx0, cur, inpSA);
-            cb(ffn_inp, "ffn_inp", il);
-
-            // feed-forward network
-            cur = llm_build_norm(ctx0, ffn_inp, hparams,
-                    model.layers[il].ffn_norm, NULL,
-                    LLM_NORM_RMS, cb, il);
-            cb(cur, "ffn_norm", il);
-
-            cur = llm_build_ffn(ctx0, lctx, cur,
-                    model.layers[il].ffn_up,   NULL, NULL,
-                    model.layers[il].ffn_gate, NULL, NULL,
-                    model.layers[il].ffn_down, NULL, NULL,
-                    NULL,
-                    LLM_FFN_SILU, LLM_FFN_PAR, cb, il);
-            cb(cur, "ffn_out", il);
-
-            cur = ggml_add(ctx0, cur, ffn_inp);
-            cur = lctx.cvec.apply_to(ctx0, cur, il);
-            cb(cur, "l_out", il);
-
-            // input for next layer
-            inpL = cur;
-        }
-
-        cur = inpL;
-
-        cur = llm_build_norm(ctx0, cur, hparams,
-                model.output_norm, NULL,
-                LLM_NORM_RMS, cb, -1);
-        cb(cur, "result_norm", -1);
-
-        // lm_head
-        cur = llm_build_lora_mm(lctx, ctx0, model.output, cur);
-        cb(cur, "result_output", -1);
-
-        ggml_build_forward_expand(gf, cur);
-
-        return gf;
-    }
-
-    struct ggml_cgraph * build_minicpm3() {
-        struct ggml_cgraph * gf = ggml_new_graph_custom(ctx0, model.max_nodes(), false);
-
-        //TODO: if the model varies, these parameters need to be read from the model
-        const int64_t n_embd_base = 256;
-        const float scale_embd  = 12.0f;
-        const float scale_depth = 1.4f;
-        const float kq_scale = 1.0f / sqrtf(float(hparams.n_embd_head_k));
-
-        const uint32_t n_embd_head_qk_rope = hparams.n_rot;
-        const uint32_t n_embd_head_qk_nope = hparams.n_embd_head_k - hparams.n_rot;
-        const uint32_t kv_lora_rank = hparams.n_lora_kv;
-
-        struct ggml_tensor * cur;
-        struct ggml_tensor * inpL;
-
-        inpL = llm_build_inp_embd(ctx0, lctx, hparams, ubatch, model.tok_embd, cb);
-
-        // scale the input embeddings
-        inpL = ggml_scale(ctx0, inpL, scale_embd);
-        cb(inpL, "inp_scaled", -1);
-
-        // inp_pos - contains the positions
-        struct ggml_tensor * inp_pos = build_inp_pos();
-
-        // KQ_mask (mask for 1 head, it will be broadcasted to all heads)
-        struct ggml_tensor * KQ_mask = build_inp_KQ_mask();
-
-        for (int il = 0; il < n_layer; ++il) {
-            struct ggml_tensor * inpSA = inpL;
-
-            struct ggml_tensor * rope_factors = build_rope_factors(il);
-            // norm
-            cur = llm_build_norm(ctx0, inpL, hparams,
-                    model.layers[il].attn_norm, NULL,
-                    LLM_NORM_RMS, cb, il);
-            cb(cur, "attn_norm", il);
-
-            // self_attention
-            {
-                struct ggml_tensor * q = NULL;
-                // {n_embd, q_lora_rank} * {n_embd, n_tokens} -> {q_lora_rank, n_tokens}
-                q = ggml_mul_mat(ctx0, model.layers[il].wq_a, cur);
-                cb(q, "q", il);
-
-                q = llm_build_norm(ctx0, q, hparams,
-                        model.layers[il].attn_q_a_norm, NULL,
-                        LLM_NORM_RMS, cb, il);
-                cb(q, "q", il);
-
-                // {q_lora_rank, n_head * hparams.n_embd_head_k} * {q_lora_rank, n_tokens} -> {n_head * hparams.n_embd_head_k, n_tokens}
-                q = ggml_mul_mat(ctx0, model.layers[il].wq_b, q);
-                cb(q, "q", il);
-
-                // split into {n_head * n_embd_head_qk_nope, n_tokens}
-                struct ggml_tensor * q_nope = ggml_view_3d(ctx0, q, n_embd_head_qk_nope, n_head, n_tokens,
-                        ggml_row_size(q->type, hparams.n_embd_head_k),
-                        ggml_row_size(q->type, hparams.n_embd_head_k * n_head),
-                        0);
-                cb(q_nope, "q_nope", il);
-
-                // and {n_head * n_embd_head_qk_rope, n_tokens}
-                struct ggml_tensor * q_pe = ggml_view_3d(ctx0, q, n_embd_head_qk_rope, n_head, n_tokens,
-                        ggml_row_size(q->type, hparams.n_embd_head_k),
-                        ggml_row_size(q->type, hparams.n_embd_head_k * n_head),
-                        ggml_row_size(q->type, n_embd_head_qk_nope));
-                cb(q_pe, "q_pe", il);
-
-                // {n_embd, kv_lora_rank + n_embd_head_qk_rope} * {n_embd, n_tokens} -> {kv_lora_rank + n_embd_head_qk_rope, n_tokens}
-                struct ggml_tensor * kv_pe_compresseed = ggml_mul_mat(ctx0, model.layers[il].wkv_a_mqa, cur);
-                cb(kv_pe_compresseed, "kv_pe_compresseed", il);
-
-                // split into {kv_lora_rank, n_tokens}
-                struct ggml_tensor * kv_compressed = ggml_view_2d(ctx0, kv_pe_compresseed, kv_lora_rank, n_tokens,
-                        kv_pe_compresseed->nb[1],
-                        0);
-                cb(kv_compressed, "kv_compressed", il);
-
-                // and {n_embd_head_qk_rope, n_tokens}
-                struct ggml_tensor * k_pe = ggml_view_3d(ctx0, kv_pe_compresseed, n_embd_head_qk_rope, 1, n_tokens,
-                        kv_pe_compresseed->nb[1],
-                        kv_pe_compresseed->nb[1],
-                        ggml_row_size(kv_pe_compresseed->type, kv_lora_rank));
-                cb(k_pe, "k_pe", il);
-
-                // TODO: the CUDA backend used to not support non-cont. (RMS) norm, investigate removing ggml_cont
-                kv_compressed = ggml_cont(ctx0, kv_compressed);
-                kv_compressed = llm_build_norm(ctx0, kv_compressed, hparams,
-                        model.layers[il].attn_kv_a_norm, NULL,
-                        LLM_NORM_RMS, cb, il);
-                cb(kv_compressed, "kv_compressed", il);
-
-                // {kv_lora_rank, n_head * (n_embd_head_qk_nope + n_embd_head_v)} * {kv_lora_rank, n_tokens} -> {n_head * (n_embd_head_qk_nope + n_embd_head_v), n_tokens}
-                struct ggml_tensor * kv = ggml_mul_mat(ctx0, model.layers[il].wkv_b, kv_compressed);
-                cb(kv, "kv", il);
-
-                // split into {n_head * n_embd_head_qk_nope, n_tokens}
-                struct ggml_tensor * k_nope = ggml_view_3d(ctx0, kv, n_embd_head_qk_nope, n_head, n_tokens,
-                        ggml_row_size(kv->type, n_embd_head_qk_nope + hparams.n_embd_head_v),
-                        ggml_row_size(kv->type, n_head * (n_embd_head_qk_nope + hparams.n_embd_head_v)),
-                        0);
-                cb(k_nope, "k_nope", il);
-
-                // and {n_head * n_embd_head_v, n_tokens}
-                struct ggml_tensor * v_states = ggml_view_3d(ctx0, kv, hparams.n_embd_head_v, n_head, n_tokens,
-                        ggml_row_size(kv->type, (n_embd_head_qk_nope + hparams.n_embd_head_v)),
-                        ggml_row_size(kv->type, (n_embd_head_qk_nope + hparams.n_embd_head_v)*n_head),
-                        ggml_row_size(kv->type, (n_embd_head_qk_nope)));
-                cb(v_states, "v_states", il);
-
-                v_states = ggml_cont(ctx0, v_states);
-                cb(v_states, "v_states", il);
-
-                v_states = ggml_view_2d(ctx0, v_states, hparams.n_embd_head_v * n_head, n_tokens,
-                    ggml_row_size(kv->type, hparams.n_embd_head_v * n_head),
-                    0);
-                cb(v_states, "v_states", il);
-
-                q_pe = ggml_cont(ctx0, q_pe); // TODO: the CUDA backend used to not support non-cont. RoPE, investigate removing this
-                q_pe = ggml_rope_ext(
-                    ctx0, q_pe, inp_pos, rope_factors,
-                    n_rot, rope_type, n_ctx_orig, freq_base, freq_scale,
-                    ext_factor, attn_factor, beta_fast, beta_slow
-                );
-                cb(q_pe, "q_pe", il);
-
-                // shared RoPE key
-                k_pe = ggml_cont(ctx0, k_pe); // TODO: the CUDA backend used to not support non-cont. RoPE, investigate removing this
-                k_pe = ggml_rope_ext(
-                    ctx0, k_pe, inp_pos, rope_factors,
-                    n_rot, rope_type, n_ctx_orig, freq_base, freq_scale,
-                    ext_factor, attn_factor, beta_fast, beta_slow
-                );
-                cb(k_pe, "k_pe", il);
-
-                struct ggml_tensor * q_states = ggml_concat(ctx0, q_nope, q_pe, 0);
-                cb(q_states, "q_states", il);
-
-                struct ggml_tensor * k_states = ggml_concat(ctx0, k_nope, ggml_repeat(ctx0, k_pe, q_pe), 0);
-                cb(k_states, "k_states", il);
-
-                cur = llm_build_kv(ctx0, lctx, kv_self, gf,
-                        model.layers[il].wo, NULL,
-                        k_states, v_states, q_states, KQ_mask, n_tokens, kv_head, n_kv, kq_scale, cb, il);
-            }
-
-            if (il == n_layer - 1) {
-                // skip computing output for unused tokens
-                struct ggml_tensor * inp_out_ids = build_inp_out_ids();
-                cur   = ggml_get_rows(ctx0,   cur, inp_out_ids);
-                inpSA = ggml_get_rows(ctx0, inpSA, inp_out_ids);
-            }
-
-            // scale_res - scale the hidden states for residual connection
-            const float scale_res = scale_depth/sqrtf(float(n_layer));
-            cur = ggml_scale(ctx0, cur, scale_res);
-            cb(cur, "hidden_scaled", il);
-
-            struct ggml_tensor * ffn_inp = ggml_add(ctx0, cur, inpSA);
-            cb(ffn_inp, "ffn_inp", il);
-
-            // feed-forward network
-            {
-                cur = llm_build_norm(ctx0, ffn_inp, hparams,
-                        model.layers[il].ffn_norm, NULL,
-                        LLM_NORM_RMS, cb, il);
-                cb(cur, "ffn_norm", il);
-
-                cur = llm_build_ffn(ctx0, lctx, cur,
-                        model.layers[il].ffn_up,   NULL, NULL,
-                        model.layers[il].ffn_gate, NULL, NULL,
-                        model.layers[il].ffn_down, NULL, NULL,
-                        NULL,
-                        LLM_FFN_SILU, LLM_FFN_PAR, cb, il);
-                cb(cur, "ffn_out", il);
-            }
-
-            // scale the hidden states for residual connection
-            cur = ggml_scale(ctx0, cur, scale_res);
-            cb(cur, "hidden_scaled_ffn", il);
-
-            cur = ggml_add(ctx0, cur, ffn_inp);
-            cur = lctx.cvec.apply_to(ctx0, cur, il);
-            cb(cur, "l_out", il);
-
-            // input for next layer
-            inpL = cur;
-        }
-
-        cur = inpL;
-
-        cur = llm_build_norm(ctx0, cur, hparams,
-                model.output_norm, NULL,
-                LLM_NORM_RMS, cb, -1);
-        cb(cur, "result_norm", -1);
-
-        // lm_head scaling
-        const float scale_lmhead = float(n_embd_base)/float(n_embd);
-        cur = ggml_scale(ctx0, cur, scale_lmhead);
-        cb(cur, "lmhead_scaling", -1);
-
-        // lm_head
-        cur = llm_build_lora_mm(lctx, ctx0, model.output, cur);
-        cb(cur, "result_output", -1);
-
-        ggml_build_forward_expand(gf, cur);
-
-        return gf;
-    }
-
-    struct ggml_cgraph * build_gemma() {
-        struct ggml_cgraph * gf = ggml_new_graph_custom(ctx0, model.max_nodes(), false);
-
-        const int64_t n_embd_head_k = hparams.n_embd_head_k;
-
-        struct ggml_tensor * cur;
-        struct ggml_tensor * inpL;
-
-        inpL = llm_build_inp_embd(ctx0, lctx, hparams, ubatch, model.tok_embd, cb);
-
-        inpL = ggml_scale(ctx0, inpL, sqrtf(n_embd));
-        cb(inpL, "inp_scaled", -1);
-
-        // inp_pos - contains the positions
-        struct ggml_tensor * inp_pos = build_inp_pos();
-
-        // KQ_mask (mask for 1 head, it will be broadcasted to all heads)
-        struct ggml_tensor * KQ_mask = build_inp_KQ_mask();
-
-        for (int il = 0; il < n_layer; ++il) {
-            // norm
-            cur = llm_build_norm(ctx0, inpL, hparams,
-                    model.layers[il].attn_norm, NULL,
-                    LLM_NORM_RMS, cb, il);
-            cb(cur, "attn_norm", il);
-
-            // self-attention
-            {
-                // compute Q and K and RoPE them
-                struct ggml_tensor * Qcur = llm_build_lora_mm(lctx, ctx0, model.layers[il].wq, cur);
-                cb(Qcur, "Qcur", il);
-
-                struct ggml_tensor * Kcur = llm_build_lora_mm(lctx, ctx0, model.layers[il].wk, cur);
-                cb(Kcur, "Kcur", il);
-
-                struct ggml_tensor * Vcur = llm_build_lora_mm(lctx, ctx0, model.layers[il].wv, cur);
-                cb(Vcur, "Vcur", il);
-
-                Qcur = ggml_rope_ext(
-                        ctx0, ggml_reshape_3d(ctx0, Qcur, n_embd_head_k, n_head,    n_tokens), inp_pos, nullptr,
-                        n_rot, rope_type, n_ctx_orig, freq_base, freq_scale,
-                        ext_factor, attn_factor, beta_fast, beta_slow);
-                cb(Qcur, "Qcur", il);
-
-                Qcur = ggml_scale(ctx0, Qcur, 1.0f / sqrtf(float(n_embd_head_k)));
-                cb(Qcur, "Qcur_scaled", il);
-
-                Kcur = ggml_rope_ext(
-                        ctx0, ggml_reshape_3d(ctx0, Kcur, n_embd_head_k, n_head_kv, n_tokens), inp_pos, nullptr,
-                        n_rot, rope_type, n_ctx_orig, freq_base, freq_scale,
-                        ext_factor, attn_factor, beta_fast, beta_slow);
-                cb(Kcur, "Kcur", il);
-
-                cur = llm_build_kv(ctx0, lctx, kv_self, gf,
-                        model.layers[il].wo, NULL,
-                        Kcur, Vcur, Qcur, KQ_mask, n_tokens, kv_head, n_kv, 1.0f, cb, il);
-            }
-
-            if (il == n_layer - 1) {
-                // skip computing output for unused tokens
-                struct ggml_tensor * inp_out_ids = build_inp_out_ids();
-                cur  = ggml_get_rows(ctx0,  cur, inp_out_ids);
-                inpL = ggml_get_rows(ctx0, inpL, inp_out_ids);
-            }
-
-            struct ggml_tensor * sa_out = ggml_add(ctx0, cur, inpL);
-            cb(sa_out, "sa_out", il);
-
-            cur = llm_build_norm(ctx0, sa_out, hparams,
-                    model.layers[il].ffn_norm, NULL,
-                    LLM_NORM_RMS, cb, il);
-            cb(cur, "ffn_norm", il);
-
-            // feed-forward network
-            {
-                cur = llm_build_ffn(ctx0, lctx, cur,
-                        model.layers[il].ffn_up,   NULL, NULL,
-                        model.layers[il].ffn_gate, NULL, NULL,
-                        model.layers[il].ffn_down, NULL, NULL,
-                        NULL,
-                        LLM_FFN_GELU, LLM_FFN_PAR, cb, il);
-                cb(cur, "ffn_out", il);
-            }
-
-            cur = ggml_add(ctx0, cur, sa_out);
-            cur = lctx.cvec.apply_to(ctx0, cur, il);
-            cb(cur, "l_out", il);
-
-            // input for next layer
-            inpL = cur;
-        }
-
-        cur = inpL;
-
-        cur = llm_build_norm(ctx0, cur, hparams,
-                model.output_norm, NULL,
-                LLM_NORM_RMS, cb, -1);
-        cb(cur, "result_norm", -1);
-
-        // lm_head
-        cur = llm_build_lora_mm(lctx, ctx0, model.output, cur);
-        cb(cur, "result_output", -1);
-
-        ggml_build_forward_expand(gf, cur);
-
-        return gf;
-    }
-
-    struct ggml_cgraph * build_gemma2() {
-        struct ggml_cgraph * gf = ggml_new_graph_custom(ctx0, model.max_nodes(), false);
-
-        const int64_t n_embd_head_k = hparams.n_embd_head_k;
-
-        struct ggml_tensor * cur;
-        struct ggml_tensor * inpL;
-
-        inpL = llm_build_inp_embd(ctx0, lctx, hparams, ubatch, model.tok_embd, cb);
-
-        inpL = ggml_scale(ctx0, inpL, sqrtf(n_embd));
-        cb(inpL, "inp_scaled", -1);
-
-        // inp_pos - contains the positions
-        struct ggml_tensor * inp_pos = build_inp_pos();
-
-        // KQ_mask (mask for 1 head, it will be broadcasted to all heads)
-        // gemma 2 requires different mask for layers using sliding window (SWA)
-        struct ggml_tensor * KQ_mask     = build_inp_KQ_mask(true);
-        struct ggml_tensor * KQ_mask_swa = build_inp_KQ_mask_swa(true);
-
-        for (int il = 0; il < n_layer; ++il) {
-            // (il % 2) layers use SWA
-            struct ggml_tensor * KQ_mask_l = (il % 2 == 0) ? KQ_mask_swa : KQ_mask;
-
-            // norm
-            cur = llm_build_norm(ctx0, inpL, hparams,
-                    model.layers[il].attn_norm, NULL,
-                    LLM_NORM_RMS, cb, il);
-            cb(cur, "attn_norm", il);
-
-            // self-attention
-            {
-                // compute Q and K and RoPE them
-                struct ggml_tensor * Qcur = llm_build_lora_mm(lctx, ctx0, model.layers[il].wq, cur);
-                cb(Qcur, "Qcur", il);
-
-                struct ggml_tensor * Kcur = llm_build_lora_mm(lctx, ctx0, model.layers[il].wk, cur);
-                cb(Kcur, "Kcur", il);
-
-                struct ggml_tensor * Vcur = llm_build_lora_mm(lctx, ctx0, model.layers[il].wv, cur);
-                cb(Vcur, "Vcur", il);
-
-                Qcur = ggml_rope_ext(
-                        ctx0, ggml_reshape_3d(ctx0, Qcur, n_embd_head_k, n_head,    n_tokens), inp_pos, nullptr,
-                        n_rot, rope_type, n_ctx_orig, freq_base, freq_scale,
-                        ext_factor, attn_factor, beta_fast, beta_slow);
-                cb(Qcur, "Qcur", il);
-
-                // ref: https://github.com/google/gemma_pytorch/commit/03e657582d17cb5a8617ebf333c1c16f3694670e
-                switch (model.type) {
-                    case LLM_TYPE_2B:
-                    case LLM_TYPE_9B:  Qcur = ggml_scale(ctx0, Qcur, 1.0f / sqrtf(float(n_embd_head_k)));   break;
-                    case LLM_TYPE_27B: Qcur = ggml_scale(ctx0, Qcur, 1.0f / sqrtf(float(n_embd / n_head))); break;
-                    default: GGML_ABORT("fatal error");
-                };
-                cb(Qcur, "Qcur_scaled", il);
-
-                Kcur = ggml_rope_ext(
-                        ctx0, ggml_reshape_3d(ctx0, Kcur, n_embd_head_k, n_head_kv, n_tokens), inp_pos, nullptr,
-                        n_rot, rope_type, n_ctx_orig, freq_base, freq_scale,
-                        ext_factor, attn_factor, beta_fast, beta_slow);
-                cb(Kcur, "Kcur", il);
-
-                cur = llm_build_kv(ctx0, lctx, kv_self, gf,
-                        model.layers[il].wo, NULL,
-                        Kcur, Vcur, Qcur, KQ_mask_l, n_tokens, kv_head, n_kv, 1.0f, cb, il);
-            }
-
-            cur = llm_build_norm(ctx0, cur, hparams,
-                    model.layers[il].attn_post_norm, NULL,
-                    LLM_NORM_RMS, cb, il);
-            cb(cur, "attn_post_norm", il);
-
-            if (il == n_layer - 1) {
-                // skip computing output for unused tokens
-                struct ggml_tensor * inp_out_ids = build_inp_out_ids();
-                cur  = ggml_get_rows(ctx0,  cur, inp_out_ids);
-                inpL = ggml_get_rows(ctx0, inpL, inp_out_ids);
-            }
-
-            struct ggml_tensor * sa_out = ggml_add(ctx0, cur, inpL);
-            cb(sa_out, "sa_out", il);
-
-            cur = llm_build_norm(ctx0, sa_out, hparams,
-                    model.layers[il].ffn_norm, NULL,
-                    LLM_NORM_RMS, cb, il);
-            cb(cur, "ffn_norm", il);
-
-            // feed-forward network
-            {
-                cur = llm_build_ffn(ctx0, lctx, cur,
-                        model.layers[il].ffn_up,   NULL, NULL,
-                        model.layers[il].ffn_gate, NULL, NULL,
-                        model.layers[il].ffn_down, NULL, NULL,
-                        NULL,
-                        LLM_FFN_GELU, LLM_FFN_PAR, cb, il);
-                cb(cur, "ffn_out", il);
-            }
-
-            cur = llm_build_norm(ctx0, cur, hparams,
-                model.layers[il].ffn_post_norm, NULL,
-                LLM_NORM_RMS, cb, -1);
-            cb(cur, "ffn_post_norm", -1);
-
-            cur = ggml_add(ctx0, cur, sa_out);
-            cur = lctx.cvec.apply_to(ctx0, cur, il);
-            cb(cur, "l_out", il);
-
-            // input for next layer
-            inpL = cur;
-        }
-
-        cur = inpL;
-
-        cur = llm_build_norm(ctx0, cur, hparams,
-                model.output_norm, NULL,
-                LLM_NORM_RMS, cb, -1);
-        cb(cur, "result_norm", -1);
-
-        // lm_head
-        cur = llm_build_lora_mm(lctx, ctx0, model.output, cur);
-
-        // final logit soft-capping
-        cur = ggml_scale(ctx0, cur, 1.0f / hparams.f_final_logit_softcapping);
-        cur = ggml_tanh(ctx0, cur);
-        cur = ggml_scale(ctx0, cur, hparams.f_final_logit_softcapping);
-
-        cb(cur, "result_output", -1);
-
-        ggml_build_forward_expand(gf, cur);
-
-        return gf;
-    }
-
-
-    struct ggml_cgraph * build_starcoder2() {
-        struct ggml_cgraph * gf = ggml_new_graph_custom(ctx0, model.max_nodes(), false);
-
-        const int64_t n_embd_head = hparams.n_embd_head_v;
-        GGML_ASSERT(n_embd_head == hparams.n_embd_head_k);
-        GGML_ASSERT(n_embd_head == hparams.n_rot);
-
-        struct ggml_tensor * cur;
-        struct ggml_tensor * inpL;
-
-        inpL = llm_build_inp_embd(ctx0, lctx, hparams, ubatch, model.tok_embd, cb);
-
-        // inp_pos - contains the positions
-        struct ggml_tensor * inp_pos = build_inp_pos();
-
-        // KQ_mask (mask for 1 head, it will be broadcasted to all heads)
-        struct ggml_tensor * KQ_mask = build_inp_KQ_mask();
-
-        for (int il = 0; il < n_layer; ++il) {
-            struct ggml_tensor * inpSA = inpL;
-
-            // norm
-            cur = llm_build_norm(ctx0, inpL, hparams,
-                    model.layers[il].attn_norm, model.layers[il].attn_norm_b,
-                    LLM_NORM, cb, il);
-            cb(cur, "attn_norm", il);
-
-            // self-attention
-            {
-                // compute Q and K and RoPE them
-                struct ggml_tensor * Qcur = llm_build_lora_mm(lctx, ctx0, model.layers[il].wq, cur);
-                cb(Qcur, "Qcur", il);
-                if (model.layers[il].bq) {
-                    Qcur = ggml_add(ctx0, Qcur, model.layers[il].bq);
-                    cb(Qcur, "Qcur", il);
-                }
-
-                struct ggml_tensor * Kcur = llm_build_lora_mm(lctx, ctx0, model.layers[il].wk, cur);
-                cb(Kcur, "Kcur", il);
-                if (model.layers[il].bk) {
-                    Kcur = ggml_add(ctx0, Kcur, model.layers[il].bk);
-                    cb(Kcur, "Kcur", il);
-                }
-
-                struct ggml_tensor * Vcur = llm_build_lora_mm(lctx, ctx0, model.layers[il].wv, cur);
-                cb(Vcur, "Vcur", il);
-                if (model.layers[il].bv) {
-                    Vcur = ggml_add(ctx0, Vcur, model.layers[il].bv);
-                    cb(Vcur, "Vcur", il);
-                }
-
-                Qcur = ggml_rope_ext(
-                    ctx0, ggml_reshape_3d(ctx0, Qcur, n_embd_head, n_head, n_tokens), inp_pos, nullptr,
-                    n_rot, rope_type, n_ctx_orig, freq_base, freq_scale,
-                    ext_factor, attn_factor, beta_fast, beta_slow
-                );
-                cb(Qcur, "Qcur", il);
-
-                Kcur = ggml_rope_ext(
-                    ctx0, ggml_reshape_3d(ctx0, Kcur, n_embd_head, n_head_kv, n_tokens), inp_pos, nullptr,
-                    n_rot, rope_type, n_ctx_orig, freq_base, freq_scale,
-                    ext_factor, attn_factor, beta_fast, beta_slow
-                );
-                cb(Kcur, "Kcur", il);
-
-                cur = llm_build_kv(ctx0, lctx, kv_self, gf,
-                        model.layers[il].wo, model.layers[il].bo,
-                        Kcur, Vcur, Qcur, KQ_mask, n_tokens, kv_head, n_kv, 1.0f/sqrtf(float(n_embd_head)), cb, il);
-            }
-
-            if (il == n_layer - 1) {
-                // skip computing output for unused tokens
-                struct ggml_tensor * inp_out_ids = build_inp_out_ids();
-                cur   = ggml_get_rows(ctx0,   cur, inp_out_ids);
-                inpSA = ggml_get_rows(ctx0, inpSA, inp_out_ids);
-            }
-
-            struct ggml_tensor * ffn_inp = ggml_add(ctx0, cur, inpSA);
-            cb(ffn_inp, "ffn_inp", il);
-
-            // feed-forward network
-
-            cur = llm_build_norm(ctx0, ffn_inp, hparams,
-                    model.layers[il].ffn_norm, model.layers[il].ffn_norm_b,
-                    LLM_NORM, cb, il);
-            cb(cur, "ffn_norm", il);
-
-            cur = llm_build_ffn(ctx0, lctx, cur,
-                        model.layers[il].ffn_up,   model.layers[il].ffn_up_b,   NULL,
-                        NULL,                      NULL,                        NULL,
-                        model.layers[il].ffn_down, model.layers[il].ffn_down_b, NULL,
-                        NULL,
-                        LLM_FFN_GELU, LLM_FFN_SEQ, cb, il);
-            cb(cur, "ffn_out", il);
-
-            cur = ggml_add(ctx0, cur, ffn_inp);
-            cur = lctx.cvec.apply_to(ctx0, cur, il);
-            cb(cur, "l_out", il);
-
-            // input for next layer
-            inpL = cur;
-        }
-
-        cur = inpL;
-
-        cur = llm_build_norm(ctx0, cur, hparams,
-                model.output_norm, model.output_norm_b,
-                LLM_NORM, cb, -1);
-        cb(cur, "result_norm", -1);
-
-        // lm_head
-        cur = llm_build_lora_mm(lctx, ctx0, model.output, cur);
-        cb(cur, "result_output", -1);
-
-        ggml_build_forward_expand(gf, cur);
-
-        return gf;
-    }
-
-    struct ggml_cgraph * build_mamba() {
-        struct ggml_cgraph * gf = ggml_new_graph_custom(ctx0, model.max_nodes(), false);
-
-        struct ggml_tensor * cur;
-        struct ggml_tensor * inpL;
-
-        // {n_embd, n_tokens}
-        inpL = llm_build_inp_embd(ctx0, lctx, hparams, ubatch, model.tok_embd, cb);
-
-        struct ggml_tensor * state_copy = build_inp_s_copy();
-        struct ggml_tensor * state_mask = build_inp_s_mask();
-
-        for (int il = 0; il < n_layer; ++il) {
-            // norm
-            cur = llm_build_norm(ctx0, inpL, hparams,
-                    model.layers[il].attn_norm, NULL,
-                    LLM_NORM_RMS, cb, il);
-            cb(cur, "attn_norm", il);
-
-            cur = llm_build_mamba(ctx0, lctx, ubatch, gf, cur,
-                    state_copy, state_mask,
-                    kv_head, n_kv, cb, il);
-
-            if (il == n_layer - 1) {
-                // skip computing output for unused tokens
-                struct ggml_tensor * inp_out_ids = build_inp_out_ids();
-                cur  = ggml_get_rows(ctx0,  cur, inp_out_ids);
-                inpL = ggml_get_rows(ctx0, inpL, inp_out_ids);
-            }
-
-            // residual
-            cur = ggml_add(ctx0, cur, inpL);
-            cur = lctx.cvec.apply_to(ctx0, cur, il);
-            cb(cur, "l_out", il);
-
-            // input for next layer
-            inpL = cur;
-        }
-
-        // final rmsnorm
-        cur = llm_build_norm(ctx0, inpL, hparams,
-                model.output_norm, NULL,
-                LLM_NORM_RMS, cb, -1);
-        cb(cur, "result_norm", -1);
-
-        // lm_head
-        cur = llm_build_lora_mm(lctx, ctx0, model.output, cur);
-        cb(cur, "result_output", -1);
-
-        ggml_build_forward_expand(gf, cur);
-
-        return gf;
-    }
-
-    struct ggml_cgraph * build_command_r() {
-
-        struct ggml_cgraph * gf = ggml_new_graph_custom(ctx0, model.max_nodes(), false);
-
-        const int64_t n_embd_head = hparams.n_embd_head_v;
-        GGML_ASSERT(n_embd_head == hparams.n_embd_head_k);
-        const float f_logit_scale = hparams.f_logit_scale;
-
-        struct ggml_tensor * cur;
-        struct ggml_tensor * inpL;
-
-        inpL = llm_build_inp_embd(ctx0, lctx, hparams, ubatch, model.tok_embd, cb);
-
-        // inp_pos - contains the positions
-        struct ggml_tensor * inp_pos = build_inp_pos();
-
-        // KQ_mask (mask for 1 head, it will be broadcasted to all heads)
-        struct ggml_tensor * KQ_mask = build_inp_KQ_mask();
-
-        for (int il = 0; il < n_layer; ++il) {
-
-            // norm
-            cur = llm_build_norm(ctx0, inpL, hparams,
-                    model.layers[il].attn_norm, NULL,
-                    LLM_NORM, cb, il);
-            cb(cur, "attn_norm", il);
-            struct ggml_tensor * ffn_inp = cur;
-
-            // self-attention
-            {
-                // compute Q and K and RoPE them
-                struct ggml_tensor * Qcur = llm_build_lora_mm(lctx, ctx0, model.layers[il].wq, cur);
-                cb(Qcur, "Qcur", il);
-                if (model.layers[il].bq) {
-                    Qcur = ggml_add(ctx0, Qcur, model.layers[il].bq);
-                    cb(Qcur, "Qcur", il);
-                }
-
-                struct ggml_tensor * Kcur = llm_build_lora_mm(lctx, ctx0, model.layers[il].wk, cur);
-                cb(Kcur, "Kcur", il);
-                if (model.layers[il].bk) {
-                    Kcur = ggml_add(ctx0, Kcur, model.layers[il].bk);
-                    cb(Kcur, "Kcur", il);
-                }
-
-                struct ggml_tensor * Vcur = llm_build_lora_mm(lctx, ctx0, model.layers[il].wv, cur);
-                cb(Vcur, "Vcur", il);
-                if (model.layers[il].bv) {
-                    Vcur = ggml_add(ctx0, Vcur, model.layers[il].bv);
-                    cb(Vcur, "Vcur", il);
-                }
-
-                if (model.layers[il].attn_q_norm) {
-                    Qcur = ggml_view_3d(ctx0, Qcur, n_embd_head, n_head, n_tokens,
-                                ggml_element_size(Qcur) * n_embd_head,
-                                ggml_element_size(Qcur) * n_embd_head * n_head,
-                                0);
-                    cb(Qcur, "Qcur", il);
-                    Kcur = ggml_view_3d(ctx0, Kcur, n_embd_head, n_head_kv, n_tokens,
-                                ggml_element_size(Kcur) * n_embd_head,
-                                ggml_element_size(Kcur) * n_embd_head * n_head_kv,
-                                0);
-                    cb(Kcur, "Kcur", il);
-
-                    Qcur = llm_build_norm(ctx0, Qcur, hparams,
-                                model.layers[il].attn_q_norm,
-                                NULL,
-                                LLM_NORM, cb, il);
-                    cb(Qcur, "Qcur", il);
-
-                    Kcur = llm_build_norm(ctx0, Kcur, hparams,
-                            model.layers[il].attn_k_norm,
-                            NULL,
-                            LLM_NORM, cb, il);
-                    cb(Kcur, "Kcur", il);
-                }
-
-                Qcur = ggml_rope_ext(
-                    ctx0, ggml_reshape_3d(ctx0, Qcur, n_embd_head, n_head, n_tokens), inp_pos, nullptr,
-                    n_rot, rope_type, n_ctx_orig, freq_base, freq_scale,
-                    ext_factor, attn_factor, beta_fast, beta_slow
-                );
-                cb(Qcur, "Qcur", il);
-
-                Kcur = ggml_rope_ext(
-                    ctx0, ggml_reshape_3d(ctx0, Kcur, n_embd_head, n_head_kv, n_tokens), inp_pos, nullptr,
-                    n_rot, rope_type, n_ctx_orig, freq_base, freq_scale,
-                    ext_factor, attn_factor, beta_fast, beta_slow
-                );
-                cb(Kcur, "Kcur", il);
-
-                cur = llm_build_kv(ctx0, lctx, kv_self, gf,
-                        model.layers[il].wo, model.layers[il].bo,
-                        Kcur, Vcur, Qcur, KQ_mask, n_tokens, kv_head, n_kv, 1.0f/sqrtf(float(n_embd_head)), cb, il);
-            }
-
-            if (il == n_layer - 1) {
-                // skip computing output for unused tokens
-                struct ggml_tensor * inp_out_ids = build_inp_out_ids();
-                cur     = ggml_get_rows(ctx0,     cur, inp_out_ids);
-                inpL    = ggml_get_rows(ctx0,    inpL, inp_out_ids);
-                ffn_inp = ggml_get_rows(ctx0, ffn_inp, inp_out_ids);
-            }
-
-            struct ggml_tensor * attn_out = cur;
-
-            // feed-forward network
-            {
-                cur = llm_build_ffn(ctx0, lctx, ffn_inp,
-                        model.layers[il].ffn_up,   NULL, NULL,
-                        model.layers[il].ffn_gate, NULL, NULL,
-                        model.layers[il].ffn_down, NULL, NULL,
-                        NULL,
-                        LLM_FFN_SILU, LLM_FFN_PAR, cb, il);
-                cb(cur, "ffn_out", il);
-            }
-
-            // add together residual + FFN + self-attention
-            cur = ggml_add(ctx0, cur, inpL);
-            cur = ggml_add(ctx0, cur, attn_out);
-            cur = lctx.cvec.apply_to(ctx0, cur, il);
-            cb(cur, "l_out", il);
-
-            // input for next layer
-            inpL = cur;
-        }
-
-        cur = inpL;
-
-        cur = llm_build_norm(ctx0, cur, hparams,
-                model.output_norm, NULL,
-                LLM_NORM, cb, -1);
-        cb(cur, "result_norm", -1);
-
-        // lm_head
-        cur = llm_build_lora_mm(lctx, ctx0, model.output, cur);
-
-        if (f_logit_scale) {
-            cur = ggml_scale(ctx0, cur, f_logit_scale);
-        }
-
-        cb(cur, "result_output", -1);
-
-        ggml_build_forward_expand(gf, cur);
-
-        return gf;
-
-    }
-
-    struct ggml_cgraph * build_cohere2() {
-        struct ggml_cgraph * gf = ggml_new_graph_custom(ctx0, model.max_nodes(), false);
-
-        const int64_t n_embd_head = hparams.n_embd_head_v;
-        GGML_ASSERT(n_embd_head == hparams.n_embd_head_k);
-        const float f_logit_scale = hparams.f_logit_scale;
-
-        struct ggml_tensor * cur;
-        struct ggml_tensor * inpL;
-
-        inpL = llm_build_inp_embd(ctx0, lctx, hparams, ubatch, model.tok_embd, cb);
-
-        // inp_pos - contains the positions
-        struct ggml_tensor * inp_pos = build_inp_pos();
-
-        // KQ_mask (mask for 1 head, it will be broadcasted to all heads)
-        // cohere2 requires different mask for layers using sliding window (SWA)
-        struct ggml_tensor * KQ_mask     = build_inp_KQ_mask();
-        struct ggml_tensor * KQ_mask_swa = build_inp_KQ_mask_swa();
-
-        // sliding window switch pattern
-        const int32_t sliding_window_pattern = 4;
-
-        for (int il = 0; il < n_layer; ++il) {
-            // three layers sliding window attention (window size 4096) and ROPE
-            // fourth layer uses global attention without positional embeddings
-            const bool           is_sliding = il % sliding_window_pattern < (sliding_window_pattern - 1);
-            struct ggml_tensor * KQ_mask_l = is_sliding ? KQ_mask_swa : KQ_mask;
-
-            // norm
-            cur = llm_build_norm(ctx0, inpL, hparams, model.layers[il].attn_norm, NULL, LLM_NORM, cb, il);
-            cb(cur, "attn_norm", il);
-            struct ggml_tensor * ffn_inp = cur;
-
-            // self-attention
-            {
-                // rope freq factors for 128k context
-                struct ggml_tensor * rope_factors = build_rope_factors(il);
-
-                // compute Q and K and RoPE them
-                struct ggml_tensor * Qcur = llm_build_lora_mm(lctx, ctx0, model.layers[il].wq, cur);
-                cb(Qcur, "Qcur", il);
-                if (model.layers[il].bq) {
-                    Qcur = ggml_add(ctx0, Qcur, model.layers[il].bq);
-                    cb(Qcur, "Qcur", il);
-                }
-
-                struct ggml_tensor * Kcur = llm_build_lora_mm(lctx, ctx0, model.layers[il].wk, cur);
-                cb(Kcur, "Kcur", il);
-                if (model.layers[il].bk) {
-                    Kcur = ggml_add(ctx0, Kcur, model.layers[il].bk);
-                    cb(Kcur, "Kcur", il);
-                }
-
-                struct ggml_tensor * Vcur = llm_build_lora_mm(lctx, ctx0, model.layers[il].wv, cur);
-                cb(Vcur, "Vcur", il);
-                if (model.layers[il].bv) {
-                    Vcur = ggml_add(ctx0, Vcur, model.layers[il].bv);
-                    cb(Vcur, "Vcur", il);
-                }
-
-                if (is_sliding) {
-                    Qcur = ggml_rope_ext(ctx0, ggml_reshape_3d(ctx0, Qcur, n_embd_head, n_head, n_tokens), inp_pos, rope_factors,
-                                        n_rot, rope_type, n_ctx_orig, freq_base, freq_scale, ext_factor, attn_factor,
-                                        beta_fast, beta_slow);
-                    cb(Qcur, "Qcur", il);
-
-                    Kcur = ggml_rope_ext(ctx0, ggml_reshape_3d(ctx0, Kcur, n_embd_head, n_head_kv, n_tokens), inp_pos,
-                                        rope_factors, n_rot, rope_type, n_ctx_orig, freq_base, freq_scale, ext_factor,
-                                        attn_factor, beta_fast, beta_slow);
-                    cb(Kcur, "Kcur", il);
-                } else {
-                    // For non-sliding layers, just reshape without applying RoPE
-                    Qcur = ggml_reshape_3d(ctx0, Qcur, n_embd_head, n_head, n_tokens);
-                    cb(Qcur, "Qcur", il);
-
-                    Kcur = ggml_reshape_3d(ctx0, Kcur, n_embd_head, n_head_kv, n_tokens);
-                    cb(Kcur, "Kcur", il);
-                }
-
-                cur = llm_build_kv(ctx0, lctx, kv_self, gf, model.layers[il].wo, model.layers[il].bo, Kcur, Vcur, Qcur,
-                                   KQ_mask_l, n_tokens, kv_head, n_kv, 1.0f / sqrtf(float(n_embd_head)), cb, il);
-            }
-
-            if (il == n_layer - 1) {
-                // skip computing output for unused tokens
-                struct ggml_tensor * inp_out_ids = build_inp_out_ids();
-                cur                              = ggml_get_rows(ctx0, cur, inp_out_ids);
-                inpL                             = ggml_get_rows(ctx0, inpL, inp_out_ids);
-                ffn_inp                          = ggml_get_rows(ctx0, ffn_inp, inp_out_ids);
-            }
-
-            struct ggml_tensor * attn_out = cur;
-
-            // feed-forward network
-            {
-                cur = llm_build_ffn(ctx0, lctx, ffn_inp, model.layers[il].ffn_up, NULL, NULL, model.layers[il].ffn_gate,
-                                    NULL, NULL, model.layers[il].ffn_down, NULL, NULL, NULL, LLM_FFN_SILU, LLM_FFN_PAR,
-                                    cb, il);
-                cb(cur, "ffn_out", il);
-            }
-
-            // add together residual + FFN + self-attention
-            cur = ggml_add(ctx0, cur, inpL);
-            cur = ggml_add(ctx0, cur, attn_out);
-            cur = lctx.cvec.apply_to(ctx0, cur, il);
-            cb(cur, "l_out", il);
-
-            // input for next layer
-            inpL = cur;
-        }
-
-        cur = inpL;
-
-        cur = llm_build_norm(ctx0, cur, hparams, model.output_norm, NULL, LLM_NORM, cb, -1);
-        cb(cur, "result_norm", -1);
-
-        // lm_head
-        cur = llm_build_lora_mm(lctx, ctx0, model.output, cur);
-
-        if (f_logit_scale) {
-            cur = ggml_scale(ctx0, cur, f_logit_scale);
-        }
-
-        cb(cur, "result_output", -1);
-
-        ggml_build_forward_expand(gf, cur);
-
-        return gf;
-    }
-
-    // ref: https://allenai.org/olmo
-    // based on the original build_llama() function, changes:
-    //   * non-parametric layer norm
-    //   * clamp qkv
-    //   * removed bias
-    //   * removed MoE
-    struct ggml_cgraph * build_olmo() {
-        struct ggml_cgraph * gf = ggml_new_graph_custom(ctx0, model.max_nodes(), false);
-
-        // mutable variable, needed during the last layer of the computation to skip unused tokens
-        int32_t n_tokens = this->n_tokens;
-
-        const int64_t n_embd_head = hparams.n_embd_head_v;
-        GGML_ASSERT(n_embd_head == hparams.n_embd_head_k);
-        GGML_ASSERT(n_embd_head == hparams.n_rot);
-
-        struct ggml_tensor * cur;
-        struct ggml_tensor * inpL;
-
-        inpL = llm_build_inp_embd(ctx0, lctx, hparams, ubatch, model.tok_embd, cb);
-
-        // inp_pos - contains the positions
-        struct ggml_tensor * inp_pos = build_inp_pos();
-
-        // KQ_mask (mask for 1 head, it will be broadcasted to all heads)
-        struct ggml_tensor * KQ_mask = build_inp_KQ_mask();
-
-        for (int il = 0; il < n_layer; ++il) {
-            struct ggml_tensor * inpSA = inpL;
-
-            // norm
-            cur = llm_build_norm(ctx0, inpL, hparams,
-                    NULL, NULL,
-                    LLM_NORM, cb, il);
-            cb(cur, "attn_norm", il);
-
-            // self-attention
-            {
-                // compute Q and K and RoPE them
-                struct ggml_tensor * Qcur = llm_build_lora_mm(lctx, ctx0, model.layers[il].wq, cur);
-                cb(Qcur, "Qcur", il);
-                if (hparams.f_clamp_kqv > 0.0f) {
-                    Qcur = ggml_clamp(ctx0, Qcur, -hparams.f_clamp_kqv, hparams.f_clamp_kqv);
-                    cb(Qcur, "Qcur", il);
-                }
-
-                struct ggml_tensor * Kcur = llm_build_lora_mm(lctx, ctx0, model.layers[il].wk, cur);
-                cb(Kcur, "Kcur", il);
-                if (hparams.f_clamp_kqv > 0.0f) {
-                    Kcur = ggml_clamp(ctx0, Kcur, -hparams.f_clamp_kqv, hparams.f_clamp_kqv);
-                    cb(Kcur, "Kcur", il);
-                }
-
-                struct ggml_tensor * Vcur = llm_build_lora_mm(lctx, ctx0, model.layers[il].wv, cur);
-                cb(Vcur, "Vcur", il);
-                if (hparams.f_clamp_kqv > 0.0f) {
-                    Vcur = ggml_clamp(ctx0, Vcur, -hparams.f_clamp_kqv, hparams.f_clamp_kqv);
-                    cb(Vcur, "Vcur", il);
-                }
-
-                Qcur = ggml_rope_ext(
-                    ctx0, ggml_reshape_3d(ctx0, Qcur, n_embd_head, n_head, n_tokens), inp_pos, nullptr,
-                    n_rot, rope_type, n_ctx_orig, freq_base, freq_scale,
-                    ext_factor, attn_factor, beta_fast, beta_slow
-                );
-                cb(Qcur, "Qcur", il);
-
-                Kcur = ggml_rope_ext(
-                    ctx0, ggml_reshape_3d(ctx0, Kcur, n_embd_head, n_head_kv, n_tokens), inp_pos, nullptr,
-                    n_rot, rope_type, n_ctx_orig, freq_base, freq_scale,
-                    ext_factor, attn_factor, beta_fast, beta_slow
-                );
-                cb(Kcur, "Kcur", il);
-
-                cur = llm_build_kv(ctx0, lctx, kv_self, gf,
-                        model.layers[il].wo, nullptr,
-                        Kcur, Vcur, Qcur, KQ_mask, n_tokens, kv_head, n_kv, 1.0f/sqrtf(float(n_embd_head)), cb, il);
-            }
-
-            if (il == n_layer - 1) {
-                // skip computing output for unused tokens
-                struct ggml_tensor * inp_out_ids = build_inp_out_ids();
-                n_tokens = n_outputs;
-                cur   = ggml_get_rows(ctx0,   cur, inp_out_ids);
-                inpSA = ggml_get_rows(ctx0, inpSA, inp_out_ids);
-            }
-
-            struct ggml_tensor * ffn_inp = ggml_add(ctx0, cur, inpSA);
-            cb(ffn_inp, "ffn_inp", il);
-
-            // feed-forward network
-            cur = llm_build_norm(ctx0, ffn_inp, hparams,
-                    NULL, NULL,
-                    LLM_NORM, cb, il);
-            cb(cur, "ffn_norm", il);
-
-            cur = llm_build_ffn(ctx0, lctx, cur,
-                    model.layers[il].ffn_up,   NULL, NULL,
-                    model.layers[il].ffn_gate, NULL, NULL,
-                    model.layers[il].ffn_down, NULL, NULL,
-                    NULL,
-                    LLM_FFN_SILU, LLM_FFN_PAR, cb, il);
-            cb(cur, "ffn_out", il);
-
-            cur = ggml_add(ctx0, cur, ffn_inp);
-            cb(cur, "ffn_out", il);
-
-            cur = lctx.cvec.apply_to(ctx0, cur, il);
-            cb(cur, "l_out", il);
-
-            // input for next layer
-            inpL = cur;
-        }
-
-        cur = inpL;
-
-        cur = llm_build_norm(ctx0, cur, hparams,
-                NULL, NULL,
-                LLM_NORM, cb, -1);
-        cb(cur, "result_norm", -1);
-
-        // lm_head
-        cur = llm_build_lora_mm(lctx, ctx0, model.output, cur);
-        cb(cur, "result_output", -1);
-
-        ggml_build_forward_expand(gf, cur);
-
-        return gf;
-    }
-
-    struct ggml_cgraph * build_olmo2() {
-        struct ggml_cgraph * gf = ggml_new_graph_custom(ctx0, model.max_nodes(), false);
-
-        // mutable variable, needed during the last layer of the computation to skip unused tokens
-        int32_t n_tokens = this->n_tokens;
-
-        const int64_t n_embd_head = hparams.n_embd_head_v;
-        GGML_ASSERT(n_embd_head == hparams.n_embd_head_k);
-        GGML_ASSERT(n_embd_head == hparams.n_rot);
-
-        struct ggml_tensor * cur;
-        struct ggml_tensor * inpL;
-
-        inpL = llm_build_inp_embd(ctx0, lctx, hparams, ubatch, model.tok_embd, cb);
-
-        // inp_pos - contains the positions
-        struct ggml_tensor * inp_pos = build_inp_pos();
-
-        // KQ_mask (mask for 1 head, it will be broadcasted to all heads)
-        struct ggml_tensor * KQ_mask = build_inp_KQ_mask();
-
-        for (int il = 0; il < n_layer; ++il) {
-            struct ggml_tensor * inpSA = inpL;
-
-            cur = inpL;
-
-            // self_attention
-            {
-                // compute Q and K and RoPE them
-                struct ggml_tensor * Qcur = llm_build_lora_mm(lctx, ctx0, model.layers[il].wq, cur);
-                cb(Qcur, "Qcur", il);
-
-                struct ggml_tensor * Kcur = llm_build_lora_mm(lctx, ctx0, model.layers[il].wk, cur);
-                cb(Kcur, "Kcur", il);
-
-                struct ggml_tensor * Vcur = llm_build_lora_mm(lctx, ctx0, model.layers[il].wv, cur);
-                cb(Vcur, "Vcur", il);
-
-                Qcur = llm_build_norm(ctx0, Qcur, hparams, model.layers[il].attn_q_norm, NULL,
-                        LLM_NORM_RMS, cb, il);
-                cb(Qcur, "Qcur_normed", il);
-
-                Kcur = llm_build_norm(ctx0, Kcur, hparams, model.layers[il].attn_k_norm, NULL,
-                        LLM_NORM_RMS, cb, il);
-                cb(Kcur, "Kcur_normed", il);
-
-                Qcur = ggml_reshape_3d(ctx0, Qcur, n_embd_head, n_head, n_tokens);
-                Kcur = ggml_reshape_3d(ctx0, Kcur, n_embd_head, n_head_kv, n_tokens);
-
-                Qcur = ggml_rope_ext(
-                    ctx0, Qcur, inp_pos, nullptr,
-                    n_rot, rope_type, n_ctx_orig, freq_base, freq_scale,
-                    ext_factor, attn_factor, beta_fast, beta_slow
-                );
-                cb(Qcur, "Qcur_rope", il);
-
-                Kcur = ggml_rope_ext(
-                    ctx0, Kcur, inp_pos, nullptr,
-                    n_rot, rope_type, n_ctx_orig, freq_base, freq_scale,
-                    ext_factor, attn_factor, beta_fast, beta_slow
-                );
-                cb(Kcur, "Kcur_rope", il);
-
-                cur = llm_build_kv(ctx0, lctx, kv_self, gf,
-                        model.layers[il].wo, NULL,
-                        Kcur, Vcur, Qcur, KQ_mask, n_tokens, kv_head, n_kv, 1.0f/sqrtf(float(n_embd_head)), cb, il);
-            }
-
-            cur = llm_build_norm(ctx0, cur, hparams,
-                    model.layers[il].attn_post_norm, NULL,
-                    LLM_NORM_RMS, cb, il);
-            cb(cur, "attn_post_norm", il);
-
-            if (il == n_layer - 1) {
-                // skip computing output for unused tokens
-                struct ggml_tensor * inp_out_ids = build_inp_out_ids();
-                n_tokens = n_outputs;
-                cur   = ggml_get_rows(ctx0,   cur, inp_out_ids);
-                inpSA = ggml_get_rows(ctx0, inpSA, inp_out_ids);
-            }
-
-            struct ggml_tensor * ffn_inp = ggml_add(ctx0, cur, inpSA);
-            cb(ffn_inp, "ffn_inp", il);
-
-            // feed-forward network
-            cur = llm_build_ffn(ctx0, lctx, ffn_inp,
-                    model.layers[il].ffn_up,   NULL, NULL,
-                    model.layers[il].ffn_gate, NULL, NULL,
-                    model.layers[il].ffn_down, NULL, NULL,
-                    NULL,
-                    LLM_FFN_SILU, LLM_FFN_PAR, cb, il);
-            cb(cur, "ffn_out", il);
-
-            cur = llm_build_norm(ctx0, cur, hparams,
-                model.layers[il].ffn_post_norm, NULL,
-                LLM_NORM_RMS, cb, -1);
-            cb(cur, "ffn_post_norm", -1);
-
-            cur = ggml_add(ctx0, cur, ffn_inp);
-            cb(cur, "ffn_out", il);
-
-            cur = lctx.cvec.apply_to(ctx0, cur, il);
-            cb(cur, "l_out", il);
-
-            // input for next layer
-            inpL = cur;
-        }
-
-        cur = inpL;
-
-        cur = llm_build_norm(ctx0, cur, hparams,
-                model.output_norm, NULL,
-                LLM_NORM_RMS, cb, -1);
-        cb(cur, "result_norm", -1);
-
-        // lm_head
-        cur = llm_build_lora_mm(lctx, ctx0, model.output, cur);
-        cb(cur, "result_output", -1);
-
-        ggml_build_forward_expand(gf, cur);
-
-        return gf;
-    }
-
-    // based on the build_qwen2moe() function, changes:
-    //   * removed shared experts
-    //   * removed bias
-    //   * added q, k norm
-    struct ggml_cgraph * build_olmoe() {
-        struct ggml_cgraph * gf = ggml_new_graph_custom(ctx0, model.max_nodes(), false);
-
-        // mutable variable, needed during the last layer of the computation to skip unused tokens
-        int32_t n_tokens = this->n_tokens;
-
-        const int64_t n_embd_head = hparams.n_embd_head_v;
-        GGML_ASSERT(n_embd_head == hparams.n_embd_head_k);
-        GGML_ASSERT(n_embd_head == hparams.n_rot);
-
-        struct ggml_tensor * cur;
-        struct ggml_tensor * inpL;
-
-        inpL = llm_build_inp_embd(ctx0, lctx, hparams, ubatch, model.tok_embd, cb);
-
-        // inp_pos - contains the positions
-        struct ggml_tensor * inp_pos = build_inp_pos();
-
-        // KQ_mask (mask for 1 head, it will be broadcasted to all heads)
-        struct ggml_tensor * KQ_mask = build_inp_KQ_mask();
-
-        for (int il = 0; il < n_layer; ++il) {
-            struct ggml_tensor * inpSA = inpL;
-
-            // norm
-            cur = llm_build_norm(ctx0, inpL, hparams,
-                    model.layers[il].attn_norm, NULL,
-                    LLM_NORM_RMS, cb, il);
-            cb(cur, "attn_norm", il);
-
-            // self_attention
-            {
-                // compute Q and K and RoPE them
-                struct ggml_tensor * Qcur = llm_build_lora_mm(lctx, ctx0, model.layers[il].wq, cur);
-                cb(Qcur, "Qcur", il);
-
-                struct ggml_tensor * Kcur = llm_build_lora_mm(lctx, ctx0, model.layers[il].wk, cur);
-                cb(Kcur, "Kcur", il);
-
-                struct ggml_tensor * Vcur = llm_build_lora_mm(lctx, ctx0, model.layers[il].wv, cur);
-                cb(Vcur, "Vcur", il);
-
-                Qcur = llm_build_norm(ctx0, Qcur, hparams, model.layers[il].attn_q_norm, NULL,
-                        LLM_NORM_RMS, cb, il);
-                cb(Qcur, "Qcur_normed", il);
-
-                Kcur = llm_build_norm(ctx0, Kcur, hparams, model.layers[il].attn_k_norm, NULL,
-                        LLM_NORM_RMS, cb, il);
-                cb(Kcur, "Kcur_normed", il);
-
-                Qcur = ggml_reshape_3d(ctx0, Qcur, n_embd_head, n_head, n_tokens);
-                Kcur = ggml_reshape_3d(ctx0, Kcur, n_embd_head, n_head_kv, n_tokens);
-
-                Qcur = ggml_rope_ext(
-                    ctx0, Qcur, inp_pos, nullptr,
-                    n_rot, rope_type, n_ctx_orig, freq_base, freq_scale,
-                    ext_factor, attn_factor, beta_fast, beta_slow
-                );
-                cb(Qcur, "Qcur_rope", il);
-
-                Kcur = ggml_rope_ext(
-                    ctx0, Kcur, inp_pos, nullptr,
-                    n_rot, rope_type, n_ctx_orig, freq_base, freq_scale,
-                    ext_factor, attn_factor, beta_fast, beta_slow
-                );
-                cb(Kcur, "Kcur_rope", il);
-
-                cur = llm_build_kv(ctx0, lctx, kv_self, gf,
-                        model.layers[il].wo, NULL,
-                        Kcur, Vcur, Qcur, KQ_mask, n_tokens, kv_head, n_kv, 1.0f/sqrtf(float(n_embd_head)), cb, il);
-            }
-
-            if (il == n_layer - 1) {
-                // skip computing output for unused tokens
-                struct ggml_tensor * inp_out_ids = build_inp_out_ids();
-                n_tokens = n_outputs;
-                cur   = ggml_get_rows(ctx0,   cur, inp_out_ids);
-                inpSA = ggml_get_rows(ctx0, inpSA, inp_out_ids);
-            }
-
-            struct ggml_tensor * ffn_inp = ggml_add(ctx0, cur, inpSA);
-            cb(ffn_inp, "ffn_inp", il);
-
-            // MoE branch
-            cur = llm_build_norm(ctx0, ffn_inp, hparams,
-                    model.layers[il].ffn_norm, NULL,
-                    LLM_NORM_RMS, cb, il);
-            cb(cur, "ffn_norm", il);
-
-            cur = llm_build_moe_ffn(ctx0, lctx, cur,
-                    model.layers[il].ffn_gate_inp,
-                    model.layers[il].ffn_up_exps,
-                    model.layers[il].ffn_gate_exps,
-                    model.layers[il].ffn_down_exps,
-                    nullptr,
-                    n_expert, n_expert_used,
-                    LLM_FFN_SILU, false,
-                    false, 0.0,
-                    LLAMA_EXPERT_GATING_FUNC_TYPE_SOFTMAX,
-                    cb, il);
-            cb(cur, "ffn_moe_out", il);
-
-            cur = ggml_add(ctx0, cur, ffn_inp);
-            cur = lctx.cvec.apply_to(ctx0, cur, il);
-            cb(cur, "l_out", il);
-
-            // input for next layer
-            inpL = cur;
-        }
-
-        cur = inpL;
-
-        cur = llm_build_norm(ctx0, cur, hparams,
-                model.output_norm, NULL,
-                LLM_NORM_RMS, cb, -1);
-        cb(cur, "result_norm", -1);
-
-        // lm_head
-        cur = llm_build_lora_mm(lctx, ctx0, model.output, cur);
-        cb(cur, "result_output", -1);
-
-        ggml_build_forward_expand(gf, cur);
-
-        return gf;
-    }
-
-    struct ggml_cgraph * build_openelm() {
-        struct ggml_cgraph * gf = ggml_new_graph_custom(ctx0, model.max_nodes(), false);
-
-        const int64_t n_embd_head = hparams.n_embd_head_v;
-        GGML_ASSERT(n_embd_head == hparams.n_embd_head_k);
-
-        struct ggml_tensor * cur;
-        struct ggml_tensor * inpL;
-        inpL = llm_build_inp_embd(ctx0, lctx, hparams, ubatch, model.tok_embd, cb);
-
-        // inp_pos - contains the positions
-        struct ggml_tensor * inp_pos = build_inp_pos();
-
-        // KQ_mask (mask for 1 head, it will be broadcasted to all heads)
-        struct ggml_tensor * KQ_mask = build_inp_KQ_mask();
-
-        for (int il = 0; il < n_layer; ++il) {
-            const int64_t n_head    = hparams.n_head(il);
-            const int64_t n_head_kv = hparams.n_head_kv(il);
-            const int64_t n_head_qkv = 2*n_head_kv + n_head;
-
-            cur = inpL;
-            struct ggml_tensor * residual = cur;
-
-            // norm
-            cur = llm_build_norm(ctx0, inpL, hparams,
-                    model.layers[il].attn_norm, NULL,
-                    LLM_NORM_RMS, cb, il);
-            cb(cur, "attn_norm", il);
-
-            // self-attention
-            {
-                cur = llm_build_lora_mm(lctx, ctx0, model.layers[il].wqkv, cur);
-                cb(cur, "wqkv", il);
-
-                cur = ggml_reshape_3d(ctx0, cur, n_embd_head_k, n_head_qkv, n_tokens);
-
-                struct ggml_tensor * Qcur = ggml_cont(ctx0, ggml_view_3d(ctx0, cur, n_embd_head, n_head, n_tokens, cur->nb[1], cur->nb[2], 0));
-                cb(Qcur, "Qcur", il);
-
-                struct ggml_tensor * Kcur = ggml_cont(ctx0, ggml_view_3d(ctx0, cur, n_embd_head, n_head_kv, n_tokens, cur->nb[1], cur->nb[2], cur->nb[1]*n_head));
-                cb(Kcur, "Kcur", il);
-
-                struct ggml_tensor * Vcur = ggml_cont(ctx0, ggml_view_3d(ctx0, cur, n_embd_head, n_head_kv, n_tokens, cur->nb[1], cur->nb[2], cur->nb[1]*(n_head+n_head_kv)));
-                cb(Vcur, "Vcur", il);
-
-                Qcur = llm_build_norm(ctx0, Qcur, hparams,
-                        model.layers[il].attn_q_norm, NULL,
-                        LLM_NORM_RMS, cb, il);
-                cb(Qcur, "Qcur", il);
-
-                Kcur = llm_build_norm(ctx0, Kcur, hparams,
-                        model.layers[il].attn_k_norm, NULL,
-                        LLM_NORM_RMS, cb, il);
-                cb(Kcur, "Kcur", il);
-
-                Qcur = ggml_rope_ext(
-                    ctx0, Qcur, inp_pos, NULL, n_rot, rope_type, n_ctx_orig,
-                    freq_base, freq_scale, ext_factor, attn_factor, beta_fast, beta_slow
-                );
-                cb(Qcur, "Qcur", il);
-
-                Kcur = ggml_rope_ext(
-                    ctx0, Kcur, inp_pos, NULL, n_rot, rope_type, n_ctx_orig,
-                    freq_base, freq_scale, ext_factor, attn_factor, beta_fast, beta_slow
-                );
-                cb(Kcur, "Kcur", il);
-
-                Vcur = ggml_reshape_2d(ctx0, Vcur, n_embd_head * n_head_kv, n_tokens);
-                cb(Qcur, "Vcur", il);
-
-                cur = llm_build_kv(ctx0, lctx, kv_self, gf,
-                        model.layers[il].wo, NULL,
-                        Kcur, Vcur, Qcur, KQ_mask, n_tokens, kv_head, n_kv, 1.0f/sqrtf(float(n_embd_head)), cb, il);
-            }
-
-            if (il == n_layer - 1) {
-                // skip computing output for unused tokens
-                struct ggml_tensor * inp_out_ids = build_inp_out_ids();
-                residual = ggml_get_rows(ctx0, residual, inp_out_ids);
-                cur = ggml_get_rows(ctx0, cur, inp_out_ids);
-            }
-
-            struct ggml_tensor * ffn_inp = ggml_add(ctx0, residual, cur);
-            cb(ffn_inp, "ffn_inp", il);
-
-            // feed-forward network
-            {
-                cur = llm_build_norm(ctx0, ffn_inp, hparams,
-                        model.layers[il].ffn_norm, NULL,
-                        LLM_NORM_RMS, cb, il);
-                cb(cur, "ffn_norm", il);
-
-                cur = llm_build_ffn(ctx0, lctx, cur,
-                        model.layers[il].ffn_up,   NULL, NULL,
-                        model.layers[il].ffn_gate, NULL, NULL,
-                        model.layers[il].ffn_down, NULL, NULL,
-                        NULL,
-                        LLM_FFN_SILU, LLM_FFN_PAR, cb, il);
-                cb(cur, "ffn_out", il);
-            }
-
-            cur = ggml_add(ctx0, cur, ffn_inp);
-            cur = lctx.cvec.apply_to(ctx0, cur, il);
-            cb(cur, "l_out", il);
-
-            inpL = cur;
-        }
-
-        cur = inpL;
-
-        // norm
-        cur = llm_build_norm(ctx0, cur, hparams,
-                model.output_norm, NULL,
-                LLM_NORM_RMS, cb, -1);
-        cb(cur, "result_norm", -1);
-
-        cur = llm_build_lora_mm(lctx, ctx0, model.output, cur);
-        cb(cur, "result_output", -1);
-
-        ggml_build_forward_expand(gf, cur);
-
-        return gf;
-    }
-
-    struct ggml_cgraph * build_gptneox() {
-        struct ggml_cgraph * gf = ggml_new_graph_custom(ctx0, model.max_nodes(), false);
-
-        const int64_t n_embd_head = hparams.n_embd_head_v;
-        const int64_t n_embd_gqa  = hparams.n_embd_v_gqa();
-        GGML_ASSERT(n_embd_head == hparams.n_embd_head_k);
-
-        struct ggml_tensor * cur;
-        struct ggml_tensor * inpL;
-
-        inpL = llm_build_inp_embd(ctx0, lctx, hparams, ubatch, model.tok_embd, cb);
-
-        // inp_pos - contains the positions
-        struct ggml_tensor * inp_pos = build_inp_pos();
-
-        // KQ_mask (mask for 1 head, it will be broadcasted to all heads)
-        struct ggml_tensor * KQ_mask = build_inp_KQ_mask();
-
-        for (int il = 0; il < n_layer; ++il) {
-            cur = llm_build_norm(ctx0, inpL, hparams,
-                    model.layers[il].attn_norm,
-                    model.layers[il].attn_norm_b,
-                    LLM_NORM, cb, il);
-            cb(cur, "attn_norm", il);
-
-            // self-attention
-            {
-                cur = llm_build_lora_mm(lctx, ctx0, model.layers[il].wqkv, cur);
-                cb(cur, "wqkv", il);
-
-                cur = ggml_add(ctx0, cur, model.layers[il].bqkv);
-                cb(cur, "bqkv", il);
-
-                struct ggml_tensor * Qcur = ggml_cont(ctx0, ggml_view_2d(ctx0, cur, n_embd,     n_tokens, cur->nb[1], 0*sizeof(float)*(n_embd)));
-                struct ggml_tensor * Kcur = ggml_cont(ctx0, ggml_view_2d(ctx0, cur, n_embd_gqa, n_tokens, cur->nb[1], 1*sizeof(float)*(n_embd)));
-                struct ggml_tensor * Vcur = ggml_cont(ctx0, ggml_view_2d(ctx0, cur, n_embd_gqa, n_tokens, cur->nb[1], 1*sizeof(float)*(n_embd + n_embd_gqa)));
-
-                cb(Qcur, "Qcur", il);
-                cb(Kcur, "Kcur", il);
-                cb(Vcur, "Vcur", il);
-
-                Qcur = ggml_rope_ext(
-                    ctx0, ggml_reshape_3d(ctx0, Qcur, n_embd_head, n_head, n_tokens), inp_pos, nullptr,
-                    n_rot, rope_type, n_ctx_orig, freq_base, freq_scale,
-                    ext_factor, attn_factor, beta_fast, beta_slow
-                );
-                cb(Qcur, "Qcur", il);
-
-                Kcur = ggml_rope_ext(
-                    ctx0, ggml_reshape_3d(ctx0, Kcur, n_embd_head, n_head_kv, n_tokens), inp_pos, nullptr,
-                    n_rot, rope_type, n_ctx_orig, freq_base, freq_scale,
-                    ext_factor, attn_factor, beta_fast, beta_slow
-                );
-                cb(Kcur, "Kcur", il);
-
-                cur = llm_build_kv(ctx0, lctx, kv_self, gf,
-                        model.layers[il].wo, model.layers[il].bo,
-                        Kcur, Vcur, Qcur, KQ_mask, n_tokens, kv_head, n_kv, 1.0f/sqrtf(float(n_embd_head)), cb, il);
-            }
-
-            if (il == n_layer - 1) {
-                // skip computing output for unused tokens
-                struct ggml_tensor * inp_out_ids = build_inp_out_ids();
-                cur  = ggml_get_rows(ctx0,  cur, inp_out_ids);
-                inpL = ggml_get_rows(ctx0, inpL, inp_out_ids);
-            }
-
-            // ffn
-            if (hparams.use_par_res) {
-                // attention and ffn are computed in parallel
-                // x = x + attn(ln1(x)) + ffn(ln2(x))
-
-                struct ggml_tensor * attn_out = cur;
-
-                cur = llm_build_norm(ctx0, inpL, hparams,
-                        model.layers[il].ffn_norm,
-                        model.layers[il].ffn_norm_b,
-                        LLM_NORM, cb, il);
-                cb(cur, "ffn_norm", il);
-
-                cur = llm_build_ffn(ctx0, lctx, cur,
-                        model.layers[il].ffn_up,   model.layers[il].ffn_up_b,   NULL,
-                        NULL,                      NULL,                        NULL,
-                        model.layers[il].ffn_down, model.layers[il].ffn_down_b, NULL,
-                        NULL,
-                        LLM_FFN_GELU, LLM_FFN_SEQ, cb, il);
-                cb(cur, "ffn_out", il);
-
-                cur = ggml_add(ctx0, cur, inpL);
-                cb(cur, "ffn_out", il);
-
-                cur = ggml_add(ctx0, cur, attn_out);
-                cur = lctx.cvec.apply_to(ctx0, cur, il);
-                cb(cur, "l_out", il);
-
-                // input for next layer
-                inpL = cur;
-            } else {
-                // attention and ffn are computed sequentially
-                // x = x + attn(ln1(x))
-                // x = x + ffn(ln2(x))
-
-                struct ggml_tensor * ffn_inp = ggml_add(ctx0, cur, inpL);
-                cb(ffn_inp, "ffn_inp", il);
-
-                cur = llm_build_norm(ctx0, ffn_inp, hparams,
-                        model.layers[il].ffn_norm,
-                        model.layers[il].ffn_norm_b,
-                        LLM_NORM, cb, il);
-                cb(cur, "ffn_norm", il);
-
-                cur = llm_build_ffn(ctx0, lctx, cur,
-                        model.layers[il].ffn_up,   model.layers[il].ffn_up_b,   NULL,
-                        NULL,                      NULL,                        NULL,
-                        model.layers[il].ffn_down, model.layers[il].ffn_down_b, NULL,
-                        NULL,
-                        LLM_FFN_GELU, LLM_FFN_SEQ, cb, il);
-                cb(cur, "ffn_out", il);
-
-                cur = ggml_add(ctx0, cur, ffn_inp);
-                cur = lctx.cvec.apply_to(ctx0, cur, il);
-                cb(cur, "l_out", il);
-
-                // input for next layer
-                inpL = cur;
-            }
-        }
-
-        cur = llm_build_norm(ctx0, inpL, hparams,
-                model.output_norm,
-                model.output_norm_b,
-                LLM_NORM, cb, -1);
-        cb(cur, "result_norm", -1);
-
-        cur = llm_build_lora_mm(lctx, ctx0, model.output, cur);
-        cb(cur, "result_output", -1);
-
-        ggml_build_forward_expand(gf, cur);
-
-        return gf;
-    }
-
-    struct ggml_cgraph * build_arctic() {
-        struct ggml_cgraph * gf = ggml_new_graph_custom(ctx0, model.max_nodes(), false);
-
-        // mutable variable, needed during the last layer of the computation to skip unused tokens
-        int32_t n_tokens = this->n_tokens;
-
-        const int64_t n_embd_head = hparams.n_embd_head_v;
-        GGML_ASSERT(n_embd_head == hparams.n_embd_head_k);
-        GGML_ASSERT(n_embd_head == hparams.n_rot);
-
-        struct ggml_tensor * cur;
-        struct ggml_tensor * inpL;
-
-        inpL = llm_build_inp_embd(ctx0, lctx, hparams, ubatch, model.tok_embd, cb);
-
-        // inp_pos - contains the positions
-        struct ggml_tensor * inp_pos = build_inp_pos();
-
-        // KQ_mask (mask for 1 head, it will be broadcasted to all heads)
-        struct ggml_tensor * KQ_mask = build_inp_KQ_mask();
-
-        for (int il = 0; il < n_layer; ++il) {
-            struct ggml_tensor * inpSA = inpL;
-
-            // norm
-            cur = llm_build_norm(ctx0, inpL, hparams,
-                    model.layers[il].attn_norm, NULL,
-                    LLM_NORM_RMS, cb, il);
-            cb(cur, "attn_norm", il);
-
-            // self-attention
-            {
-                // compute Q and K and RoPE them
-                struct ggml_tensor * Qcur = llm_build_lora_mm(lctx, ctx0, model.layers[il].wq, cur);
-                cb(Qcur, "Qcur", il);
-
-                struct ggml_tensor * Kcur = llm_build_lora_mm(lctx, ctx0, model.layers[il].wk, cur);
-                cb(Kcur, "Kcur", il);
-
-                struct ggml_tensor * Vcur = llm_build_lora_mm(lctx, ctx0, model.layers[il].wv, cur);
-                cb(Vcur, "Vcur", il);
-
-                Qcur = ggml_rope_ext(
-                    ctx0, ggml_reshape_3d(ctx0, Qcur, n_embd_head, n_head, n_tokens), inp_pos, nullptr,
-                    n_rot, rope_type, n_ctx_orig, freq_base, freq_scale,
-                    ext_factor, attn_factor, beta_fast, beta_slow
-                );
-                cb(Qcur, "Qcur", il);
-
-                Kcur = ggml_rope_ext(
-                    ctx0, ggml_reshape_3d(ctx0, Kcur, n_embd_head, n_head_kv, n_tokens), inp_pos, nullptr,
-                    n_rot, rope_type, n_ctx_orig, freq_base, freq_scale,
-                    ext_factor, attn_factor, beta_fast, beta_slow
-                );
-                cb(Kcur, "Kcur", il);
-
-                cur = llm_build_kv(ctx0, lctx, kv_self, gf,
-                        model.layers[il].wo, NULL,
-                        Kcur, Vcur, Qcur, KQ_mask, n_tokens, kv_head, n_kv, 1.0f/sqrtf(float(n_embd_head)), cb, il);
-            }
-
-            if (il == n_layer - 1) {
-                // skip computing output for unused tokens
-                struct ggml_tensor * inp_out_ids = build_inp_out_ids();
-                n_tokens = n_outputs;
-                cur   = ggml_get_rows(ctx0,   cur, inp_out_ids);
-                inpSA = ggml_get_rows(ctx0, inpSA, inp_out_ids);
-            }
-
-            struct ggml_tensor * ffn_inp = ggml_add(ctx0, cur, inpSA);
-            cb(ffn_inp, "ffn_inp", il);
-
-            // feed-forward network
-            cur = llm_build_norm(ctx0, ffn_inp, hparams,
-                    model.layers[il].ffn_norm, NULL,
-                    LLM_NORM_RMS, cb, il);
-            cb(cur, "ffn_norm", il);
-
-            cur = llm_build_ffn(ctx0, lctx, cur,
-                    model.layers[il].ffn_up,   NULL, NULL,
-                    model.layers[il].ffn_gate, NULL, NULL,
-                    model.layers[il].ffn_down, NULL, NULL,
-                    NULL,
-                    LLM_FFN_SILU, LLM_FFN_PAR, cb, il);
-            cb(cur, "ffn_out", il);
-
-            struct ggml_tensor * ffn_out = ggml_add(ctx0, cur, ffn_inp);
-            cb(ffn_out, "ffn_out", il);
-
-            // MoE
-            cur = llm_build_norm(ctx0, inpSA, hparams,
-                    model.layers[il].ffn_norm_exps, NULL,
-                    LLM_NORM_RMS, cb, il);
-            cb(cur, "ffn_norm_exps", il);
-
-            cur = llm_build_moe_ffn(ctx0, lctx, cur,
-                    model.layers[il].ffn_gate_inp,
-                    model.layers[il].ffn_up_exps,
-                    model.layers[il].ffn_gate_exps,
-                    model.layers[il].ffn_down_exps,
-                    nullptr,
-                    n_expert, n_expert_used,
-                    LLM_FFN_SILU, true,
-                    false, 0.0,
-                    LLAMA_EXPERT_GATING_FUNC_TYPE_SOFTMAX,
-                    cb, il);
-            cb(cur, "ffn_moe_out", il);
-
-            cur = ggml_add(ctx0, cur, ffn_out);
-            cb(cur, "ffn_out", il);
-
-            cur = lctx.cvec.apply_to(ctx0, cur, il);
-            cb(cur, "l_out", il);
-
-            // input for next layer
-            inpL = cur;
-        }
-
-        cur = inpL;
-
-        cur = llm_build_norm(ctx0, cur, hparams,
-                model.output_norm, NULL,
-                LLM_NORM_RMS, cb, -1);
-        cb(cur, "result_norm", -1);
-
-        // lm_head
-        cur = llm_build_lora_mm(lctx, ctx0, model.output, cur);
-        cb(cur, "result_output", -1);
-
-        ggml_build_forward_expand(gf, cur);
-
-        return gf;
-    }
-
-    struct ggml_cgraph * build_deepseek() {
-        struct ggml_cgraph * gf = ggml_new_graph_custom(ctx0, model.max_nodes(), false);
-
-        // mutable variable, needed during the last layer of the computation to skip unused tokens
-        int32_t n_tokens = this->n_tokens;
-
-        const int64_t n_embd_head = hparams.n_embd_head_v;
-        GGML_ASSERT(n_embd_head == hparams.n_embd_head_k);
-        GGML_ASSERT(n_embd_head == hparams.n_rot);
-
-        struct ggml_tensor * cur;
-        struct ggml_tensor * inpL;
-
-        inpL = llm_build_inp_embd(ctx0, lctx, hparams, ubatch, model.tok_embd, cb);
-
-        // inp_pos - contains the positions
-        struct ggml_tensor * inp_pos = build_inp_pos();
-
-        // KQ_mask (mask for 1 head, it will be broadcasted to all heads)
-        struct ggml_tensor * KQ_mask = build_inp_KQ_mask();
-        const float kq_scale = hparams.f_attention_scale == 0.0f ? 1.0f/sqrtf(float(n_embd_head)) : hparams.f_attention_scale;
-        for (int il = 0; il < n_layer; ++il) {
-            struct ggml_tensor * inpSA = inpL;
-
-            // norm
-            cur = llm_build_norm(ctx0, inpL, hparams,
-                    model.layers[il].attn_norm, NULL,
-                    LLM_NORM_RMS, cb, il);
-            cb(cur, "attn_norm", il);
-
-            // self-attention
-            {
-                // rope freq factors for llama3; may return nullptr for llama2 and other models
-                struct ggml_tensor * rope_factors = build_rope_factors(il);
-
-                // compute Q and K and RoPE them
-                struct ggml_tensor * Qcur = llm_build_lora_mm(lctx, ctx0, model.layers[il].wq, cur);
-                cb(Qcur, "Qcur", il);
-                if (model.layers[il].bq) {
-                    Qcur = ggml_add(ctx0, Qcur, model.layers[il].bq);
-                    cb(Qcur, "Qcur", il);
-                }
-
-                struct ggml_tensor * Kcur = llm_build_lora_mm(lctx, ctx0, model.layers[il].wk, cur);
-                cb(Kcur, "Kcur", il);
-                if (model.layers[il].bk) {
-                    Kcur = ggml_add(ctx0, Kcur, model.layers[il].bk);
-                    cb(Kcur, "Kcur", il);
-                }
-
-                struct ggml_tensor * Vcur = llm_build_lora_mm(lctx, ctx0, model.layers[il].wv, cur);
-                cb(Vcur, "Vcur", il);
-                if (model.layers[il].bv) {
-                    Vcur = ggml_add(ctx0, Vcur, model.layers[il].bv);
-                    cb(Vcur, "Vcur", il);
-                }
-
-                Qcur = ggml_rope_ext(
-                    ctx0, ggml_reshape_3d(ctx0, Qcur, n_embd_head, n_head, n_tokens), inp_pos, rope_factors,
-                    n_rot, rope_type, n_ctx_orig, freq_base, freq_scale,
-                    ext_factor, attn_factor, beta_fast, beta_slow
-                );
-                cb(Qcur, "Qcur", il);
-
-                Kcur = ggml_rope_ext(
-                    ctx0, ggml_reshape_3d(ctx0, Kcur, n_embd_head, n_head_kv, n_tokens), inp_pos, rope_factors,
-                    n_rot, rope_type, n_ctx_orig, freq_base, freq_scale,
-                    ext_factor, attn_factor, beta_fast, beta_slow
-                );
-                cb(Kcur, "Kcur", il);
-
-                cur = llm_build_kv(ctx0, lctx, kv_self, gf,
-                        model.layers[il].wo, model.layers[il].bo,
-                        Kcur, Vcur, Qcur, KQ_mask, n_tokens, kv_head, n_kv, kq_scale, cb, il);
-            }
-
-            if (il == n_layer - 1) {
-                // skip computing output for unused tokens
-                struct ggml_tensor * inp_out_ids = build_inp_out_ids();
-                n_tokens = n_outputs;
-                cur   = ggml_get_rows(ctx0,   cur, inp_out_ids);
-                inpSA = ggml_get_rows(ctx0, inpSA, inp_out_ids);
-            }
-
-
-            struct ggml_tensor * ffn_inp = ggml_add(ctx0, cur, inpSA);
-            cb(ffn_inp, "ffn_inp", il);
-
-            cur = llm_build_norm(ctx0, ffn_inp, hparams,
-                    model.layers[il].ffn_norm, NULL,
-                    LLM_NORM_RMS, cb, il);
-            cb(cur, "ffn_norm", il);
-
-            if ((uint32_t) il < hparams.n_layer_dense_lead) {
-                cur = llm_build_ffn(ctx0, lctx, cur,
-                        model.layers[il].ffn_up,   NULL, NULL,
-                        model.layers[il].ffn_gate, NULL, NULL,
-                        model.layers[il].ffn_down, NULL, NULL,
-                        NULL,
-                        LLM_FFN_SILU, LLM_FFN_PAR, cb, il);
-                cb(cur, "ffn_out", il);
-            } else {
-                // MoE branch
-                ggml_tensor * moe_out =
-                        llm_build_moe_ffn(ctx0, lctx, cur,
-                            model.layers[il].ffn_gate_inp,
-                            model.layers[il].ffn_up_exps,
-                            model.layers[il].ffn_gate_exps,
-                            model.layers[il].ffn_down_exps,
-                            nullptr,
-                            n_expert, n_expert_used,
-                            LLM_FFN_SILU, false,
-                            false, hparams.expert_weights_scale,
-                            LLAMA_EXPERT_GATING_FUNC_TYPE_SOFTMAX,
-                            cb, il);
-                cb(moe_out, "ffn_moe_out", il);
-
-                // FFN shared expert
-                {
-                    ggml_tensor * ffn_shexp = llm_build_ffn(ctx0, lctx, cur,
-                            model.layers[il].ffn_up_shexp,   NULL, NULL,
-                            model.layers[il].ffn_gate_shexp, NULL, NULL,
-                            model.layers[il].ffn_down_shexp, NULL, NULL,
-                            NULL,
-                            LLM_FFN_SILU, LLM_FFN_PAR, cb, il);
-                    cb(ffn_shexp, "ffn_shexp", il);
-
-                    cur = ggml_add(ctx0, moe_out, ffn_shexp);
-                    cb(cur, "ffn_out", il);
-                }
-            }
-
-            cur = ggml_add(ctx0, cur, ffn_inp);
-            cur = lctx.cvec.apply_to(ctx0, cur, il);
-            cb(cur, "l_out", il);
-
-            // input for next layer
-            inpL = cur;
-        }
-
-        cur = inpL;
-
-        cur = llm_build_norm(ctx0, cur, hparams,
-                model.output_norm, NULL,
-                LLM_NORM_RMS, cb, -1);
-        cb(cur, "result_norm", -1);
-
-        // lm_head
-        cur = llm_build_lora_mm(lctx, ctx0, model.output, cur);
-
-        cb(cur, "result_output", -1);
-
-        ggml_build_forward_expand(gf, cur);
-
-        return gf;
-    }
-
-    struct ggml_cgraph * build_deepseek2() {
-        struct ggml_cgraph * gf = ggml_new_graph_custom(ctx0, model.max_nodes(), false);
-
-        // mutable variable, needed during the last layer of the computation to skip unused tokens
-        int32_t n_tokens = this->n_tokens;
-
-        bool is_lite = (hparams.n_layer == 27);
-
-        // We have to pre-scale kq_scale and attn_factor to make the YaRN RoPE work correctly.
-        // See https://github.com/ggerganov/llama.cpp/discussions/7416 for detailed explanation.
-        const float mscale = attn_factor * (1.0f + hparams.rope_yarn_log_mul * logf(1.0f / freq_scale));
-        const float kq_scale = 1.0f*mscale*mscale/sqrtf(float(hparams.n_embd_head_k));
-        const float attn_factor_scaled = 1.0f / (1.0f + 0.1f * logf(1.0f / freq_scale));
-
-        const uint32_t n_embd_head_qk_rope = hparams.n_rot;
-        const uint32_t n_embd_head_qk_nope = hparams.n_embd_head_k - hparams.n_rot;
-        const uint32_t kv_lora_rank = hparams.n_lora_kv;
-
-        struct ggml_tensor * cur;
-        struct ggml_tensor * inpL;
-
-        // {n_embd, n_tokens}
-        inpL = llm_build_inp_embd(ctx0, lctx, hparams, ubatch, model.tok_embd, cb);
-
-        // inp_pos - contains the positions
-        struct ggml_tensor * inp_pos = build_inp_pos();
-
-        // KQ_mask (mask for 1 head, it will be broadcasted to all heads)
-        struct ggml_tensor * KQ_mask = build_inp_KQ_mask();
-
-        for (int il = 0; il < n_layer; ++il) {
-            struct ggml_tensor * inpSA = inpL;
-
-            // norm
-            cur = llm_build_norm(ctx0, inpL, hparams,
-                    model.layers[il].attn_norm, NULL,
-                    LLM_NORM_RMS, cb, il);
-            cb(cur, "attn_norm", il);
-
-            // self_attention
-            {
-                struct ggml_tensor * q = NULL;
-                if (!is_lite) {
-                    // {n_embd, q_lora_rank} * {n_embd, n_tokens} -> {q_lora_rank, n_tokens}
-                    q = ggml_mul_mat(ctx0, model.layers[il].wq_a, cur);
-                    cb(q, "q", il);
-
-                    q = llm_build_norm(ctx0, q, hparams,
-                            model.layers[il].attn_q_a_norm, NULL,
-                            LLM_NORM_RMS, cb, il);
-                    cb(q, "q", il);
-
-                    // {q_lora_rank, n_head * hparams.n_embd_head_k} * {q_lora_rank, n_tokens} -> {n_head * hparams.n_embd_head_k, n_tokens}
-                    q = ggml_mul_mat(ctx0, model.layers[il].wq_b, q);
-                    cb(q, "q", il);
-                } else {
-                    q = ggml_mul_mat(ctx0, model.layers[il].wq, cur);
-                    cb(q, "q", il);
-                }
-
-                // split into {n_head * n_embd_head_qk_nope, n_tokens}
-                struct ggml_tensor * q_nope = ggml_view_3d(ctx0, q, n_embd_head_qk_nope, n_head, n_tokens,
-                        ggml_row_size(q->type, hparams.n_embd_head_k),
-                        ggml_row_size(q->type, hparams.n_embd_head_k * n_head),
-                        0);
-                cb(q_nope, "q_nope", il);
-
-                // and {n_head * n_embd_head_qk_rope, n_tokens}
-                struct ggml_tensor * q_pe = ggml_view_3d(ctx0, q, n_embd_head_qk_rope, n_head, n_tokens,
-                        ggml_row_size(q->type, hparams.n_embd_head_k),
-                        ggml_row_size(q->type, hparams.n_embd_head_k * n_head),
-                        ggml_row_size(q->type, n_embd_head_qk_nope));
-                cb(q_pe, "q_pe", il);
-
-                // {n_embd, kv_lora_rank + n_embd_head_qk_rope} * {n_embd, n_tokens} -> {kv_lora_rank + n_embd_head_qk_rope, n_tokens}
-                struct ggml_tensor * kv_pe_compresseed = ggml_mul_mat(ctx0, model.layers[il].wkv_a_mqa, cur);
-                cb(kv_pe_compresseed, "kv_pe_compresseed", il);
-
-                // split into {kv_lora_rank, n_tokens}
-                struct ggml_tensor * kv_compressed = ggml_view_2d(ctx0, kv_pe_compresseed, kv_lora_rank, n_tokens,
-                        kv_pe_compresseed->nb[1],
-                        0);
-                cb(kv_compressed, "kv_compressed", il);
-
-                // and {n_embd_head_qk_rope, n_tokens}
-                struct ggml_tensor * k_pe = ggml_view_3d(ctx0, kv_pe_compresseed, n_embd_head_qk_rope, 1, n_tokens,
-                        kv_pe_compresseed->nb[1],
-                        kv_pe_compresseed->nb[1],
-                        ggml_row_size(kv_pe_compresseed->type, kv_lora_rank));
-                cb(k_pe, "k_pe", il);
-
-                // TODO: the CUDA backend used to not support non-cont. (RMS) norm, investigate removing ggml_cont
-                kv_compressed = ggml_cont(ctx0, kv_compressed);
-                kv_compressed = llm_build_norm(ctx0, kv_compressed, hparams,
-                        model.layers[il].attn_kv_a_norm, NULL,
-                        LLM_NORM_RMS, cb, il);
-                cb(kv_compressed, "kv_compressed", il);
-
-                // {kv_lora_rank, n_head * (n_embd_head_qk_nope + n_embd_head_v)} * {kv_lora_rank, n_tokens} -> {n_head * (n_embd_head_qk_nope + n_embd_head_v), n_tokens}
-                struct ggml_tensor * kv = ggml_mul_mat(ctx0, model.layers[il].wkv_b, kv_compressed);
-                cb(kv, "kv", il);
-
-                // split into {n_head * n_embd_head_qk_nope, n_tokens}
-                struct ggml_tensor * k_nope = ggml_view_3d(ctx0, kv, n_embd_head_qk_nope, n_head, n_tokens,
-                        ggml_row_size(kv->type, n_embd_head_qk_nope + hparams.n_embd_head_v),
-                        ggml_row_size(kv->type, n_head * (n_embd_head_qk_nope + hparams.n_embd_head_v)),
-                        0);
-                cb(k_nope, "k_nope", il);
-
-                // and {n_head * n_embd_head_v, n_tokens}
-                struct ggml_tensor * v_states = ggml_view_3d(ctx0, kv, hparams.n_embd_head_v, n_head, n_tokens,
-                        ggml_row_size(kv->type, (n_embd_head_qk_nope + hparams.n_embd_head_v)),
-                        ggml_row_size(kv->type, (n_embd_head_qk_nope + hparams.n_embd_head_v)*n_head),
-                        ggml_row_size(kv->type, (n_embd_head_qk_nope)));
-                cb(v_states, "v_states", il);
-
-                v_states = ggml_cont(ctx0, v_states);
-                cb(v_states, "v_states", il);
-
-                v_states = ggml_view_2d(ctx0, v_states, hparams.n_embd_head_v * n_head, n_tokens,
-                    ggml_row_size(kv->type, hparams.n_embd_head_v * n_head),
-                    0);
-                cb(v_states, "v_states", il);
-
-                q_pe = ggml_cont(ctx0, q_pe); // TODO: the CUDA backend used to not support non-cont. RoPE, investigate removing this
-                q_pe = ggml_rope_ext(
-                    ctx0, q_pe, inp_pos, nullptr,
-                    n_rot, rope_type, n_ctx_orig, freq_base, freq_scale,
-                    ext_factor, attn_factor_scaled, beta_fast, beta_slow
-                );
-                cb(q_pe, "q_pe", il);
-
-                // shared RoPE key
-                k_pe = ggml_cont(ctx0, k_pe); // TODO: the CUDA backend used to not support non-cont. RoPE, investigate removing this
-                k_pe = ggml_rope_ext(
-                    ctx0, k_pe, inp_pos, nullptr,
-                    n_rot, rope_type, n_ctx_orig, freq_base, freq_scale,
-                    ext_factor, attn_factor_scaled, beta_fast, beta_slow
-                );
-                cb(k_pe, "k_pe", il);
-
-                struct ggml_tensor * q_states = ggml_concat(ctx0, q_nope, q_pe, 0);
-                cb(q_states, "q_states", il);
-
-                struct ggml_tensor * k_states = ggml_concat(ctx0, k_nope, ggml_repeat(ctx0, k_pe, q_pe), 0);
-                cb(k_states, "k_states", il);
-
-                cur = llm_build_kv(ctx0, lctx, kv_self, gf,
-                        model.layers[il].wo, NULL,
-                        k_states, v_states, q_states, KQ_mask, n_tokens, kv_head, n_kv, kq_scale, cb, il);
-            }
-
-            if (il == n_layer - 1) {
-                // skip computing output for unused tokens
-                struct ggml_tensor * inp_out_ids = build_inp_out_ids();
-                n_tokens = n_outputs;
-                cur   = ggml_get_rows(ctx0,   cur, inp_out_ids);
-                inpSA = ggml_get_rows(ctx0, inpSA, inp_out_ids);
-            }
-
-            struct ggml_tensor * ffn_inp = ggml_add(ctx0, cur, inpSA);
-            cb(ffn_inp, "ffn_inp", il);
-
-            cur = llm_build_norm(ctx0, ffn_inp, hparams,
-                    model.layers[il].ffn_norm, NULL,
-                    LLM_NORM_RMS, cb, il);
-            cb(cur, "ffn_norm", il);
-
-            if ((uint32_t) il < hparams.n_layer_dense_lead) {
-                cur = llm_build_ffn(ctx0, lctx, cur,
-                        model.layers[il].ffn_up,   NULL, NULL,
-                        model.layers[il].ffn_gate, NULL, NULL,
-                        model.layers[il].ffn_down, NULL, NULL,
-                        NULL,
-                        LLM_FFN_SILU, LLM_FFN_PAR, cb, il);
-                cb(cur, "ffn_out", il);
-            } else {
-                // MoE branch
-                ggml_tensor * moe_out =
-                        llm_build_moe_ffn(ctx0, lctx, cur,
-                            model.layers[il].ffn_gate_inp,
-                            model.layers[il].ffn_up_exps,
-                            model.layers[il].ffn_gate_exps,
-                            model.layers[il].ffn_down_exps,
-                            model.layers[il].ffn_exp_probs_b,
-                            n_expert, n_expert_used,
-                            LLM_FFN_SILU, hparams.expert_weights_norm,
-                            true, hparams.expert_weights_scale,
-                            (enum llama_expert_gating_func_type) hparams.expert_gating_func,
-                            cb, il);
-                cb(moe_out, "ffn_moe_out", il);
-
-                // FFN shared expert
-                {
-                    ggml_tensor * ffn_shexp = llm_build_ffn(ctx0, lctx, cur,
-                            model.layers[il].ffn_up_shexp,   NULL, NULL,
-                            model.layers[il].ffn_gate_shexp, NULL, NULL,
-                            model.layers[il].ffn_down_shexp, NULL, NULL,
-                            NULL,
-                            LLM_FFN_SILU, LLM_FFN_PAR, cb, il);
-                    cb(ffn_shexp, "ffn_shexp", il);
-
-                    cur = ggml_add(ctx0, moe_out, ffn_shexp);
-                    cb(cur, "ffn_out", il);
-                }
-            }
-
-            cur = ggml_add(ctx0, cur, ffn_inp);
-            cur = lctx.cvec.apply_to(ctx0, cur, il);
-            cb(cur, "l_out", il);
-
-            // input for next layer
-            inpL = cur;
-        }
-
-        cur = inpL;
-
-        cur = llm_build_norm(ctx0, cur, hparams,
-                model.output_norm, NULL,
-                LLM_NORM_RMS, cb, -1);
-        cb(cur, "result_norm", -1);
-
-        // lm_head
-        cur = ggml_mul_mat(ctx0, model.output, cur);
-        cb(cur, "result_output", -1);
-
-        ggml_build_forward_expand(gf, cur);
-
-        return gf;
-    }
-
-    struct ggml_cgraph * build_bitnet() {
-        struct ggml_cgraph * gf = ggml_new_graph_custom(ctx0, model.max_nodes(), false);
-
-        const int64_t n_embd_head = hparams.n_embd_head_v;
-        GGML_ASSERT(n_embd_head == hparams.n_embd_head_k);
-
-        struct ggml_tensor * cur;
-        struct ggml_tensor * inpL;
-
-        inpL = llm_build_inp_embd(ctx0, lctx, hparams, ubatch, model.tok_embd, cb);
-
-        // inp_pos - contains the positions
-        struct ggml_tensor * inp_pos = build_inp_pos();
-
-        // KQ_mask (mask for 1 head, it will be broadcasted to all heads)
-        struct ggml_tensor * KQ_mask = build_inp_KQ_mask();
-
-        for (int il = 0; il < n_layer; ++il) {
-            struct ggml_tensor * inpSA = inpL;
-
-            cur = llm_build_norm(ctx0, inpL, hparams,
-                    model.layers[il].attn_norm, NULL,
-                    LLM_NORM_RMS, cb, il);
-            cb(cur, "attn_norm", il);
-
-            // self-attention
-            {
-                // compute Q and K and RoPE them
-                struct ggml_tensor * Qcur = llm_build_lora_mm(lctx, ctx0, model.layers[il].wq, cur);
-                if (model.layers[il].wq_scale) {
-                    Qcur = ggml_mul(ctx0, Qcur, model.layers[il].wq_scale);
-                }
-                cb(Qcur, "Qcur", il);
-                if (model.layers[il].bq) {
-                    Qcur = ggml_add(ctx0, Qcur, model.layers[il].bq);
-                    cb(Qcur, "Qcur", il);
-                }
-
-                // B1.K
-                struct ggml_tensor * Kcur = llm_build_lora_mm(lctx, ctx0, model.layers[il].wk, cur);
-                if (model.layers[il].wk_scale) {
-                    Kcur = ggml_mul(ctx0, Kcur, model.layers[il].wk_scale);
-                }
-                cb(Kcur, "Kcur", il);
-                if (model.layers[il].bk) {
-                    Kcur = ggml_add(ctx0, Kcur, model.layers[il].bk);
-                    cb(Kcur, "Kcur", il);
-                }
-
-                // B1.V
-                struct ggml_tensor * Vcur = llm_build_lora_mm(lctx, ctx0, model.layers[il].wv, cur);
-                if (model.layers[il].wv_scale) {
-                    Vcur = ggml_mul(ctx0, Vcur, model.layers[il].wv_scale);
-                }
-                cb(Vcur, "Vcur", il);
-                if (model.layers[il].bv) {
-                    Vcur = ggml_add(ctx0, Vcur, model.layers[il].bv);
-                    cb(Vcur, "Vcur", il);
-                }
-
-                Qcur = ggml_rope_ext(
-                    ctx0, ggml_reshape_3d(ctx0, Qcur, n_embd_head, n_head, n_tokens), inp_pos, nullptr,
-                    n_rot, rope_type, n_ctx_orig, freq_base, freq_scale,
-                    ext_factor, attn_factor, beta_fast, beta_slow
-                );
-                cb(Qcur, "Qcur", il);
-
-                Kcur = ggml_rope_ext(
-                    ctx0, ggml_reshape_3d(ctx0, Kcur, n_embd_head, n_head_kv, n_tokens), inp_pos, nullptr,
-                    n_rot, rope_type, n_ctx_orig, freq_base, freq_scale,
-                    ext_factor, attn_factor, beta_fast, beta_slow
-                );
-                cb(Kcur, "Kcur", il);
-
-                cur = llm_build_kv(ctx0, lctx, kv_self, gf,
-                        NULL, NULL,
-                        Kcur, Vcur, Qcur, KQ_mask, n_tokens, kv_head, n_kv, 1.0f/sqrtf(float(n_embd_head)), cb, il);
-
-                cur = llm_build_norm(ctx0, cur, hparams,
-                        model.layers[il].attn_sub_norm, NULL,
-                        LLM_NORM_RMS, cb, il);
-                cb(cur, "attn_sub_norm", il);
-
-                cur = llm_build_lora_mm(lctx, ctx0, model.layers[il].wo, cur);
-                if (model.layers[il].wo_scale) {
-                    cur = ggml_mul(ctx0, cur, model.layers[il].wo_scale);
-                }
-                if (model.layers[il].bo) {
-                    cur = ggml_add(ctx0, cur, model.layers[il].bo);
-                }
-                cb(cur, "attn_o_out", il);
-            }
-
-            if (il == n_layer - 1) {
-                // skip computing output for unused tokens
-                struct ggml_tensor * inp_out_ids = build_inp_out_ids();
-                cur   = ggml_get_rows(ctx0,   cur, inp_out_ids);
-                inpSA = ggml_get_rows(ctx0, inpSA, inp_out_ids);
-            }
-
-            struct ggml_tensor * ffn_inp = ggml_add(ctx0, cur, inpSA);
-            cb(ffn_inp, "ffn_inp", il);
-
-            // feed-forward forward
-            cur = llm_build_norm(ctx0, ffn_inp, hparams,
-                    model.layers[il].ffn_norm, NULL,
-                    LLM_NORM_RMS, cb, il);
-            cb(cur, "ffn_norm", il);
-
-            cur = llm_build_ffn(ctx0, lctx, cur,
-                    model.layers[il].ffn_up,   NULL, model.layers[il].ffn_up_scale,
-                    model.layers[il].ffn_gate, NULL, model.layers[il].ffn_gate_scale,
-                    NULL,                      NULL, NULL,
-                    NULL,
-                    LLM_FFN_SILU, LLM_FFN_PAR, cb, il);
-            cb(cur, "ffn_sub_out", il);
-
-            cur = llm_build_norm(ctx0, cur, hparams,
-                            model.layers[il].ffn_sub_norm, NULL,
-                            LLM_NORM_RMS, cb, il);
-            cb(cur, "ffn_sub_norm", il);
-
-            cur = llm_build_lora_mm(lctx, ctx0, model.layers[il].ffn_down, cur);
-            if (model.layers[il].ffn_down_scale) {
-                cur = ggml_mul(ctx0, cur, model.layers[il].ffn_down_scale);
-            }
-            cb(cur, "ffn_down", il);
-
-            cur = ggml_add(ctx0, cur, ffn_inp);
-            cb(cur, "l_out", il);
-
-            // input for next layer
-            inpL = cur;
-        }
-
-        cur = inpL;
-
-        cur = llm_build_norm(ctx0, cur, hparams,
-                model.output_norm, NULL,
-                LLM_NORM_RMS, cb, -1);
-        cb(cur, "result_norm", -1);
-
-        // lm_head
-        // FIXME: do not use model.tok_embd directly, duplicate as model.output
-        cur = llm_build_lora_mm(lctx, ctx0, model.tok_embd, cur);
-        cb(cur, "result_output", -1);
-
-        ggml_build_forward_expand(gf, cur);
-        return gf;
-    }
-
-    struct ggml_cgraph * build_t5_enc() {
-        struct ggml_cgraph * gf = ggml_new_graph_custom(ctx0, model.max_nodes(), false);
-
-        // mutable variable, needed during the last layer of the computation to skip unused tokens
-        int32_t n_tokens = this->n_tokens;
-
-        const int64_t n_embd_head = hparams.n_embd_head_v;
-        const int64_t n_embd_gqa  = hparams.n_embd_v_gqa();
-        GGML_ASSERT(n_embd_head == hparams.n_embd_head_k);
-
-        struct ggml_tensor * cur;
-        struct ggml_tensor * inpL;
-
-        inpL = llm_build_inp_embd(ctx0, lctx, hparams, ubatch, model.tok_embd, cb);
-
-        GGML_ASSERT(lctx.is_encoding);
-        struct ggml_tensor * pos_bucket_enc = llm_build_pos_bucket(false);
-
-        // KQ_mask (mask for 1 head, it will be broadcasted to all heads)
-        struct ggml_tensor * KQ_mask_enc = build_inp_KQ_mask(false);
-
-        for (int il = 0; il < n_layer; ++il) {
-            struct ggml_tensor * inpSA = inpL;
-
-            // norm
-            cur = llm_build_norm(ctx0, inpL, hparams,
-                    model.layers[il].attn_norm_enc, NULL,
-                    LLM_NORM_RMS, cb, il);
-            cb(cur, "attn_norm", il);
-
-            // self-attention
-            {
-                struct ggml_tensor * Qcur = llm_build_lora_mm(lctx, ctx0, model.layers[il].wq_enc, cur);
-                cb(Qcur, "Qcur", il);
-
-                struct ggml_tensor * Kcur = llm_build_lora_mm(lctx, ctx0, model.layers[il].wk_enc, cur);
-                cb(Kcur, "Kcur", il);
-
-                struct ggml_tensor * Vcur = llm_build_lora_mm(lctx, ctx0, model.layers[il].wv_enc, cur);
-                cb(Vcur, "Vcur", il);
-
-                Qcur = ggml_reshape_3d(ctx0, Qcur, n_embd_head, n_head, n_tokens);
-                Kcur = ggml_reshape_3d(ctx0, Kcur, n_embd_head, n_head_kv, n_tokens);
-
-                struct ggml_tensor * q =                 ggml_permute(ctx0, Qcur, 0, 2, 1, 3);
-                struct ggml_tensor * k = ggml_cont(ctx0, ggml_permute(ctx0, Kcur, 0, 2, 1, 3));
-
-                struct ggml_tensor * kq = ggml_mul_mat(ctx0, k, q);
-                cb(kq, "kq", il);
-
-                struct ggml_tensor * attn_rel_b = model.layers[il].attn_rel_b_enc ? model.layers[il].attn_rel_b_enc : model.layers[0].attn_rel_b_enc;
-                struct ggml_tensor * pos_bias = llm_build_pos_bias(pos_bucket_enc, attn_rel_b);
-                struct ggml_tensor * kq_b = ggml_add(ctx0, kq, pos_bias);
-                cb(kq_b, "kq_b", il);
-
-                kq = ggml_soft_max_ext(ctx0, kq_b, KQ_mask_enc, 1.0f, hparams.f_max_alibi_bias);
-                cb(kq, "kq_soft_max_ext", il);
-
-                struct ggml_tensor * v = ggml_cont(ctx0, ggml_transpose(ctx0, ggml_reshape_2d(ctx0, Vcur, n_embd_gqa, n_tokens)));
-                cb(v, "v", il);
-
-                struct ggml_tensor * kqv = ggml_mul_mat(ctx0, ggml_reshape_3d(ctx0, v, n_tokens, n_embd_head, n_head_kv), kq);
-                cb(kqv, "kqv", il);
-
-                struct ggml_tensor * kqv_merged = ggml_permute(ctx0, kqv, 0, 2, 1, 3);
-                cb(kqv_merged, "kqv_merged", il);
-
-                cur = ggml_cont_2d(ctx0, kqv_merged, n_embd_gqa, n_tokens);
-                cb(cur, "kqv_merged_cont", il);
-
-                ggml_build_forward_expand(gf, cur);
-
-                cur = llm_build_lora_mm(lctx, ctx0, model.layers[il].wo_enc, cur);
-                cb(cur, "kqv_out", il);
-            }
-
-            if (il == n_layer - 1) {
-                // skip computing output for unused tokens
-                struct ggml_tensor * inp_out_ids = build_inp_out_ids();
-                n_tokens = n_outputs;
-                cur   = ggml_get_rows(ctx0,   cur, inp_out_ids);
-                inpSA = ggml_get_rows(ctx0, inpSA, inp_out_ids);
-            }
-
-            struct ggml_tensor * ffn_inp = ggml_add(ctx0, cur, inpSA);
-            cb(ffn_inp, "ffn_inp", il);
-
-            // feed-forward network
-            {
-                cur = llm_build_norm(ctx0, ffn_inp, hparams,
-                        model.layers[il].ffn_norm_enc, NULL,
-                        LLM_NORM_RMS, cb, il);
-                cb(cur, "ffn_norm", il);
-
-                // T5 uses relu, flan-T5 uses gelu-gated
-                cur = llm_build_ffn(ctx0, lctx, cur,
-                        model.layers[il].ffn_up_enc,   NULL, NULL,
-                        model.layers[il].ffn_gate_enc, NULL, NULL,
-                        model.layers[il].ffn_down_enc, NULL, NULL,
-                        NULL,
-                        model.layers[il].ffn_gate_enc ? LLM_FFN_GELU : LLM_FFN_RELU,
-                        model.layers[il].ffn_gate_enc ? LLM_FFN_PAR  : LLM_FFN_SEQ,
-                        cb, il);
-                cb(cur, "ffn_out", il);
-            }
-
-            cur = ggml_add(ctx0, cur, ffn_inp);
-            cb(cur, "ffn_out", il);
-
-            ggml_tensor * layer_dir = lctx.cvec.tensor_for(il);
-            if (layer_dir != nullptr) {
-                cur = ggml_add(ctx0, cur, layer_dir);
-            }
-            cb(cur, "l_out", il);
-
-            // input for next layer
-            inpL = cur;
-        }
-
-        cur = inpL;
-        cb(cur, "result_embd", -1);
-
-        cur = llm_build_norm(ctx0, cur, hparams,
-                model.output_norm_enc, NULL,
-                LLM_NORM_RMS, cb, -1);
-        cb(cur, "result_norm", -1);
-
-        ggml_build_forward_expand(gf, cur);
-
-        return gf;
-    }
-
-    struct ggml_cgraph * build_t5_dec() {
-        struct ggml_cgraph * gf = ggml_new_graph_custom(ctx0, model.max_nodes(), false);
-
-        // mutable variable, needed during the last layer of the computation to skip unused tokens
-        int32_t n_tokens = this->n_tokens;
-
-        const int64_t n_embd_head = hparams.n_embd_head_v;
-        const int64_t n_embd_gqa  = hparams.n_embd_v_gqa();
-        GGML_ASSERT(n_embd_head == hparams.n_embd_head_k);
-
-        struct ggml_tensor * cur;
-        struct ggml_tensor * inpL;
-
-        inpL = llm_build_inp_embd(ctx0, lctx, hparams, ubatch, model.tok_embd, cb);
-
-        GGML_ASSERT(!lctx.is_encoding);
-        GGML_ASSERT(n_outputs_enc > 0 && "call llama_encode() first");
-
-        struct ggml_tensor * embd_enc       = llm_build_inp_embd_enc();
-        struct ggml_tensor * pos_bucket_dec = llm_build_pos_bucket(true);
-
-        struct ggml_tensor * KQ_mask_dec   = build_inp_KQ_mask();
-        struct ggml_tensor * KQ_mask_cross = llm_build_inp_KQ_mask_cross();
-
-        for (int il = 0; il < n_layer; ++il) {
-            struct ggml_tensor * inpSA = inpL;
-
-            // norm
-            cur = llm_build_norm(ctx0, inpL, hparams,
-                    model.layers[il].attn_norm, NULL,
-                    LLM_NORM_RMS, cb, il);
-            cb(cur, "attn_norm", il);
-
-            // self-attention
-            {
-                struct ggml_tensor * Qcur = llm_build_lora_mm(lctx, ctx0, model.layers[il].wq, cur);
-                cb(Qcur, "Qcur", il);
-
-                struct ggml_tensor * Kcur = llm_build_lora_mm(lctx, ctx0, model.layers[il].wk, cur);
-                cb(Kcur, "Kcur", il);
-
-                struct ggml_tensor * Vcur = llm_build_lora_mm(lctx, ctx0, model.layers[il].wv, cur);
-                cb(Vcur, "Vcur", il);
-
-                llm_build_kv_store(ctx0, hparams, cparams, kv_self, gf, Kcur, Vcur, n_tokens, kv_head, cb, il);
-
-                struct ggml_tensor * k =
-                    ggml_view_3d(ctx0, kv_self.k_l[il],
-                            n_embd_head_k, n_kv, n_head_kv,
-                            ggml_row_size(kv_self.k_l[il]->type, n_embd_k_gqa),
-                            ggml_row_size(kv_self.k_l[il]->type, n_embd_head_k),
-                            0);
-                cb(k, "k", il);
-
-                struct ggml_tensor * v =
-                    ggml_view_3d(ctx0, kv_self.v_l[il],
-                            n_kv, n_embd_head_v, n_head_kv,
-                            ggml_element_size(kv_self.v_l[il])*n_ctx,
-                            ggml_element_size(kv_self.v_l[il])*n_ctx*n_embd_head_v,
-                            0);
-                cb(v, "v", il);
-
-                Qcur = ggml_reshape_3d(ctx0, Qcur, n_embd_head, n_head, n_tokens);
-
-                struct ggml_tensor * q = ggml_permute(ctx0, Qcur, 0, 2, 1, 3);
-
-                struct ggml_tensor * kq = ggml_mul_mat(ctx0, k, q);
-                cb(kq, "kq", il);
-
-                struct ggml_tensor * attn_rel_b = model.layers[il].attn_rel_b ? model.layers[il].attn_rel_b : model.layers[0].attn_rel_b;
-                struct ggml_tensor * pos_bias = llm_build_pos_bias(pos_bucket_dec, attn_rel_b);
-                struct ggml_tensor * kq_b = ggml_add(ctx0, kq, pos_bias);
-                cb(kq_b, "kq_b", il);
-
-                kq = ggml_soft_max_ext(ctx0, kq_b, KQ_mask_dec, 1.0f, hparams.f_max_alibi_bias);
-                cb(kq, "kq_soft_max_ext", il);
-
-                struct ggml_tensor * kqv = ggml_mul_mat(ctx0, v, kq);
-                cb(kqv, "kqv", il);
-
-                struct ggml_tensor * kqv_merged = ggml_permute(ctx0, kqv, 0, 2, 1, 3);
-                cb(kqv_merged, "kqv_merged", il);
-
-                cur = ggml_cont_2d(ctx0, kqv_merged, n_embd_gqa, n_tokens);
-                cb(cur, "kqv_merged_cont", il);
-
-                ggml_build_forward_expand(gf, cur);
-
-                cur = llm_build_lora_mm(lctx, ctx0, model.layers[il].wo, cur);
-                cb(cur, "kqv_out", il);
-            }
-
-            cur = ggml_add(ctx0, cur, inpSA);
-            cb(cur, "cross_inp", il);
-
-            struct ggml_tensor * inpCA = cur;
-
-            // norm
-            cur = llm_build_norm(ctx0, cur, hparams,
-                    model.layers[il].attn_norm_cross, NULL,
-                    LLM_NORM_RMS, cb, il);
-            cb(cur, "attn_norm_cross", il);
-
-            // cross-attention
-            {
-                struct ggml_tensor * Qcur = llm_build_lora_mm(lctx, ctx0, model.layers[il].wq_cross, cur);
-                cb(Qcur, "Qcur", il);
-
-                struct ggml_tensor * Kcur = llm_build_lora_mm(lctx, ctx0, model.layers[il].wk_cross, embd_enc);
-                cb(Kcur, "Kcur", il);
-
-                struct ggml_tensor * Vcur = llm_build_lora_mm(lctx, ctx0, model.layers[il].wv_cross, embd_enc);
-                cb(Vcur, "Vcur", il);
-
-                Qcur = ggml_reshape_3d(ctx0, Qcur, n_embd_head, n_head,    n_tokens);
-                Kcur = ggml_reshape_3d(ctx0, Kcur, n_embd_head, n_head_kv, n_outputs_enc);
-
-                struct ggml_tensor * q =                 ggml_permute(ctx0, Qcur, 0, 2, 1, 3);
-                struct ggml_tensor * k = ggml_cont(ctx0, ggml_permute(ctx0, Kcur, 0, 2, 1, 3));
-
-                struct ggml_tensor * kq = ggml_mul_mat(ctx0, k, q);
-                cb(kq, "kq", il);
-
-                kq = ggml_soft_max_ext(ctx0, kq, KQ_mask_cross, 1.0f, hparams.f_max_alibi_bias);
-                cb(kq, "kq_soft_max_ext", il);
-
-                struct ggml_tensor * v = ggml_cont(ctx0, ggml_transpose(ctx0, ggml_reshape_2d(ctx0, Vcur, n_embd_gqa, n_outputs_enc)));
-                cb(v, "v", il);
-
-                struct ggml_tensor * kqv = ggml_mul_mat(ctx0, ggml_reshape_3d(ctx0, v, n_outputs_enc, n_embd_head, n_head_kv), kq);
-                cb(kqv, "kqv", il);
-
-                struct ggml_tensor * kqv_merged = ggml_permute(ctx0, kqv, 0, 2, 1, 3);
-                cb(kqv_merged, "kqv_merged", il);
-
-                cur = ggml_cont_2d(ctx0, kqv_merged, n_embd_gqa, n_tokens);
-                cb(cur, "kqv_merged_cont", il);
-
-                ggml_build_forward_expand(gf, cur);
-
-                cur = llm_build_lora_mm(lctx, ctx0, model.layers[il].wo_cross, cur);
-                cb(cur, "kqv_out", il);
-            }
-
-            if (il == n_layer - 1) {
-                // skip computing output for unused tokens
-                struct ggml_tensor * inp_out_ids = build_inp_out_ids();
-                n_tokens = n_outputs;
-                cur   = ggml_get_rows(ctx0,   cur, inp_out_ids);
-                inpSA = ggml_get_rows(ctx0, inpSA, inp_out_ids);
-                inpCA = ggml_get_rows(ctx0, inpCA, inp_out_ids);
-            }
-
-            struct ggml_tensor * ffn_inp = ggml_add(ctx0, cur, inpCA);
-            cb(ffn_inp, "ffn_inp", il);
-
-            // feed-forward network
-            {
-                cur = llm_build_norm(ctx0, ffn_inp, hparams,
-                        model.layers[il].ffn_norm, NULL,
-                        LLM_NORM_RMS, cb, il);
-                cb(cur, "ffn_norm", il);
-
-                // T5 uses relu, flan-T5 uses gelu-gated
-                cur = llm_build_ffn(ctx0, lctx, cur,
-                        model.layers[il].ffn_up,   NULL, NULL,
-                        model.layers[il].ffn_gate, NULL, NULL,
-                        model.layers[il].ffn_down, NULL, NULL,
-                        NULL,
-                        model.layers[il].ffn_gate_enc ? LLM_FFN_GELU : LLM_FFN_RELU,
-                        model.layers[il].ffn_gate_enc ? LLM_FFN_PAR : LLM_FFN_SEQ,
-                        cb, il);
-                cb(cur, "ffn_out", il);
-            }
-
-            cur = ggml_add(ctx0, cur, ffn_inp);
-            cb(cur, "ffn_out", il);
-
-            ggml_tensor * layer_dir = lctx.cvec.tensor_for(il);
-            if (layer_dir != nullptr) {
-                cur = ggml_add(ctx0, cur, layer_dir);
-            }
-            cb(cur, "l_out", il);
-
-            // input for next layer
-            inpL = cur;
-        }
-
-        cur = inpL;
-        cb(cur, "result_embd", -1);
-
-        cur = llm_build_norm(ctx0, cur, hparams,
-                model.output_norm, NULL,
-                LLM_NORM_RMS, cb, -1);
-        cb(cur, "result_norm", -1);
-
-        // lm_head
-        cur = llm_build_lora_mm(lctx, ctx0, model.output, cur);
-        cb(cur, "result_output", -1);
-
-        ggml_build_forward_expand(gf, cur);
-
-        return gf;
-    }
-
-    struct ggml_cgraph * build_jais() {
-        struct ggml_cgraph * gf = ggml_new_graph_custom(ctx0, model.max_nodes(), false);
-
-        const int64_t n_embd_head = hparams.n_embd_head_v;
-        const int64_t n_embd_gqa  = hparams.n_embd_v_gqa();
-        GGML_ASSERT(n_embd_head == hparams.n_embd_head_k);
-
-        struct ggml_tensor * cur;
-        struct ggml_tensor * inpL;
-
-        inpL = llm_build_inp_embd(ctx0, lctx, hparams, ubatch, model.tok_embd, cb);
-
-        // KQ_mask (mask for 1 head, it will be broadcasted to all heads)
-        struct ggml_tensor * KQ_mask = build_inp_KQ_mask();
-
-        for (int il = 0; il < n_layer; ++il) {
-            cur = llm_build_norm(ctx0, inpL, hparams,
-                    model.layers[il].attn_norm,
-                    model.layers[il].attn_norm_b,
-                    LLM_NORM, cb, il);
-            cb(cur, "attn_norm", il);
-
-            // self-attention
-            {
-                cur = llm_build_lora_mm(lctx, ctx0, model.layers[il].wqkv, cur);
-                cb(cur, "wqkv", il);
-
-                cur = ggml_add(ctx0, cur, model.layers[il].bqkv);
-                cb(cur, "bqkv", il);
-
-                struct ggml_tensor * Qcur = ggml_cont(ctx0, ggml_view_2d(ctx0, cur, n_embd,     n_tokens, cur->nb[1], 0*cur->nb[0]*(n_embd)));
-                struct ggml_tensor * Kcur = ggml_cont(ctx0, ggml_view_2d(ctx0, cur, n_embd_gqa, n_tokens, cur->nb[1], 1*cur->nb[0]*(n_embd)));
-                struct ggml_tensor * Vcur = ggml_cont(ctx0, ggml_view_2d(ctx0, cur, n_embd_gqa, n_tokens, cur->nb[1], 1*cur->nb[0]*(n_embd + n_embd_gqa)));
-
-                cb(Qcur, "Qcur", il);
-                cb(Kcur, "Kcur", il);
-                cb(Vcur, "Vcur", il);
-
-                Qcur = ggml_reshape_3d(ctx0, Qcur, n_embd_head, n_head, n_tokens);
-
-                cur = llm_build_kv(ctx0, lctx, kv_self, gf,
-                        model.layers[il].wo, model.layers[il].bo,
-                        Kcur, Vcur, Qcur, KQ_mask, n_tokens, kv_head, n_kv, 1.0f/float(n_embd_head), cb, il);
-            }
-
-            if (il == n_layer - 1) {
-                // skip computing output for unused tokens
-                struct ggml_tensor * inp_out_ids = build_inp_out_ids();
-                cur  = ggml_get_rows(ctx0,  cur, inp_out_ids);
-                inpL = ggml_get_rows(ctx0, inpL, inp_out_ids);
-            }
-
-            // add the input
-            struct ggml_tensor * ffn_inp = ggml_add(ctx0, cur, inpL);
-            cb(ffn_inp, "ffn_inp", il);
-
-            // FF
-            {
-                cur = llm_build_norm(ctx0, ffn_inp, hparams,
-                        model.layers[il].ffn_norm,
-                        model.layers[il].ffn_norm_b,
-                        LLM_NORM, cb, il);
-                cb(cur, "ffn_norm", il);
-
-                cur = llm_build_ffn(ctx0, lctx, cur,
-                        model.layers[il].ffn_up,   model.layers[il].ffn_up_b,   NULL,
-                        model.layers[il].ffn_gate, model.layers[il].ffn_gate_b, NULL,
-                        model.layers[il].ffn_down, model.layers[il].ffn_down_b, NULL,
-                        NULL,
-                        LLM_FFN_SILU, LLM_FFN_PAR, cb, il);
-                cb(cur, "ffn_out", il);
-            }
-
-            inpL = ggml_add(ctx0, cur, ffn_inp);
-            cb(inpL, "l_out", il);
-        }
-
-        cur = llm_build_norm(ctx0, inpL, hparams,
-                model.output_norm,
-                model.output_norm_b,
-                LLM_NORM, cb, -1);
-        cb(cur, "result_norm", -1);
-
-        cur = llm_build_lora_mm(lctx, ctx0, model.output, cur);
-
-        cb(cur, "result_output", -1);
-
-        ggml_build_forward_expand(gf, cur);
-
-        return gf;
-    }
-
-    struct ggml_cgraph * build_chatglm() {
-        struct ggml_cgraph * gf = ggml_new_graph_custom(ctx0, model.max_nodes(), false);
-
-        const int64_t n_embd_head = hparams.n_embd_head_v;
-        const int64_t n_embd_gqa  = hparams.n_embd_v_gqa();
-        GGML_ASSERT(n_embd_head == hparams.n_embd_head_k);
-
-        struct ggml_tensor * cur;
-        struct ggml_tensor * inpL;
-
-        inpL = llm_build_inp_embd(ctx0, lctx, hparams, ubatch, model.tok_embd, cb);
-
-        // inp_pos - contains the positions
-        struct ggml_tensor * inp_pos = build_inp_pos();
-
-        // KQ_mask (mask for 1 head, it will be broadcasted to all heads)
-        struct ggml_tensor * KQ_mask = build_inp_KQ_mask();
-
-        for (int il = 0; il < n_layer; ++il) {
-            struct ggml_tensor * inpSA = inpL;
-
-            cur = llm_build_norm(ctx0, inpL, hparams,
-                    model.layers[il].attn_norm,
-                    NULL,
-                    LLM_NORM_RMS, cb, il);
-            cb(cur, "attn_norm", il);
-
-            // self-attention
-            {
-                struct ggml_tensor * Qcur = nullptr;
-                struct ggml_tensor * Kcur = nullptr;
-                struct ggml_tensor * Vcur = nullptr;
-                if (model.layers[il].wqkv == nullptr) {
-                    Qcur = llm_build_lora_mm(lctx, ctx0, model.layers[il].wq, cur);
-                    if (model.layers[il].bq) {
-                        Qcur = ggml_add(ctx0, Qcur, model.layers[il].bq);
-                    }
-                    Kcur = llm_build_lora_mm(lctx, ctx0, model.layers[il].wk, cur);
-                    if (model.layers[il].bk) {
-                        Kcur = ggml_add(ctx0, Kcur, model.layers[il].bk);
-                    }
-                    Vcur = llm_build_lora_mm(lctx, ctx0, model.layers[il].wv, cur);
-                    if (model.layers[il].bv) {
-                        Vcur = ggml_add(ctx0, Vcur, model.layers[il].bv);
-                    }
-                } else {
-                    cur = llm_build_lora_mm(lctx, ctx0, model.layers[il].wqkv, cur);
-                    cb(cur, "wqkv", il);
-                    if (model.layers[il].bqkv) {
-                        cur = ggml_add(ctx0, cur, model.layers[il].bqkv);
-                        cb(cur, "bqkv", il);
-                    }
-                    Qcur = ggml_cont(ctx0, ggml_view_2d(ctx0, cur, n_embd,     n_tokens, cur->nb[1], 0*sizeof(float)*(n_embd)));
-                    Kcur = ggml_cont(ctx0, ggml_view_2d(ctx0, cur, n_embd_gqa, n_tokens, cur->nb[1], 1*sizeof(float)*(n_embd)));
-                    Vcur = ggml_cont(ctx0, ggml_view_2d(ctx0, cur, n_embd_gqa, n_tokens, cur->nb[1], 1*sizeof(float)*(n_embd + n_embd_gqa)));
-                }
-                cb(Qcur, "Qcur", il);
-                cb(Kcur, "Kcur", il);
-                cb(Vcur, "Vcur", il);
-                //printf("freq_base: %f freq_scale: %f ext_factor: %f attn_factor: %f\n", freq_base, freq_scale, ext_factor, attn_factor);
-                Qcur = ggml_rope_ext(
-                    ctx0, ggml_reshape_3d(ctx0, Qcur, n_embd_head, n_head, n_tokens), inp_pos, nullptr,
-                    n_rot, rope_type, n_ctx_orig, freq_base, freq_scale,
-                    ext_factor, attn_factor, beta_fast, beta_slow
-                );
-                cb(Qcur, "Qcur_rope", il);
-
-                Kcur = ggml_rope_ext(
-                    ctx0, ggml_reshape_3d(ctx0, Kcur, n_embd_head, n_head_kv, n_tokens), inp_pos, nullptr,
-                    n_rot, rope_type, n_ctx_orig, freq_base, freq_scale,
-                    ext_factor, attn_factor, beta_fast, beta_slow
-                );
-                cb(Kcur, "Kcur_rope", il);
-
-                cur = llm_build_kv(ctx0, lctx, kv_self, gf,
-                        model.layers[il].wo, NULL,
-                        Kcur, Vcur, Qcur, KQ_mask, n_tokens, kv_head, n_kv, 1.0f/sqrtf(float(n_embd_head)), cb, il);
-
-            }
-
-            if (il == n_layer - 1) {
-                // skip computing output for unused tokens
-                struct ggml_tensor * inp_out_ids = build_inp_out_ids();
-                cur   = ggml_get_rows(ctx0,   cur, inp_out_ids);
-                inpSA = ggml_get_rows(ctx0, inpSA, inp_out_ids);
-            }
-
-            // Add the input
-            struct ggml_tensor * ffn_inp = ggml_add(ctx0, cur, inpSA);
-            cb(ffn_inp, "ffn_inp", il);
-
-            // FF
-            {
-                cur = llm_build_norm(ctx0, ffn_inp, hparams,
-                        model.layers[il].ffn_norm,
-                        NULL,
-                        LLM_NORM_RMS, cb, il);
-                cb(cur, "ffn_norm", il);
-
-                cur = llm_build_ffn(ctx0, lctx, cur,
-                        model.layers[il].ffn_up,   NULL, NULL,
-                        NULL,                      NULL, NULL,
-                        model.layers[il].ffn_down, NULL, NULL,
-                        NULL,
-                        LLM_FFN_SWIGLU, LLM_FFN_SEQ, cb, il);
-                cb(cur, "ffn_out", il);
-
-            }
-
-            inpL = ggml_add(ctx0, cur, ffn_inp);
-            cb(inpL, "l_out", il);
-        }
-
-        cur = llm_build_norm(ctx0, inpL, hparams,
-                model.output_norm,
-                NULL,
-                LLM_NORM_RMS, cb, -1);
-        cb(cur, "result_norm", -1);
-
-        cur = llm_build_lora_mm(lctx, ctx0, model.output, cur);
-        cb(cur, "result_output", -1);
-
-        ggml_build_forward_expand(gf, cur);
-
-        return gf;
-    }
-
-    struct ggml_cgraph * build_nemotron() {
-        struct ggml_cgraph * gf = ggml_new_graph_custom(ctx0, model.max_nodes(), false);
-
-        const int64_t n_embd_head = hparams.n_embd_head_v;
-        GGML_ASSERT(n_embd_head == hparams.n_embd_head_k);
-        //GGML_ASSERT(n_embd_head == hparams.n_rot);
-
-        struct ggml_tensor * cur;
-        struct ggml_tensor * inpL;
-
-        inpL = llm_build_inp_embd(ctx0, lctx, hparams, ubatch, model.tok_embd, cb);
-
-        // inp_pos - contains the positions
-        struct ggml_tensor * inp_pos = build_inp_pos();
-
-        // KQ_mask (mask for 1 head, it will be broadcasted to all heads)
-        struct ggml_tensor * KQ_mask = build_inp_KQ_mask();
-
-        for (int il = 0; il < n_layer; ++il) {
-            struct ggml_tensor * inpSA = inpL;
-
-            // norm
-            cur = llm_build_norm(ctx0, inpL, hparams,
-                    model.layers[il].attn_norm,
-                    model.layers[il].attn_norm_b,
-                    LLM_NORM, cb, il);
-            cb(cur, "attn_norm", il);
-
-            // self-attention
-            {
-                // compute Q and K and RoPE them
-                struct ggml_tensor * Qcur = llm_build_lora_mm(lctx, ctx0, model.layers[il].wq, cur);
-                cb(Qcur, "Qcur", il);
-                if (model.layers[il].bq) {
-                    Qcur = ggml_add(ctx0, Qcur, model.layers[il].bq);
-                    cb(Qcur, "Qcur", il);
-                }
-
-                struct ggml_tensor * Kcur = llm_build_lora_mm(lctx, ctx0, model.layers[il].wk, cur);
-                cb(Kcur, "Kcur", il);
-                if (model.layers[il].bk) {
-                    Kcur = ggml_add(ctx0, Kcur, model.layers[il].bk);
-                    cb(Kcur, "Kcur", il);
-                }
-
-                struct ggml_tensor * Vcur = llm_build_lora_mm(lctx, ctx0, model.layers[il].wv, cur);
-                cb(Vcur, "Vcur", il);
-                if (model.layers[il].bv) {
-                    Vcur = ggml_add(ctx0, Vcur, model.layers[il].bv);
-                    cb(Vcur, "Vcur", il);
-                }
-
-                Qcur = ggml_rope_ext(
-                    ctx0, ggml_reshape_3d(ctx0, Qcur, n_embd_head, n_head, n_tokens), inp_pos, nullptr,
-                    n_rot, rope_type, n_ctx_orig, freq_base, freq_scale,
-                    ext_factor, attn_factor, beta_fast, beta_slow
-                );
-                cb(Qcur, "Qcur", il);
-
-                Kcur = ggml_rope_ext(
-                    ctx0, ggml_reshape_3d(ctx0, Kcur, n_embd_head, n_head_kv, n_tokens), inp_pos, nullptr,
-                    n_rot, rope_type, n_ctx_orig, freq_base, freq_scale,
-                    ext_factor, attn_factor, beta_fast, beta_slow
-                );
-                cb(Kcur, "Kcur", il);
-
-                cur = llm_build_kv(ctx0, lctx, kv_self, gf,
-                        model.layers[il].wo, model.layers[il].bo,
-                        Kcur, Vcur, Qcur, KQ_mask, n_tokens, kv_head, n_kv, 1.0f/sqrtf(float(n_embd_head)), cb, il);
-            }
-
-            if (il == n_layer - 1) {
-                // skip computing output for unused tokens
-                struct ggml_tensor * inp_out_ids = build_inp_out_ids();
-                cur   = ggml_get_rows(ctx0,   cur, inp_out_ids);
-                inpSA = ggml_get_rows(ctx0, inpSA, inp_out_ids);
-            }
-
-            struct ggml_tensor * ffn_inp = ggml_add(ctx0, cur, inpSA);
-            cb(ffn_inp, "ffn_inp", il);
-
-            // feed-forward network
-            cur = llm_build_norm(ctx0, ffn_inp, hparams,
-                    model.layers[il].ffn_norm,
-                    model.layers[il].ffn_norm_b,
-                    LLM_NORM, cb, il);
-            cb(cur, "ffn_norm", il);
-
-            cur = llm_build_ffn(ctx0, lctx, cur,
-                    model.layers[il].ffn_up,   model.layers[il].ffn_up_b,   NULL,
-                    NULL,                      NULL,                        NULL,
-                    model.layers[il].ffn_down, model.layers[il].ffn_down_b, NULL,
-                    NULL,
-                    LLM_FFN_RELU_SQR, LLM_FFN_SEQ, cb, il);
-
-            cur = ggml_add(ctx0, cur, ffn_inp);
-            cb(cur, "ffn_out", il);
-
-            cur = lctx.cvec.apply_to(ctx0, cur, il);
-            cb(cur, "l_out", il);
-
-            // input for next layer
-            inpL = cur;
-        }
-
-        cur = inpL;
-
-        cur = llm_build_norm(ctx0, cur, hparams,
-                model.output_norm, model.output_norm_b,
-                LLM_NORM, cb, -1);
-        cb(cur, "result_norm", -1);
-
-        // lm_head
-        cur = llm_build_lora_mm(lctx, ctx0, model.output, cur);
-        cb(cur, "result_output", -1);
-
-        ggml_build_forward_expand(gf, cur);
-
-        return gf;
-    }
-
-    struct ggml_cgraph * build_exaone() {
-        struct ggml_cgraph * gf = ggml_new_graph_custom(ctx0, model.max_nodes(), false);
-
-        // mutable variable, needed during the last layer of the computation to skip unused tokens
-        int32_t n_tokens = this->n_tokens;
-
-        const int64_t n_embd_head = hparams.n_embd_head_v;
-        GGML_ASSERT(n_embd_head == hparams.n_embd_head_k);
-        GGML_ASSERT(n_embd_head == hparams.n_rot);
-
-        struct ggml_tensor * cur;
-        struct ggml_tensor * inpL;
-
-        inpL = llm_build_inp_embd(ctx0, lctx, hparams, ubatch, model.tok_embd, cb);
-
-        // inp_pos - contains the positions
-        struct ggml_tensor * inp_pos = build_inp_pos();
-
-        // KQ_mask (mask for 1 head, it will be broadcasted to all heads)
-        struct ggml_tensor * KQ_mask = build_inp_KQ_mask();
-
-        for (int il = 0; il < n_layer; ++il) {
-            struct ggml_tensor * inpSA = inpL;
-
-            // norm
-            cur = llm_build_norm(ctx0, inpL, hparams,
-                    model.layers[il].attn_norm, NULL,
-                    LLM_NORM_RMS, cb, il);
-            cb(cur, "attn_norm", il);
-
-            // self-attention
-            {
-                // rope freq factors for llama3; may return nullptr for llama2 and other models
-                struct ggml_tensor * rope_factors = build_rope_factors(il);
-
-                // compute Q and K and RoPE them
-                struct ggml_tensor * Qcur = llm_build_lora_mm(lctx, ctx0, model.layers[il].wq, cur);
-                cb(Qcur, "Qcur", il);
-                if (model.layers[il].bq) {
-                    Qcur = ggml_add(ctx0, Qcur, model.layers[il].bq);
-                    cb(Qcur, "Qcur", il);
-                }
-
-                struct ggml_tensor * Kcur = llm_build_lora_mm(lctx, ctx0, model.layers[il].wk, cur);
-                cb(Kcur, "Kcur", il);
-                if (model.layers[il].bk) {
-                    Kcur = ggml_add(ctx0, Kcur, model.layers[il].bk);
-                    cb(Kcur, "Kcur", il);
-                }
-
-                struct ggml_tensor * Vcur = llm_build_lora_mm(lctx, ctx0, model.layers[il].wv, cur);
-                cb(Vcur, "Vcur", il);
-                if (model.layers[il].bv) {
-                    Vcur = ggml_add(ctx0, Vcur, model.layers[il].bv);
-                    cb(Vcur, "Vcur", il);
-                }
-
-                Qcur = ggml_rope_ext(
-                    ctx0, ggml_reshape_3d(ctx0, Qcur, n_embd_head, n_head, n_tokens), inp_pos, rope_factors,
-                    n_rot, rope_type, n_ctx_orig, freq_base, freq_scale,
-                    ext_factor, attn_factor, beta_fast, beta_slow
-                );
-                cb(Qcur, "Qcur", il);
-
-                Kcur = ggml_rope_ext(
-                    ctx0, ggml_reshape_3d(ctx0, Kcur, n_embd_head, n_head_kv, n_tokens), inp_pos, rope_factors,
-                    n_rot, rope_type, n_ctx_orig, freq_base, freq_scale,
-                    ext_factor, attn_factor, beta_fast, beta_slow
-                );
-                cb(Kcur, "Kcur", il);
-
-                cur = llm_build_kv(ctx0, lctx, kv_self, gf,
-                        model.layers[il].wo, model.layers[il].bo,
-                        Kcur, Vcur, Qcur, KQ_mask, n_tokens, kv_head, n_kv, 1.0f/sqrtf(float(n_embd_head)), cb, il);
-            }
-
-            if (il == n_layer - 1) {
-                // skip computing output for unused tokens
-                struct ggml_tensor * inp_out_ids = build_inp_out_ids();
-                n_tokens = n_outputs;
-                cur   = ggml_get_rows(ctx0,   cur, inp_out_ids);
-                inpSA = ggml_get_rows(ctx0, inpSA, inp_out_ids);
-            }
-
-            struct ggml_tensor * ffn_inp = ggml_add(ctx0, cur, inpSA);
-            cb(ffn_inp, "ffn_inp", il);
-
-            // feed-forward network
-            cur = llm_build_norm(ctx0, ffn_inp, hparams,
-                    model.layers[il].ffn_norm, NULL,
-                    LLM_NORM_RMS, cb, il);
-            cb(cur, "ffn_norm", il);
-
-            cur = llm_build_ffn(ctx0, lctx, cur,
-                    model.layers[il].ffn_up,   NULL, NULL,
-                    model.layers[il].ffn_gate, NULL, NULL,
-                    model.layers[il].ffn_down, NULL, NULL,
-                    NULL,
-                    LLM_FFN_SILU, LLM_FFN_PAR, cb, il);
-            cb(cur, "ffn_out", il);
-
-            cur = ggml_add(ctx0, cur, ffn_inp);
-            cb(cur, "ffn_out", il);
-
-            cur = lctx.cvec.apply_to(ctx0, cur, il);
-            cb(cur, "l_out", il);
-
-            // input for next layer
-            inpL = cur;
-        }
-
-        cur = inpL;
-
-        cur = llm_build_norm(ctx0, cur, hparams,
-                model.output_norm, NULL,
-                LLM_NORM_RMS, cb, -1);
-        cb(cur, "result_norm", -1);
-
-        // lm_head
-        cur = llm_build_lora_mm(lctx, ctx0, model.output, cur);
-        cb(cur, "result_output", -1);
-
-        ggml_build_forward_expand(gf, cur);
-
-        return gf;
-    }
-
-    ggml_cgraph * build_rwkv6() {
-        struct ggml_cgraph * gf = ggml_new_graph_custom(ctx0, model.max_nodes(), false);
-
-        // Token shift state dimensions should be 2 * n_emb
-        GGML_ASSERT(n_embd == hparams.n_embd_k_s() / 2);
-
-        const int64_t n_seqs = ubatch.n_seqs;
-        const int64_t n_seq_tokens = ubatch.n_seq_tokens;
-        const int64_t n_tokens = ubatch.n_tokens;
-        GGML_ASSERT(n_seqs != 0);
-        GGML_ASSERT(ubatch.equal_seqs);
-        GGML_ASSERT(n_tokens == n_seq_tokens * n_seqs);
-
-        struct ggml_tensor * cur;
-        struct ggml_tensor * inpL;
-        struct ggml_tensor * state_copy = build_inp_s_copy();
-        struct ggml_tensor * state_mask = build_inp_s_mask();
-
-        inpL = llm_build_inp_embd(ctx0, lctx, hparams, ubatch, model.tok_embd, cb);
-        inpL = llm_build_norm(ctx0, inpL, hparams, model.tok_norm, model.tok_norm_b, LLM_NORM, cb, -1);
-
-        for (int il = 0; il < n_layer; ++il) {
-            const llama_layer * layer = &model.layers[il];
-
-            // (ab)using the KV cache to store the states
-            struct ggml_tensor * token_shift = llm_build_copy_mask_state(ctx0,
-                    gf, kv_self.k_l[il], state_copy, state_mask,
-                    hparams.n_embd_k_s(), kv_self.size, kv_head, n_kv, n_seqs);
-            struct ggml_tensor * wkv_states = llm_build_copy_mask_state(ctx0,
-                    gf, kv_self.v_l[il], state_copy, state_mask,
-                    hparams.n_embd_v_s(), kv_self.size, kv_head, n_kv, n_seqs);
-
-            cur = ggml_reshape_3d(ctx0, inpL, n_embd, n_seq_tokens, n_seqs);
-            token_shift = ggml_reshape_3d(ctx0, token_shift, n_embd, 2, n_seqs);
-
-            struct ggml_tensor * att_shift = ggml_view_3d(ctx0, token_shift, n_embd, 1, n_seqs, token_shift->nb[1], token_shift->nb[2], 0);
-            struct ggml_tensor * ffn_shift = ggml_view_3d(ctx0, token_shift, n_embd, 1, n_seqs, token_shift->nb[1], token_shift->nb[2], n_embd * ggml_element_size(token_shift));
-
-            struct ggml_tensor * x_norm_att = llm_build_norm(ctx0, cur, hparams, layer->attn_norm, layer->attn_norm_b, LLM_NORM, cb, il);
-            struct ggml_tensor * x_prev = ggml_concat(
-                ctx0,
-                att_shift,
-                ggml_view_3d(ctx0, x_norm_att, n_embd, n_seq_tokens - 1, n_seqs, x_norm_att->nb[1], x_norm_att->nb[2], 0),
-                1
-            );
-
-            cur = ggml_add(ctx0, cur, llm_build_rwkv6_time_mix(lctx, ctx0, layer, x_norm_att, x_prev, &wkv_states, hparams.wkv_head_size, n_embd / hparams.wkv_head_size));
-            ggml_build_forward_expand(gf, cur);
-            ggml_build_forward_expand(
-                gf,
-                ggml_cpy(
-                    ctx0,
-                    wkv_states,
-                    ggml_view_1d(
-                        ctx0,
-                        kv_self.v_l[il],
-                        hparams.n_embd_v_s() * n_seqs,
-                        hparams.n_embd_v_s() * kv_head * ggml_element_size(kv_self.v_l[il])
-                    )
-                )
-            );
-
-            struct ggml_tensor * x_norm_ffn = llm_build_norm(ctx0, cur, hparams, layer->attn_norm_2, layer->attn_norm_2_b, LLM_NORM, cb, il);
-            x_prev = ggml_concat(
-                ctx0,
-                ffn_shift,
-                ggml_view_3d(ctx0, x_norm_ffn, n_embd, n_seq_tokens - 1, n_seqs, x_norm_ffn->nb[1], x_norm_ffn->nb[2], 0),
-                1
-            );
-            cur = ggml_add(ctx0, cur, llm_build_rwkv6_channel_mix(lctx, ctx0, layer, x_norm_ffn, x_prev));
-            ggml_build_forward_expand(gf, cur);
-
-            struct ggml_tensor * last_norm_att = ggml_view_3d(ctx0, x_norm_att, n_embd, 1, n_seqs, x_norm_att->nb[1], x_norm_att->nb[2], (n_seq_tokens-1)*n_embd*ggml_element_size(x_norm_att));
-            struct ggml_tensor * last_norm_ffn = ggml_view_3d(ctx0, x_norm_ffn, n_embd, 1, n_seqs, x_norm_ffn->nb[1], x_norm_ffn->nb[2], (n_seq_tokens-1)*n_embd*ggml_element_size(x_norm_ffn));
-
-            token_shift = ggml_concat(ctx0, last_norm_att, last_norm_ffn, 1);
-
-            ggml_build_forward_expand(
-                gf,
-                ggml_cpy(
-                    ctx0,
-                    ggml_view_1d(ctx0, token_shift, n_embd * n_seqs * 2, 0),
-                    ggml_view_1d(ctx0, kv_self.k_l[il], hparams.n_embd_k_s() * n_seqs, hparams.n_embd_k_s() * kv_head * ggml_element_size(kv_self.k_l[il]))
-                )
-            );
-
-            if (hparams.rescale_every_n_layers != 0 && (il + 1) % hparams.rescale_every_n_layers == 0) {
-                cur = ggml_scale(ctx0, cur, 0.5F);
-            }
-
-            cur = lctx.cvec.apply_to(ctx0, cur, il);
-            cb(cur, "l_out", il);
-
-            // input for next layer
-            inpL = cur;
-        }
-
-        cur = inpL;
-        struct ggml_tensor * inp_out_ids = build_inp_out_ids();
-        cur = ggml_reshape_2d(ctx0, cur, n_embd, n_tokens);
-        cur = ggml_get_rows(ctx0, cur, inp_out_ids);
-
-        cur = llm_build_norm(ctx0, cur, hparams, model.output_norm, model.output_norm_b, LLM_NORM, cb, -1);
-        cb(cur, "result_norm", -1);
-
-        cur = llm_build_lora_mm(lctx, ctx0, model.output, cur);
-        cb(cur, "result_output", -1);
-
-        ggml_build_forward_expand(gf, cur);
-
-        return gf;
-    }
-
-    // ref: https://huggingface.co/recursal/QRWKV6-32B-Instruct-Preview-v0.1/blob/main/modeling_rwkv6qwen2.py
-    ggml_cgraph * build_rwkv6qwen2() {
-        struct ggml_cgraph * gf = ggml_new_graph_custom(ctx0, model.max_nodes(), false);
-
-        GGML_ASSERT(n_embd == hparams.n_embd_k_s());
-
-        const int64_t n_seqs = ubatch.n_seqs;
-        const int64_t n_seq_tokens = ubatch.n_seq_tokens;
-        const int64_t n_tokens = ubatch.n_tokens;
-        GGML_ASSERT(n_seqs != 0);
-        GGML_ASSERT(ubatch.equal_seqs);
-        GGML_ASSERT(n_tokens == n_seq_tokens * n_seqs);
-
-        struct ggml_tensor * cur;
-        struct ggml_tensor * inpL;
-        struct ggml_tensor * state_copy = build_inp_s_copy();
-        struct ggml_tensor * state_mask = build_inp_s_mask();
-
-        inpL = llm_build_inp_embd(ctx0, lctx, hparams, ubatch, model.tok_embd, cb);
-
-        for (int il = 0; il < n_layer; ++il) {
-            const llama_layer * layer = &model.layers[il];
-
-            // (ab)using the KV cache to store the states
-            struct ggml_tensor * token_shift = llm_build_copy_mask_state(ctx0,
-                    gf, kv_self.k_l[il], state_copy, state_mask,
-                    hparams.n_embd_k_s(), kv_self.size, kv_head, n_kv, n_seqs);
-            struct ggml_tensor * wkv_states = llm_build_copy_mask_state(ctx0,
-                    gf, kv_self.v_l[il], state_copy, state_mask,
-                    hparams.n_embd_v_s(), kv_self.size, kv_head, n_kv, n_seqs);
-
-            cur = ggml_reshape_3d(ctx0, inpL, n_embd, n_seq_tokens, n_seqs);
-            token_shift = ggml_reshape_3d(ctx0, token_shift, n_embd, 1, n_seqs);
-
-            struct ggml_tensor * x_norm_att = llm_build_norm(ctx0, cur, hparams, layer->attn_norm, layer->attn_norm_b, LLM_NORM_RMS, cb, il);
-            struct ggml_tensor * x_prev = ggml_concat(
-                ctx0,
-                token_shift,
-                ggml_view_3d(ctx0, x_norm_att, n_embd, n_seq_tokens - 1, n_seqs, x_norm_att->nb[1], x_norm_att->nb[2], 0),
-                1
-            );
-
-            struct ggml_tensor * last_norm_att = ggml_view_3d(ctx0, x_norm_att, n_embd, 1, n_seqs, x_norm_att->nb[1], x_norm_att->nb[2], (n_seq_tokens-1)*n_embd*ggml_element_size(x_norm_att));
-            ggml_build_forward_expand(
-                gf,
-                ggml_cpy(
-                    ctx0,
-                    ggml_view_1d(ctx0, last_norm_att, n_embd * n_seqs, 0),
-                    ggml_view_1d(ctx0, kv_self.k_l[il], hparams.n_embd_k_s() * n_seqs, hparams.n_embd_k_s() * kv_head * ggml_element_size(kv_self.k_l[il]))
-                )
-            );
-
-            struct ggml_tensor * ffn_inp = ggml_add(ctx0, cur, llm_build_rwkv6_time_mix(lctx, ctx0, layer, x_norm_att, x_prev, &wkv_states, hparams.wkv_head_size, hparams.n_head_kv()));
-            ggml_build_forward_expand(gf, ffn_inp);
-            ggml_build_forward_expand(
-                gf,
-                ggml_cpy(
-                    ctx0,
-                    wkv_states,
-                    ggml_view_1d(
-                        ctx0,
-                        kv_self.v_l[il],
-                        hparams.n_embd_v_s() * n_seqs,
-                        hparams.n_embd_v_s() * kv_head * ggml_element_size(kv_self.v_l[il])
-                    )
-                )
-            );
-
-            cb(ffn_inp, "ffn_inp", il);
-
-            // feed-forward network
-            cur = llm_build_norm(ctx0, ffn_inp, hparams,
-                    model.layers[il].ffn_norm, NULL,
-                    LLM_NORM_RMS, cb, il);
-            cb(cur, "ffn_norm", il);
-
-            cur = llm_build_ffn(ctx0, lctx, cur,
-                    model.layers[il].ffn_up,   NULL, NULL,
-                    model.layers[il].ffn_gate, NULL, NULL,
-                    model.layers[il].ffn_down, NULL, NULL,
-                    NULL,
-                    LLM_FFN_SILU, LLM_FFN_PAR, cb, il);
-            cb(cur, "ffn_out", il);
-
-            cur = ggml_add(ctx0, cur, ffn_inp);
-            cur = lctx.cvec.apply_to(ctx0, cur, il);
-            cb(cur, "l_out", il);
-
-            // input for next layer
-            inpL = cur;
-        }
-
-        cur = inpL;
-        struct ggml_tensor * inp_out_ids = build_inp_out_ids();
-        cur = ggml_reshape_2d(ctx0, cur, n_embd, n_tokens);
-        cur = ggml_get_rows(ctx0, cur, inp_out_ids);
-
-        cur = llm_build_norm(ctx0, cur, hparams, model.output_norm, model.output_norm_b, LLM_NORM_RMS, cb, -1);
-        cb(cur, "result_norm", -1);
-
-        cur = llm_build_lora_mm(lctx, ctx0, model.output, cur);
-        cb(cur, "result_output", -1);
-
-        ggml_build_forward_expand(gf, cur);
-
-        return gf;
-    }
-
-    // ref: https://github.com/facebookresearch/chameleon
-    // based on the original build_llama() function, changes:
-    //   * qk-norm
-    //   * swin-norm
-    //   * removed bias
-    //   * removed MoE
-    struct ggml_cgraph * build_chameleon() {
-        struct ggml_cgraph * gf = ggml_new_graph_custom(ctx0, model.max_nodes(), false);
-
-        // mutable variable, needed during the last layer of the computation to skip unused tokens
-        int32_t n_tokens = this->n_tokens;
-
-        const int64_t n_embd_head = hparams.n_embd_head_v;
-        GGML_ASSERT(n_embd_head == hparams.n_embd_head_k);
-        GGML_ASSERT(n_embd_head == hparams.n_rot);
-
-        struct ggml_tensor * cur;
-        struct ggml_tensor * inpL;
-
-        inpL = llm_build_inp_embd(ctx0, lctx, hparams, ubatch, model.tok_embd, cb);
-
-        // inp_pos - contains the positions
-        struct ggml_tensor * inp_pos = build_inp_pos();
-
-        // KQ_mask (mask for 1 head, it will be broadcasted to all heads)
-        struct ggml_tensor * KQ_mask = build_inp_KQ_mask();
-
-        for (int il = 0; il < n_layer; ++il) {
-            struct ggml_tensor * inpSA = inpL;
-
-            // norm
-            if (hparams.swin_norm) {
-                cur = inpL;
-            } else {
-                cur = llm_build_norm(ctx0, inpL, hparams,
-                    model.layers[il].attn_norm, NULL,
-                    LLM_NORM_RMS, cb, il);
-                cb(cur, "attn_norm", il);
-            }
-
-            // self-attention
-            {
-                // compute Q and K and RoPE them
-                struct ggml_tensor * Qcur = llm_build_lora_mm(lctx, ctx0, model.layers[il].wq, cur);
-                cb(Qcur, "Qcur", il);
-
-                struct ggml_tensor * Kcur = llm_build_lora_mm(lctx, ctx0, model.layers[il].wk, cur);
-                cb(Kcur, "Kcur", il);
-
-                struct ggml_tensor * Vcur = llm_build_lora_mm(lctx, ctx0, model.layers[il].wv, cur);
-                cb(Vcur, "Vcur", il);
-
-                if (model.layers[il].attn_q_norm) {
-                    Qcur = ggml_view_3d(ctx0, Qcur, n_embd_head, n_head, n_tokens,
-                                ggml_element_size(Qcur) * n_embd_head,
-                                ggml_element_size(Qcur) * n_embd_head * n_head,
-                                0);
-                    cb(Qcur, "Qcur", il);
-
-                    Qcur = llm_build_norm(ctx0, Qcur, hparams,
-                                model.layers[il].attn_q_norm,
-                                model.layers[il].attn_q_norm_b,
-                                LLM_NORM, cb, il);
-                    cb(Qcur, "Qcur", il);
-                }
-
-                if (model.layers[il].attn_k_norm) {
-                    Kcur = ggml_view_3d(ctx0, Kcur, n_embd_head, n_head_kv, n_tokens,
-                                ggml_element_size(Kcur) * n_embd_head,
-                                ggml_element_size(Kcur) * n_embd_head * n_head_kv,
-                                0);
-                    cb(Kcur, "Kcur", il);
-
-                    Kcur = llm_build_norm(ctx0, Kcur, hparams,
-                               model.layers[il].attn_k_norm,
-                               model.layers[il].attn_k_norm_b,
-                               LLM_NORM, cb, il);
-                    cb(Kcur, "Kcur", il);
-                }
-
-                Qcur = ggml_rope_ext(
-                    ctx0, ggml_reshape_3d(ctx0, Qcur, n_embd_head, n_head, n_tokens), inp_pos, nullptr,
-                    n_rot, rope_type, n_ctx_orig, freq_base, freq_scale,
-                    ext_factor, attn_factor, beta_fast, beta_slow
-                );
-                cb(Qcur, "Qcur", il);
-
-                Kcur = ggml_rope_ext(
-                    ctx0, ggml_reshape_3d(ctx0, Kcur, n_embd_head, n_head_kv, n_tokens), inp_pos, nullptr,
-                    n_rot, rope_type, n_ctx_orig, freq_base, freq_scale,
-                    ext_factor, attn_factor, beta_fast, beta_slow
-                );
-                cb(Kcur, "Kcur", il);
-
-                cur = llm_build_kv(ctx0, lctx, kv_self, gf,
-                        model.layers[il].wo, nullptr,
-                        Kcur, Vcur, Qcur, KQ_mask, n_tokens, kv_head, n_kv, 1.0f/sqrtf(float(n_embd_head)), cb, il);
-
-                if (hparams.swin_norm) {
-                    cur = llm_build_norm(ctx0, cur, hparams,
-                        model.layers[il].attn_norm, NULL,
-                        LLM_NORM_RMS, cb, il);
-                }
-            }
-
-            if (il == n_layer - 1) {
-                // skip computing output for unused tokens
-                struct ggml_tensor * inp_out_ids = build_inp_out_ids();
-                n_tokens = n_outputs;
-                cur   = ggml_get_rows(ctx0,   cur, inp_out_ids);
-                inpSA = ggml_get_rows(ctx0, inpSA, inp_out_ids);
-            }
-
-            struct ggml_tensor * ffn_inp = ggml_add(ctx0, cur, inpSA);
-            cb(ffn_inp, "ffn_inp", il);
-
-            // feed-forward network
-            if (!hparams.swin_norm) {
-                cur = llm_build_norm(ctx0, ffn_inp, hparams,
-                        model.layers[il].ffn_norm, NULL,
-                        LLM_NORM_RMS, cb, il);
-                cb(cur, "ffn_norm", il);
-            }
-
-            cur = llm_build_ffn(ctx0, lctx, cur,
-                    model.layers[il].ffn_up,   NULL, NULL,
-                    model.layers[il].ffn_gate, NULL, NULL,
-                    model.layers[il].ffn_down, NULL, NULL,
-                    NULL,
-                    LLM_FFN_SILU, LLM_FFN_PAR, cb, il);
-            cb(cur, "ffn_out", il);
-
-            if (hparams.swin_norm) {
-                cur = llm_build_norm(ctx0, cur, hparams,
-                        model.layers[il].ffn_norm, NULL,
-                        LLM_NORM_RMS, cb, il);
-                cb(cur, "ffn_norm", il);
-            }
-
-            cur = ggml_add(ctx0, cur, ffn_inp);
-            cb(cur, "ffn_out", il);
-
-            cur = lctx.cvec.apply_to(ctx0, cur, il);
-            cb(cur, "l_out", il);
-
-            // input for next layer
-            inpL = cur;
-        }
-
-        cur = inpL;
-
-        cur = llm_build_norm(ctx0, cur, hparams,
-                model.output_norm, NULL,
-                LLM_NORM_RMS, cb, -1);
-        cb(cur, "result_norm", -1);
-
-        // lm_head
-        cur = llm_build_lora_mm(lctx, ctx0, model.output, cur);
-        cb(cur, "result_output_with_img_logits", -1);
-
-        // TODO: this suppresses the output of image tokens, which is required to enable text-only outputs.
-        // Needs to be removed once image outputs are supported.
-        int img_token_end_idx = 8196;
-        int img_token_start_idx = 4;
-        int num_img_tokens = img_token_end_idx - img_token_start_idx;
-        // creates 1d tensor of size num_img_tokens and values -FLT_MAX,
-        // which ensures that text token values are always at least larger than image token values
-        struct ggml_tensor * img_logits = ggml_new_tensor_1d(ctx0, GGML_TYPE_F32, num_img_tokens);
-        img_logits = ggml_clamp(ctx0, img_logits, -FLT_MAX, -FLT_MAX);
-        cb(img_logits, "img_logits", -1);
-        cur = ggml_set_1d(ctx0, cur, img_logits, ggml_element_size(cur) * img_token_start_idx);
-        cb(cur, "result_output", -1);
-
-        ggml_build_forward_expand(gf, cur);
-
-        return gf;
-    }
-
-    struct ggml_cgraph * build_wavtokenizer_dec() {
-        struct ggml_cgraph * gf = ggml_new_graph_custom(ctx0, model.max_nodes(), false);
-
-        struct ggml_tensor * cur;
-        struct ggml_tensor * inpL;
-
-        inpL = llm_build_inp_embd(ctx0, lctx, hparams, ubatch, model.tok_embd, cb);
-
-        cur = ggml_cont(ctx0, ggml_transpose(ctx0, inpL));
-
-        cur = ggml_conv_1d_ph(ctx0, model.conv1d, cur, 1, 1);
-        cur = ggml_add(ctx0, cur, model.conv1d_b);
-
-        // posnet
-        for (uint32_t il = 0; il < hparams.posnet.n_layer; ++il) {
-            const auto & layer = model.layers[il].posnet;
-
-            inpL = cur;
-
-            switch (il) {
-                case 0:
-                case 1:
-                case 3:
-                case 4:
-                    {
-                        cur = llm_build_norm(ctx0, cur, hparams,
-                                layer.norm1,
-                                layer.norm1_b,
-                                LLM_NORM_GROUP, cb, 0);
-
-                        cur = ggml_mul(ctx0, ggml_sigmoid(ctx0, cur), cur);
-
-                        cur = ggml_conv_1d_ph(ctx0, layer.conv1, cur, 1, 1);
-                        cur = ggml_add(ctx0, cur, layer.conv1_b);
-
-                        cur = llm_build_norm(ctx0, cur, hparams,
-                                layer.norm2,
-                                layer.norm2_b,
-                                LLM_NORM_GROUP, cb, 0);
-
-                        cur = ggml_mul(ctx0, ggml_sigmoid(ctx0, cur), cur);
-
-                        cur = ggml_conv_1d_ph(ctx0, layer.conv2, cur, 1, 1);
-                        cur = ggml_add(ctx0, cur, layer.conv2_b);
-
-                        cur = ggml_add(ctx0, cur, inpL);
-                    } break;
-                case 2:
-                    {
-                        cur = llm_build_norm(ctx0, cur, hparams,
-                                layer.attn_norm,
-                                layer.attn_norm_b,
-                                LLM_NORM_GROUP, cb, 0);
-
-                        struct ggml_tensor * q;
-                        struct ggml_tensor * k;
-                        struct ggml_tensor * v;
-
-                        q = ggml_conv_1d_ph(ctx0, layer.attn_q, cur, 1, 1);
-                        k = ggml_conv_1d_ph(ctx0, layer.attn_k, cur, 1, 1);
-                        v = ggml_conv_1d_ph(ctx0, layer.attn_v, cur, 1, 1);
-
-                        q = ggml_add(ctx0, q, layer.attn_q_b);
-                        k = ggml_add(ctx0, k, layer.attn_k_b);
-                        v = ggml_add(ctx0, v, layer.attn_v_b);
-
-                        q = ggml_cont(ctx0, ggml_transpose(ctx0, q));
-                        k = ggml_cont(ctx0, ggml_transpose(ctx0, k));
-
-                        struct ggml_tensor * kq = ggml_mul_mat(ctx0, k, q);
-
-                        kq = ggml_soft_max_ext(ctx0, kq, nullptr, 1.0f/sqrtf(float(hparams.posnet.n_embd)), 0.0f);
-
-                        cur = ggml_mul_mat(ctx0, kq, v);
-
-                        cur = ggml_conv_1d_ph(ctx0, layer.attn_o, cur, 1, 1);
-                        cur = ggml_add(ctx0, cur, layer.attn_o_b);
-
-                        cur = ggml_add(ctx0, cur, inpL);
-                    } break;
-                case 5:
-                    {
-                        cur = llm_build_norm(ctx0, cur, hparams,
-                                layer.norm,
-                                layer.norm_b,
-                                LLM_NORM_GROUP, cb, 0);
-                    } break;
-                default: GGML_ABORT("unknown posnet layer");
-            };
-        }
-
-        cur = ggml_cont(ctx0, ggml_transpose(ctx0, cur));
-
-        cur = llm_build_norm(ctx0, cur, hparams,
-                model.tok_norm,
-                model.tok_norm_b,
-                LLM_NORM, cb, -1);
-
-        cur = ggml_cont(ctx0, ggml_transpose(ctx0, cur));
-
-        inpL = cur;
-
-        // convnext
-        for (uint32_t il = 0; il < hparams.convnext.n_layer; ++il) {
-            const auto & layer = model.layers[il].convnext;
-
-            cur = inpL;
-
-            cur = ggml_conv_1d_dw_ph(ctx0, layer.dw, cur, 1, 1);
-            cur = ggml_add(ctx0, cur, layer.dw_b);
-
-            cur = ggml_cont(ctx0, ggml_transpose(ctx0, cur));
-
-            cur = llm_build_norm(ctx0, cur, hparams,
-                    layer.norm,
-                    layer.norm_b,
-                    LLM_NORM, cb, -1);
-
-            cur = llm_build_ffn(ctx0, lctx, cur,
-                    layer.pw1, layer.pw1_b, NULL,
-                    NULL,      NULL,        NULL,
-                    layer.pw2, layer.pw2_b, NULL,
-                    NULL,
-                    LLM_FFN_GELU, LLM_FFN_SEQ, cb, il);
-
-            cur = ggml_mul(ctx0, cur, layer.gamma);
-
-            cur = ggml_cont(ctx0, ggml_transpose(ctx0, cur));
-
-            inpL = ggml_add(ctx0, cur, inpL);
-        }
-
-        cur = inpL;
-
-        cur = ggml_cont(ctx0, ggml_transpose(ctx0, cur));
-
-        cur = llm_build_norm(ctx0, cur, hparams,
-                model.output_norm,
-                model.output_norm_b,
-                LLM_NORM, cb, -1);
-
-        // lm_head
-        cur = llm_build_lora_mm(lctx, ctx0, model.output, cur);
-
-        cur = ggml_add(ctx0, cur, model.output_b);
-        cb(cur, "result_embd", -1);
-
-        ggml_build_forward_expand(gf, cur);
-
-        return gf;
-    }
-};
-
-static struct ggml_cgraph * llama_build_graph_defrag(llama_context & lctx, const std::vector<uint32_t> & ids) {
-    llama_ubatch dummy = {};
-    dummy.equal_seqs = true;
-
-    llm_build_cb cb = [&](struct ggml_tensor * , const char * , int ) { };
-
-    struct llm_build_context llm(lctx, dummy, cb, false);
-
-    llm.init();
-
-    struct ggml_cgraph * result = llm.build_defrag(ids);
-
-    llm.free();
-
-    return result;
-}
-
-static struct ggml_cgraph * llama_build_graph_k_shift(llama_context & lctx) {
-    llama_ubatch dummy = {};
-    dummy.equal_seqs = true;
-
-    llm_build_cb cb = [&](struct ggml_tensor * , const char * , int ) { };
-
-    struct llm_build_context llm(lctx, dummy, cb, false);
-
-    llm.init();
-
-    struct ggml_cgraph * result = llm.build_k_shift();
-
-    llm.free();
-
-    return result;
-}
-
-static struct ggml_cgraph * llama_build_graph(
-         llama_context & lctx,
-    const llama_ubatch & ubatch,
-                  bool   worst_case) {
-    const auto & model = lctx.model;
-
-    // this callback allows us to apply custom logic to each tensor (e.g. ggml-alloc, offloading, etc.)
-    llm_build_cb cb = [&](struct ggml_tensor * cur, const char * name, int il) {
-        if (il >= 0) {
-            ggml_format_name(cur, "%s-%d", name, il);
-        } else {
-            ggml_set_name(cur, name);
-        }
-
-        if (!lctx.cparams.offload_kqv) {
-            if (strcmp(name, "kqv_merged_cont") == 0) {
-                // all nodes between the KV store and the attention output are run on the CPU
-                ggml_backend_sched_set_tensor_backend(lctx.sched.get(), cur, lctx.backend_cpu);
-            }
-        }
-
-        // norm may be automatically assigned to the backend of the previous layer, increasing data transfer between backends
-        // FIXME: fix in ggml_backend_sched
-        const bool full_offload = lctx.model.params.n_gpu_layers > (int) lctx.model.hparams.n_layer;
-        if (ubatch.n_tokens < 32 || full_offload) {
-            if (il != -1 && strcmp(name, "norm") == 0) {
-                const auto & dev_layer = lctx.model.dev_layer(il);
-                for (auto & backend : lctx.backends) {
-                    if (ggml_backend_get_device(backend.get()) == dev_layer) {
-                        if (ggml_backend_supports_op(backend.get(), cur)) {
-                            ggml_backend_sched_set_tensor_backend(lctx.sched.get(), cur, backend.get());
-                        }
-                    }
-                }
-            }
-        }
-    };
-
-    struct ggml_cgraph * result = NULL;
-
-    struct llm_build_context llm(lctx, ubatch, cb, worst_case);
-
-    llm.init();
-
-    switch (model.arch) {
-        case LLM_ARCH_LLAMA:
-        case LLM_ARCH_MINICPM:
-        case LLM_ARCH_GRANITE:
-        case LLM_ARCH_GRANITE_MOE:
-            {
-                result = llm.build_llama();
-            } break;
-        case LLM_ARCH_DECI:
-            {
-                result = llm.build_deci();
-            } break;
-        case LLM_ARCH_BAICHUAN:
-            {
-                result = llm.build_baichuan();
-            } break;
-        case LLM_ARCH_FALCON:
-            {
-                result = llm.build_falcon();
-            } break;
-        case LLM_ARCH_GROK:
-            {
-                result = llm.build_grok();
-            } break;
-        case LLM_ARCH_STARCODER:
-            {
-                result = llm.build_starcoder();
-            } break;
-        case LLM_ARCH_REFACT:
-            {
-                result = llm.build_refact();
-            } break;
-        case LLM_ARCH_BERT:
-        case LLM_ARCH_JINA_BERT_V2:
-        case LLM_ARCH_NOMIC_BERT:
-            {
-                result = llm.build_bert();
-            } break;
-        case LLM_ARCH_BLOOM:
-            {
-                result = llm.build_bloom();
-            } break;
-        case LLM_ARCH_MPT:
-            {
-                result = llm.build_mpt();
-            } break;
-         case LLM_ARCH_STABLELM:
-            {
-                result = llm.build_stablelm();
-            } break;
-        case LLM_ARCH_QWEN:
-            {
-                result = llm.build_qwen();
-            } break;
-        case LLM_ARCH_QWEN2:
-            {
-                result = llm.build_qwen2();
-            } break;
-        case LLM_ARCH_QWEN2VL:
-            {
-                lctx.n_pos_per_token = 4;
-                result = llm.build_qwen2vl();
-            } break;
-        case LLM_ARCH_QWEN2MOE:
-            {
-                result = llm.build_qwen2moe();
-            } break;
-        case LLM_ARCH_PHI2:
-            {
-                result = llm.build_phi2();
-            } break;
-        case LLM_ARCH_PHI3:
-        case LLM_ARCH_PHIMOE:
-            {
-                result = llm.build_phi3();
-            } break;
-        case LLM_ARCH_PLAMO:
-            {
-                result = llm.build_plamo();
-            } break;
-        case LLM_ARCH_GPT2:
-            {
-                result = llm.build_gpt2();
-            } break;
-        case LLM_ARCH_CODESHELL:
-            {
-                result = llm.build_codeshell();
-            } break;
-        case LLM_ARCH_ORION:
-            {
-                result = llm.build_orion();
-            } break;
-        case LLM_ARCH_INTERNLM2:
-            {
-                result = llm.build_internlm2();
-            } break;
-        case LLM_ARCH_MINICPM3:
-            {
-                result = llm.build_minicpm3();
-            } break;
-        case LLM_ARCH_GEMMA:
-            {
-                result = llm.build_gemma();
-            } break;
-        case LLM_ARCH_GEMMA2:
-            {
-                result = llm.build_gemma2();
-            } break;
-        case LLM_ARCH_STARCODER2:
-            {
-                result = llm.build_starcoder2();
-            } break;
-        case LLM_ARCH_MAMBA:
-            {
-                result = llm.build_mamba();
-            } break;
-        case LLM_ARCH_XVERSE:
-            {
-                result = llm.build_xverse();
-            } break;
-        case LLM_ARCH_COMMAND_R:
-            {
-                result = llm.build_command_r();
-            } break;
-        case LLM_ARCH_COHERE2:
-            {
-                result = llm.build_cohere2();
-            } break;
-        case LLM_ARCH_DBRX:
-            {
-                result = llm.build_dbrx();
-            } break;
-        case LLM_ARCH_OLMO:
-            {
-                result = llm.build_olmo();
-            } break;
-        case LLM_ARCH_OLMO2:
-            {
-                result = llm.build_olmo2();
-            } break;
-        case LLM_ARCH_OLMOE:
-            {
-                result = llm.build_olmoe();
-            } break;
-        case LLM_ARCH_OPENELM:
-            {
-                result = llm.build_openelm();
-            } break;
-        case LLM_ARCH_GPTNEOX:
-            {
-                result = llm.build_gptneox();
-            } break;
-        case LLM_ARCH_ARCTIC:
-            {
-                result = llm.build_arctic();
-            } break;
-        case LLM_ARCH_DEEPSEEK:
-            {
-                result = llm.build_deepseek();
-            } break;
-        case LLM_ARCH_DEEPSEEK2:
-            {
-                result = llm.build_deepseek2();
-            } break;
-        case LLM_ARCH_CHATGLM:
-            {
-                result = llm.build_chatglm();
-            } break;
-        case LLM_ARCH_BITNET:
-            {
-                result = llm.build_bitnet();
-            } break;
-        case LLM_ARCH_T5:
-            {
-                if (lctx.is_encoding) {
-                    result = llm.build_t5_enc();
-                } else {
-                    result = llm.build_t5_dec();
-                }
-            } break;
-        case LLM_ARCH_T5ENCODER:
-            {
-                result = llm.build_t5_enc();
-            } break;
-        case LLM_ARCH_JAIS:
-            {
-                result = llm.build_jais();
-            } break;
-        case LLM_ARCH_NEMOTRON:
-            {
-                result = llm.build_nemotron();
-            } break;
-        case LLM_ARCH_EXAONE:
-            {
-                result = llm.build_exaone();
-            } break;
-        case LLM_ARCH_RWKV6:
-            {
-                result = llm.build_rwkv6();
-            } break;
-        case LLM_ARCH_RWKV6QWEN2:
-            {
-                result = llm.build_rwkv6qwen2();
-            } break;
-        case LLM_ARCH_CHAMELEON:
-            {
-                result = llm.build_chameleon();
-            } break;
-        case LLM_ARCH_WAVTOKENIZER_DEC:
-            {
-                result = llm.build_wavtokenizer_dec();
-            } break;
-        default:
-            GGML_ABORT("fatal error");
-    }
-
-    // add on pooling layer
-    if (lctx.cparams.embeddings) {
-        result = llm.append_pooling(result);
-    }
-
-    llm.free();
-
-    return result;
-}
-
-// returns the result of ggml_backend_sched_graph_compute_async execution
-static enum ggml_status llama_graph_compute(
-          llama_context & lctx,
-            ggml_cgraph * gf,
-                    int   n_threads,
-        ggml_threadpool * threadpool) {
-    if (lctx.backend_cpu != nullptr) {
-        auto * reg = ggml_backend_dev_backend_reg(ggml_backend_get_device(lctx.backend_cpu));
-        auto * set_threadpool_fn = (decltype(ggml_backend_cpu_set_threadpool) *) ggml_backend_reg_get_proc_address(reg, "ggml_backend_cpu_set_threadpool");
-        set_threadpool_fn(lctx.backend_cpu, threadpool);
-    }
-
-    // set the number of threads for all the backends
-    for (const auto & set_n_threads_fn : lctx.set_n_threads_fns) {
-        set_n_threads_fn.second(set_n_threads_fn.first, n_threads);
-    }
-
-    auto status = ggml_backend_sched_graph_compute_async(lctx.sched.get(), gf);
-    if (status != GGML_STATUS_SUCCESS) {
-        LLAMA_LOG_ERROR("%s: ggml_backend_sched_graph_compute_async failed with error %d\n", __func__, status);
-    }
-
-    // fprintf(stderr, "splits: %d\n", ggml_backend_sched_get_n_splits(lctx.sched));
-
-    return status;
-}
-
-static int llama_prepare_sbatch(
-        llama_context     & lctx,
-    const llama_batch_ext & batch,
-        uint32_t          & n_outputs) {
-    const auto & model   = lctx.model;
-    const auto & hparams = model.hparams;
-    const auto & cparams = lctx.cparams;
-
-    const uint32_t n_tokens_all = batch.n_tokens;
-    const  int64_t n_embd       = hparams.n_embd;
-
-    // this indicates we are doing pooled embedding, so we ignore batch.logits and output all tokens
-    const bool embd_pooled = cparams.embeddings && cparams.pooling_type != LLAMA_POOLING_TYPE_NONE;
-
-    GGML_ASSERT((!batch.token && batch.embd) || (batch.token && !batch.embd)); // NOLINT
-    if (batch.token) {
-        for (uint32_t i = 0; i < n_tokens_all; ++i) {
-            if (batch.token[i] < 0 || uint32_t(batch.token[i]) >= model.vocab.n_tokens()) {
-                LLAMA_LOG_ERROR("%s: invalid token[%d] = %d\n", __func__, i, batch.token[i]);
-                return -1;
-            }
-        }
-    }
-    GGML_ASSERT(n_tokens_all <= cparams.n_batch);
-    GGML_ASSERT((cparams.causal_attn || cparams.n_ubatch >= n_tokens_all) && "non-causal attention requires n_ubatch >= n_tokens");
-
-    lctx.n_queued_tokens += n_tokens_all;
-    lctx.embd_seq.clear();
-
-    // count outputs
-    if (batch.logits && !embd_pooled) {
-        for (uint32_t i = 0; i < n_tokens_all; ++i) {
-            n_outputs += batch.logits[i] != 0;
-        }
-    } else if (lctx.logits_all || embd_pooled) {
-        n_outputs = n_tokens_all;
-    } else {
-        // keep last output only
-        n_outputs = 1;
-    }
-
-    lctx.sbatch.from_batch(batch, n_embd,
-        /* simple_split */ !lctx.kv_self.recurrent,
-        /* logits_all   */ n_outputs == n_tokens_all);
-
-    // reserve output buffer
-    if (llama_output_reserve(lctx, n_outputs) < n_outputs) {
-        LLAMA_LOG_ERROR("%s: could not reserve space for batch with %u outputs\n", __func__, n_outputs);
-        return -2;
-    };
-
-    return 0;
-}
-
-static int llama_prepare_ubatch(
-        llama_context          & lctx,
-        llama_kv_slot_restorer & kv_slot_restorer,
-        llama_ubatch           & ubatch,
-        const uint32_t           n_outputs,
-        const uint32_t           n_tokens_all) {
-    GGML_ASSERT(lctx.sbatch.n_tokens > 0);
-
-    auto       & kv_self = lctx.kv_self;
-    const auto & cparams = lctx.cparams;
-    const auto & hparams = lctx.model.hparams;
-
-    // this indicates we are doing pooled embedding, so we ignore batch.logits and output all tokens
-    const bool embd_pooled = cparams.embeddings && cparams.pooling_type != LLAMA_POOLING_TYPE_NONE;
-
-    if (lctx.kv_self.recurrent) {
-        if (embd_pooled) {
-            // Pooled embeddings cannot be split across ubatches (yet)
-            ubatch = lctx.sbatch.split_seq(cparams.n_ubatch);
-        } else {
-            // recurrent model architectures are easier to implement
-            // with equal-length sequences
-            ubatch = lctx.sbatch.split_equal(cparams.n_ubatch);
-        }
-    } else {
-        ubatch = lctx.sbatch.split_simple(cparams.n_ubatch);
-    }
-
-    // count the outputs in this u_batch
-    {
-        int32_t n_outputs_new = 0;
-
-        if (n_outputs == n_tokens_all) {
-            n_outputs_new = ubatch.n_tokens;
-        } else {
-            GGML_ASSERT(ubatch.output);
-            for (uint32_t i = 0; i < ubatch.n_tokens; i++) {
-                n_outputs_new += int32_t(ubatch.output[i] != 0);
-            }
-        }
-
-        // needs to happen before the graph is built
-        lctx.n_outputs = n_outputs_new;
-    }
-
-    // non-causal masks do not use the KV cache
-    if (hparams.causal_attn) {
-        llama_kv_cache_update(&lctx);
-
-        // if we have enough unused cells before the current head ->
-        //   better to start searching from the beginning of the cache, hoping to fill it
-        if (kv_self.head > kv_self.used + 2*ubatch.n_tokens) {
-            kv_self.head = 0;
-        }
-
-        const auto slot = llama_kv_cache_find_slot(kv_self, ubatch);
-        if (!slot) {
-            return 1;
-        }
-        kv_slot_restorer.save(slot);
-
-        if (!kv_self.recurrent) {
-            // a heuristic, to avoid attending the full cache if it is not yet utilized
-            // after enough generations, the benefit from this heuristic disappears
-            // if we start defragmenting the cache, the benefit from this will be more important
-            const uint32_t pad = llama_kv_cache_get_padding(cparams);
-            kv_self.n = std::min(kv_self.size, std::max(pad, GGML_PAD(llama_kv_cache_cell_max(kv_self), pad)));
-            //kv_self.n = llama_kv_cache_cell_max(kv_self);
-        }
-    }
-
-    return 0;
-}
-
-// decode a batch of tokens by evaluating the transformer
-// in case of unsuccessful decoding (error or warning),
-// the kv_cache state will be returned to its original state
-// (for non-recurrent models) or cleaned (for recurrent models)
-//
-//   - lctx:      llama context
-//   - inp_batch: batch to evaluate
-//
-// return 0 on success
-// return positive int on warning
-// return negative int on error
-//
-static int llama_decode_impl(
-         llama_context & lctx,
-       llama_batch_ext & inp_batch) {
-
-    lctx.is_encoding = false;
-
-    if (inp_batch.n_tokens == 0) {
-        LLAMA_LOG_ERROR("%s: n_tokens == 0\n", __func__);
-        return -1;
-    }
-
-    const auto & model   = lctx.model;
-    const auto & vocab   = model.vocab;
-    const auto & hparams = model.hparams;
-    const auto & cparams = lctx.cparams;
-
-    if (lctx.t_compute_start_us == 0) {
-        lctx.t_compute_start_us = ggml_time_us();
-    }
-    auto & kv_self = lctx.kv_self;
-    llama_kv_slot_restorer kv_slot_restorer(kv_self);
-
-    const int64_t n_embd  = hparams.n_embd;
-    const int64_t n_vocab = vocab.n_tokens();
-
-    uint32_t n_outputs = 0;
-    uint32_t n_outputs_prev = 0;
-
-    {
-        const int ret = llama_prepare_sbatch(lctx, inp_batch, n_outputs);
-        if (ret != 0) {
-            return ret;
-        }
-    }
-
-    while (lctx.sbatch.n_tokens > 0) {
-        llama_ubatch ubatch;
-        {
-            const int ret = llama_prepare_ubatch(lctx, kv_slot_restorer, ubatch, n_outputs, inp_batch.n_tokens);
-            if (ret != 0) {
-                return ret;
-            }
-        }
-
-        const int         n_threads  = ubatch.n_tokens == 1 ? cparams.n_threads : cparams.n_threads_batch;
-        ggml_threadpool_t threadpool = ubatch.n_tokens == 1 ? lctx.threadpool   : lctx.threadpool_batch;
-
-        GGML_ASSERT(n_threads > 0);
-
-        //printf("kv_self.n = %5d, kv_self.used = %5d, kv_self.head = %5d\n", kv_self.n, kv_self.used, kv_self.head);
-
-        ggml_backend_sched_reset(lctx.sched.get());
-        ggml_backend_sched_set_eval_callback(lctx.sched.get(), lctx.cparams.cb_eval, lctx.cparams.cb_eval_user_data);
-
-        ggml_cgraph * gf = llama_build_graph(lctx, ubatch, false);
-
-        // the output is always the last tensor in the graph
-        struct ggml_tensor * res  = ggml_graph_node(gf, -1);
-        struct ggml_tensor * embd = ggml_graph_node(gf, -2);
-
-        if (lctx.n_outputs == 0) {
-            // no output
-            res  = nullptr;
-            embd = nullptr;
-        } else if (cparams.embeddings) {
-            res  = nullptr; // do not extract logits for embedding case
-            embd = nullptr;
-            for (int i = ggml_graph_n_nodes(gf) - 1; i >= 0; --i) {
-                if (strcmp(ggml_graph_node(gf, i)->name, "result_embd_pooled") == 0) {
-                    embd = ggml_graph_node(gf, i);
-                    break;
-                }
-            }
-            GGML_ASSERT(embd != nullptr && "missing embeddings tensor");
-        } else {
-            embd = nullptr; // do not extract embeddings when not needed
-            GGML_ASSERT(strcmp(res->name, "result_output") == 0 && "missing result_output tensor");
-        }
-
-        // LLAMA_LOG_INFO("graph build time: %.3f ms (%d nodes, %d leafs)\n", (ggml_time_us() - t_start_us)/1000.0, gf->n_nodes, gf->n_leafs);
-
-        ggml_backend_sched_alloc_graph(lctx.sched.get(), gf);
-
-        llama_set_inputs(lctx, ubatch);
-
-        const auto compute_status = llama_graph_compute(lctx, gf, n_threads, threadpool);
-        if (compute_status != GGML_STATUS_SUCCESS) {
-            kv_slot_restorer.restore(kv_self);
-            switch (compute_status) {
-                case GGML_STATUS_ABORTED:
-                    return 2;
-                case GGML_STATUS_ALLOC_FAILED:
-                    return -2;
-                case GGML_STATUS_FAILED:
-                default:
-                    return -3;
-            }
-        }
-
-        // update the kv ring buffer
-        {
-            kv_self.head += ubatch.n_tokens;
-
-            // Ensure kv cache head points to a valid index.
-            if (kv_self.head >= kv_self.size) {
-                kv_self.head = 0;
-            }
-        }
-
-        // plot the computation graph in dot format (for debugging purposes)
-        //if (n_past%100 == 0) {
-        //    ggml_graph_dump_dot(gf, NULL, "llama.dot");
-        //}
-
-        // extract logits
-        if (res) {
-            ggml_backend_t backend_res = ggml_backend_sched_get_tensor_backend(lctx.sched.get(), res);
-            GGML_ASSERT(backend_res != nullptr);
-            GGML_ASSERT(lctx.logits != nullptr);
-
-            float * logits_out = lctx.logits + n_outputs_prev*n_vocab;
-            const int32_t n_outputs_new = lctx.n_outputs;
-
-            if (n_outputs_new) {
-                GGML_ASSERT( n_outputs_prev + n_outputs_new <= n_outputs);
-                GGML_ASSERT((n_outputs_prev + n_outputs_new)*n_vocab <= (int64_t) lctx.logits_size);
-                ggml_backend_tensor_get_async(backend_res, res, logits_out, 0, n_outputs_new*n_vocab*sizeof(float));
-            }
-        }
-
-        // extract embeddings
-        if (embd) {
-            ggml_backend_t backend_embd = ggml_backend_sched_get_tensor_backend(lctx.sched.get(), embd);
-            GGML_ASSERT(backend_embd != nullptr);
-
-            switch (cparams.pooling_type) {
-                case LLAMA_POOLING_TYPE_NONE:
-                    {
-                        // extract token embeddings
-                        GGML_ASSERT(lctx.embd != nullptr);
-                        float * embd_out = lctx.embd + n_outputs_prev*n_embd;
-                        const int32_t n_outputs_new = lctx.n_outputs;
-
-                        if (n_outputs_new) {
-                            GGML_ASSERT( n_outputs_prev + n_outputs_new <= n_outputs);
-                            GGML_ASSERT((n_outputs_prev + n_outputs_new)*n_embd <= (int64_t) lctx.embd_size);
-                            ggml_backend_tensor_get_async(backend_embd, embd, embd_out, 0, n_outputs_new*n_embd*sizeof(float));
-                        }
-                    } break;
-                case LLAMA_POOLING_TYPE_MEAN:
-                case LLAMA_POOLING_TYPE_CLS:
-                case LLAMA_POOLING_TYPE_LAST:
-                    {
-                        // extract sequence embeddings (cleared before processing each batch)
-                        auto & embd_seq_out = lctx.embd_seq;
-
-                        for (uint32_t s = 0; s < ubatch.n_seqs; ++s) {
-                            const llama_seq_id seq_id = ubatch.seq_id[s][0];
-                            if (embd_seq_out.find(seq_id) != embd_seq_out.end()) {
-                                continue;
-                            }
-                            embd_seq_out[seq_id].resize(n_embd);
-                            ggml_backend_tensor_get_async(backend_embd, embd, embd_seq_out[seq_id].data(), (n_embd*seq_id)*sizeof(float), n_embd*sizeof(float));
-                        }
-                    } break;
-                case LLAMA_POOLING_TYPE_RANK:
-                    {
-                        // extract the rerank score - a single float per sequence
-                        auto & embd_seq_out = lctx.embd_seq;
-
-                        for (uint32_t s = 0; s < ubatch.n_seqs; ++s) {
-                            const llama_seq_id seq_id = ubatch.seq_id[s][0];
-                            if (embd_seq_out.find(seq_id) != embd_seq_out.end()) {
-                                continue;
-                            }
-                            embd_seq_out[seq_id].resize(1);
-                            ggml_backend_tensor_get_async(backend_embd, embd, embd_seq_out[seq_id].data(), (seq_id)*sizeof(float), sizeof(float));
-                        }
-                    } break;
-                case LLAMA_POOLING_TYPE_UNSPECIFIED:
-                    {
-                        GGML_ABORT("unknown pooling type");
-                    }
-            }
-        }
-        n_outputs_prev += lctx.n_outputs;
-    }
-
-    // set output mappings
-    {
-        bool sorted_output = true;
-
-        GGML_ASSERT(lctx.sbatch.out_ids.size() == n_outputs);
-
-        for (size_t i = 0; i < n_outputs; ++i) {
-            size_t out_id = lctx.sbatch.out_ids[i];
-            lctx.output_ids[out_id] = i;
-            if (out_id != i) {
-                sorted_output = false;
-            }
-        }
-
-        if (sorted_output) {
-            lctx.sbatch.out_ids.clear();
-        }
-    }
-
-    // set to total number of outputs in the batch, for use in llama_get_logits_ith
-    lctx.n_outputs = n_outputs;
-
-    // wait for the computation to finish (automatically done when obtaining the model output)
-    //llama_synchronize(&lctx);
-
-    // decide if we need to defrag the kv cache
-    if (cparams.causal_attn && cparams.defrag_thold > 0.0f) {
-        // - do not defrag small contexts (i.e. < 2048 tokens)
-        // - count the padding towards the number of used tokens
-        const float fragmentation = kv_self.n >= 2048 ? std::max(0.0f, 1.0f - float(kv_self.used + llama_kv_cache_get_padding(cparams))/float(kv_self.n)) : 0.0f;
-
-        // queue defragmentation for next llama_kv_cache_update
-        if (fragmentation > cparams.defrag_thold) {
-            LLAMA_LOG_DEBUG("%s: fragmentation: %.2f - requesting defrag\n", __func__, fragmentation);
-
-            llama_kv_cache_defrag(kv_self);
-        }
-    }
-
-    // Reset state for the next token before backend sync, to allow the CPU activities in the reset to
-    // overlap with device computation.
-    ggml_backend_sched_reset(lctx.sched.get());
-
-    return 0;
-}
-
-// encode a batch of tokens by evaluating the encoder part of the transformer
-//
-//   - lctx:      llama context
-//   - batch:     batch to evaluate
-//
-// return 0 on success
-// return positive int on warning
-// return negative int on error
-//
-static int llama_encode_impl(
-         llama_context & lctx,
-       llama_batch_ext & inp_batch) {
-
-    lctx.is_encoding = true;
-
-    if (inp_batch.n_tokens == 0) {
-        LLAMA_LOG_ERROR("%s: n_tokens == 0\n", __func__);
-        return -1;
-    }
-
-    const uint32_t n_tokens = inp_batch.n_tokens;
-
-    const auto & model   = lctx.model;
-    const auto & hparams = model.hparams;
-    const auto & cparams = lctx.cparams;
-
-    GGML_ASSERT((!inp_batch.token && inp_batch.embd) || (inp_batch.token && !inp_batch.embd)); // NOLINT
-
-    if (inp_batch.token) {
-        for (uint32_t i = 0; i < n_tokens; ++i) {
-            if (inp_batch.token[i] < 0 || (uint32_t) inp_batch.token[i] >= model.vocab.n_tokens()) {
-                LLAMA_LOG_ERROR("%s: invalid token[%d] = %d\n", __func__, i, inp_batch.token[i]);
-                return -1;
-            }
-        }
-    }
-
-    // micro-batching is not possible for non-causal encoding, so we process the batch in a single shot
-    GGML_ASSERT(cparams.n_ubatch >= n_tokens && "encoder requires n_ubatch >= n_tokens");
-
-    if (lctx.t_compute_start_us == 0) {
-        lctx.t_compute_start_us = ggml_time_us();
-    }
-
-    lctx.n_queued_tokens += n_tokens;
-
-    const int64_t n_embd = hparams.n_embd;
-
-    lctx.sbatch.from_batch(inp_batch, n_embd, /* simple_split */ true, /* logits_all */ true);
-
-    const llama_ubatch ubatch = lctx.sbatch.split_simple(n_tokens);
-
-    // reserve output buffer
-    if (llama_output_reserve(lctx, n_tokens) < n_tokens) {
-        LLAMA_LOG_ERROR("%s: could not reserve space for batch with %u outputs\n", __func__, n_tokens);
-        return -2;
-    };
-
-    for (uint32_t i = 0; i < n_tokens; ++i) {
-        lctx.output_ids[i] = i;
-    }
-
-    lctx.inp_embd_enc = NULL;
-    lctx.n_outputs = n_tokens;
-
-    int n_threads = n_tokens == 1 ? cparams.n_threads : cparams.n_threads_batch;
-    ggml_threadpool_t threadpool = n_tokens == 1 ? lctx.threadpool : lctx.threadpool_batch;
-
-    GGML_ASSERT(n_threads > 0);
-
-    ggml_backend_sched_reset(lctx.sched.get());
-    ggml_backend_sched_set_eval_callback(lctx.sched.get(), lctx.cparams.cb_eval, lctx.cparams.cb_eval_user_data);
-
-    ggml_cgraph * gf = llama_build_graph(lctx, ubatch, false);
-
-    // the output embeddings after the final encoder normalization
-    struct ggml_tensor * embd = nullptr;
-
-    // there are two cases here
-    if (llama_model_has_decoder(&lctx.model)) {
-        // first case is an encoder-decoder T5 model where embeddings are passed to decoder
-        embd = ggml_graph_node(gf, -1);
-        GGML_ASSERT(strcmp(embd->name, "result_norm") == 0 && "missing result_output tensor");
-    } else {
-        // second case is an encoder-only T5 model
-        if (cparams.embeddings) {
-            // only output embeddings if required
-            embd = ggml_graph_node(gf, -1);
-            if (strcmp(embd->name, "result_embd_pooled") != 0) {
-                embd = ggml_graph_node(gf, -2);
-            }
-            GGML_ASSERT(strcmp(embd->name, "result_embd_pooled") == 0 && "missing embeddings tensor");
-        }
-    }
-
-    ggml_backend_sched_alloc_graph(lctx.sched.get(), gf);
-
-    llama_set_inputs(lctx, ubatch);
-
-    const auto compute_status = llama_graph_compute(lctx, gf, n_threads, threadpool);
-    switch (compute_status) {
-        case GGML_STATUS_SUCCESS:
-            break;
-        case GGML_STATUS_ABORTED:
-            return 2;
-        case GGML_STATUS_ALLOC_FAILED:
-            return -2;
-        case GGML_STATUS_FAILED:
-        default:
-            return -3;
-    }
-
-    // extract embeddings
-    if (embd) {
-        ggml_backend_t backend_embd = ggml_backend_sched_get_tensor_backend(lctx.sched.get(), embd);
-        GGML_ASSERT(backend_embd != nullptr);
-
-        if (llama_model_has_decoder(&lctx.model)) {
-            lctx.embd_enc.resize(n_tokens*n_embd);
-            float * embd_out = lctx.embd_enc.data();
-
-            ggml_backend_tensor_get_async(backend_embd, embd, embd_out, 0, n_tokens*n_embd*sizeof(float));
-            GGML_ASSERT(!ubatch.equal_seqs); // TODO: handle equal splits
-
-            // remember the sequence ids used during the encoding - needed for cross attention later
-            lctx.seq_ids_enc.resize(n_tokens);
-            for (uint32_t i = 0; i < n_tokens; i++) {
-                for (int s = 0; s < ubatch.n_seq_id[i]; s++) {
-                    llama_seq_id seq_id = ubatch.seq_id[i][s];
-                    lctx.seq_ids_enc[i].insert(seq_id);
-                }
-            }
-        } else {
-            GGML_ASSERT(lctx.embd != nullptr);
-
-            switch (cparams.pooling_type) {
-                case LLAMA_POOLING_TYPE_NONE:
-                    {
-                        // extract token embeddings
-                        GGML_ASSERT(lctx.embd != nullptr);
-                        float * embd_out = lctx.embd;
-
-                        GGML_ASSERT(n_tokens*n_embd <= (int64_t) lctx.embd_size);
-                        ggml_backend_tensor_get_async(backend_embd, embd, embd_out, 0, n_tokens*n_embd*sizeof(float));
-                    } break;
-                case LLAMA_POOLING_TYPE_MEAN:
-                case LLAMA_POOLING_TYPE_CLS:
-                case LLAMA_POOLING_TYPE_LAST:
-                    {
-                        // extract sequence embeddings
-                        auto & embd_seq_out = lctx.embd_seq;
-                        embd_seq_out.clear();
-
-                        GGML_ASSERT(!ubatch.equal_seqs); // TODO: handle equal splits
-
-                        for (uint32_t i = 0; i < n_tokens; i++) {
-                            const llama_seq_id seq_id = ubatch.seq_id[i][0];
-                            if (embd_seq_out.find(seq_id) != embd_seq_out.end()) {
-                                continue;
-                            }
-                            embd_seq_out[seq_id].resize(n_embd);
-                            ggml_backend_tensor_get_async(backend_embd, embd, embd_seq_out[seq_id].data(), (n_embd*seq_id)*sizeof(float), n_embd*sizeof(float));
-                        }
-                    } break;
-                case LLAMA_POOLING_TYPE_RANK:
-                    {
-                        // TODO: this likely should be the same logic as in llama_decoder_internal, but better to
-                        //       wait for an encoder model that requires this pooling type in order to test it
-                        //       https://github.com/ggerganov/llama.cpp/pull/9510
-                        GGML_ABORT("RANK pooling not implemented yet");
-                    }
-                case LLAMA_POOLING_TYPE_UNSPECIFIED:
-                    {
-                        GGML_ABORT("unknown pooling type");
-                    }
-            }
-        }
-    }
-
-    // Reset state for the next token before backend sync, to allow the CPU activities in the reset to
-    // overlap with device computation.
-    ggml_backend_sched_reset(lctx.sched.get());
-
-    return 0;
-}
-
-// find holes from the beginning of the KV cache and fill them by moving data from the end of the cache
-static void llama_kv_cache_defrag_impl(struct llama_context & lctx) {
-    auto & kv_self = lctx.kv_self;
-
-    const auto & hparams = lctx.model.hparams;
-
-    const uint32_t n_layer = hparams.n_layer;
-
-    const uint32_t n_kv   = llama_kv_cache_cell_max(kv_self);
-    const uint32_t n_used = kv_self.used;
-
-    assert(n_used <= n_kv);
-
-    //const int64_t t_start = ggml_time_us();
-
-    // number of cells moved
-    uint32_t n_moves = 0;
-
-    // each move requires 6*n_layer tensors (see build_defrag)
-    //   - source view, destination view, copy operation
-    //   - x2 for keys and values
-    //const uint32_t max_moves = model.max_nodes()/(6*n_layer);
-    // TODO: tmp fix https://github.com/ggerganov/llama.cpp/issues/6685#issuecomment-2057579516
-    const uint32_t max_moves = (lctx.model.max_nodes() - 2*n_layer)/(6*n_layer);
-
-    // determine which KV cells to move where
-    //
-    //  cell i moves to ids[i]
-    //
-    //  if ids[i] == i || ids[i] == n_kv, then cell i is not moved
-    //
-    std::vector<uint32_t> ids(n_kv, n_kv);
-
-    for (uint32_t i0 = 0; i0 < n_used; ++i0) {
-        const auto & cell0 = kv_self.cells[i0];
-
-        if (!cell0.is_empty()) {
-            ids[i0] = i0;
-
-            continue;
-        }
-
-        // found a hole - fill it with data from the end of the cache
-
-        uint32_t nh = 1;
-
-        // determine the size of the hole
-        while (i0 + nh < n_used && kv_self.cells[i0 + nh].is_empty()) {
-            nh++;
-        }
-
-        uint32_t nf = 0;
-        uint32_t is = n_kv - 1;
-
-        // starting from the end, find nh non-empty cells
-        for (; is > i0; --is) {
-            const auto & cell1 = kv_self.cells[is];
-
-            if (cell1.is_empty() || ids[is] != n_kv) {
-                continue;
-            }
-
-            // non-empty cell which is not yet moved
-            nf++;
-
-            if (nf == nh) {
-                break;
-            }
-        }
-
-        // this can only happen if `n_used` is not accurate, which would be a bug
-        GGML_ASSERT(nf == nh && "KV defrag bug: nf != nh");
-
-        nf = 0;
-
-        uint32_t i1 = is;
-
-        // are we moving a continuous block of memory?
-        bool cont = false;
-
-        // should we stop searching for the next move?
-        bool stop = false;
-
-        // go back and move the nf cells to the hole
-        for (; i1 < n_kv; ++i1) {
-            auto & cell1 = kv_self.cells[i1];
-
-            if (cell1.is_empty() || ids[i1] != n_kv) {
-                if (n_moves == max_moves) {
-                    stop = true;
-                    break;
-                }
-
-                cont = false;
-                continue;
-            }
-
-            // this cell goes to (i0 + nf)
-            ids[i1] = i0 + nf;
-
-            // move the cell meta data
-            kv_self.cells[i0 + nf] = cell1;
-
-            // clear the old cell and move the head there
-            cell1 = llama_kv_cell();
-            kv_self.head = n_used;
-
-            if (!cont) {
-                n_moves++;
-                cont = true;
-            }
-
-            nf++;
-
-            if (nf == nh) {
-                break;
-            }
-        }
-
-        if (stop || n_moves == max_moves) {
-            break;
-        }
-
-        //LLAMA_LOG_INFO("(tmp log) KV defrag: move [%u, %u) to [%u, %u)\n", is, i1 + 1, i0, i0 + nh);
-
-        i0 += nh - 1;
-    }
-
-    if (n_moves == 0) {
-        return;
-    }
-
-    //LLAMA_LOG_INFO("(tmp log) KV defrag cell moves: %u\n", n_moves);
-
-    //LLAMA_LOG_INFO("expected gf nodes: %u\n", 6*n_moves*n_layer);
-
-#if 0
-    // CPU defrag
-    //
-    // TODO: optimizations are possible:
-    //       - multiple threads
-    //       - avoid copying to the host memory when already there
-    //
-    // likely not worth the effort, as we have ggml_graph based defrag
-    //
-
-    const uint32_t n_embd_k_gqa = hparams.n_embd_k_gqa();
-    const uint32_t n_embd_v_gqa = hparams.n_embd_v_gqa();
-
-    const uint32_t kv_size = kv_self.size;
-
-    std::vector<uint8_t> buf_k;
-    std::vector<uint8_t> buf_v;
-
-    for (uint32_t il = 0; il < n_layer; ++il) {
-        const size_t k_size_row = ggml_row_size(kv_self.k_l[il]->type, n_embd_k_gqa);
-        const size_t k_size     = ggml_row_size(kv_self.k_l[il]->type, n_embd_k_gqa*kv_size);
-
-        const size_t v_size_el = ggml_type_size(kv_self.v_l[il]->type);
-        const size_t v_size    = ggml_row_size (kv_self.v_l[il]->type, n_embd_v_gqa*kv_size);
-
-        buf_k.resize(k_size);
-        buf_v.resize(v_size);
-
-        ggml_backend_tensor_get(kv_self.k_l[il], buf_k.data(), 0, buf_k.size());
-        ggml_backend_tensor_get(kv_self.v_l[il], buf_v.data(), 0, buf_v.size());
-
-        // batch move [i, i+nm) to [id, id+nm)
-        // note: cells can move only to a lower index
-        for (uint32_t i = 0; i < n_kv; ++i) {
-            const uint32_t id = ids[i];
-
-            if (i == id || id == n_kv) {
-                continue;
-            }
-
-            uint32_t nm = 1;
-
-            while (i + nm < n_kv && ids[i + nm] == id + nm) {
-                nm++;
-            }
-
-            // move keys
-            {
-                const int64_t os =  i*k_size_row;
-                const int64_t od = id*k_size_row;
-
-                memcpy(buf_k.data() + od, buf_k.data() + os, nm*k_size_row);
-            }
-
-            // move values (note: they are transposed)
-            {
-                const int64_t os =  i;
-                const int64_t od = id;
-
-                for (uint32_t j = 0; j < n_embd_v_gqa; ++j) {
-                    memcpy(buf_v.data() + (od + j*kv_size)*v_size_el, buf_v.data() + (os + j*kv_size)*v_size_el, nm*v_size_el);
-                }
-            }
-
-            i += nm - 1;
-        }
-
-        ggml_backend_tensor_set(kv_self.k_l[il], buf_k.data(), 0, buf_k.size());
-        ggml_backend_tensor_set(kv_self.v_l[il], buf_v.data(), 0, buf_v.size());
-    }
-#else
-    // ggml_graph defrag
-
-    ggml_backend_sched_reset(lctx.sched.get());
-
-    ggml_cgraph * gf = llama_build_graph_defrag(lctx, ids);
-
-    llama_graph_compute(lctx, gf, lctx.cparams.n_threads, lctx.threadpool);
-#endif
-
-    //const int64_t t_end = ggml_time_us();
-
-    //LLAMA_LOG_INFO("(tmp log) KV defrag time: %.3f ms\n", (t_end - t_start)/1000.0);
-}
-
-static void llama_kv_cache_update_impl(struct llama_context & lctx) {
-    bool need_reserve = false;
-
-    if (lctx.kv_self.has_shift) {
-        if (!llama_kv_cache_can_shift(&lctx)) {
-            GGML_ABORT("The current context does not support K-shift");
-        }
-
-        // apply K-shift if needed
-        if (lctx.model.hparams.rope_type != LLAMA_ROPE_TYPE_NONE) {
-            ggml_backend_sched_reset(lctx.sched.get());
-
-            ggml_cgraph * gf = llama_build_graph_k_shift(lctx);
-
-            ggml_backend_sched_alloc_graph(lctx.sched.get(), gf);
-
-            llama_set_k_shift(lctx);
-
-            llama_graph_compute(lctx, gf, lctx.cparams.n_threads, lctx.threadpool);
-
-            need_reserve = true;
-        }
-
-        {
-            auto & kv_self = lctx.kv_self;
-
-            kv_self.has_shift = false;
-
-            for (uint32_t i = 0; i < kv_self.size; ++i) {
-                kv_self.cells[i].delta = 0;
-            }
-        }
-    }
-
-    // defragment the KV cache if needed
-    if (lctx.kv_self.do_defrag) {
-        llama_kv_cache_defrag_impl(lctx);
-
-        need_reserve = true;
-
-        lctx.kv_self.do_defrag = false;
-    }
-
-    // reserve a worst case graph again
-    if (need_reserve) {
-        // TODO: extract to a function
-        // build worst-case graph
-        uint32_t n_seqs = 1; // TODO: worst-case number of sequences
-        uint32_t n_tokens = std::min(lctx.cparams.n_ctx, lctx.cparams.n_ubatch);
-        llama_token token = lctx.model.vocab.token_bos(); // not actually used by llama_build_graph, but required to choose between token and embedding inputs graph
-        llama_ubatch ubatch = { true, n_tokens, n_tokens / n_seqs, n_seqs, &token, nullptr, nullptr, nullptr, nullptr, nullptr};
-        ggml_cgraph * gf = llama_build_graph(lctx, ubatch, true);
-
-        // initialize scheduler with the worst-case graph
-        ggml_backend_sched_reset(lctx.sched.get());
-        if (!ggml_backend_sched_reserve(lctx.sched.get(), gf)) {
-            LLAMA_LOG_ERROR("%s: failed to allocate compute buffers\n", __func__);
-        }
-    }
-}
-
-int32_t llama_set_adapter_lora(
-            struct llama_context * ctx,
-            struct llama_adapter_lora * adapter,
-            float scale) {
-    ctx->lora[adapter] = scale;
-    return 0;
-}
-
-int32_t llama_rm_adapter_lora(
-            struct llama_context * ctx,
-            struct llama_adapter_lora * adapter) {
-    auto pos = ctx->lora.find(adapter);
-    if (pos != ctx->lora.end()) {
-        ctx->lora.erase(pos);
-        return 0;
-    }
-
-    return -1;
-}
-
-void llama_clear_adapter_lora(struct llama_context * ctx) {
-    ctx->lora.clear();
-}
-
-int32_t llama_apply_adapter_cvec(
-        struct llama_context * ctx,
-                 const float * data,
-                      size_t   len,
-                     int32_t   n_embd,
-                     int32_t   il_start,
-                     int32_t   il_end) {
-    return ctx->cvec.apply(ctx->model, data, len, n_embd, il_start, il_end);
-}
-
-=======
->>>>>>> be7c3034
 //
 // interface implementation
 //
@@ -9545,486 +253,6 @@
     return llama_model_load_from_file_impl(splits.front(), splits, params);
 }
 
-<<<<<<< HEAD
-struct llama_context * llama_init_from_model(
-                 struct llama_model * model,
-        struct llama_context_params   params) {
-
-    if (!model) {
-        LLAMA_LOG_ERROR("%s: model cannot be NULL\n", __func__);
-        return nullptr;
-    }
-
-    if (params.n_batch == 0 && params.n_ubatch == 0) {
-        LLAMA_LOG_ERROR("%s: n_batch and n_ubatch cannot both be zero\n", __func__);
-        return nullptr;
-    }
-
-    if (params.n_ctx == 0 && model->hparams.n_ctx_train == 0) {
-        LLAMA_LOG_ERROR("%s: n_ctx and model->hparams.n_ctx_train cannot both be zero\n", __func__);
-        return nullptr;
-    }
-
-    if (params.flash_attn && model->arch == LLM_ARCH_GROK) {
-        LLAMA_LOG_WARN("%s: flash_attn is not compatible with Grok - forcing off\n", __func__);
-        params.flash_attn = false;
-    }
-
-    if (params.flash_attn && model->hparams.n_embd_head_k != model->hparams.n_embd_head_v) {
-        LLAMA_LOG_WARN("%s: flash_attn requires n_embd_head_k == n_embd_head_v - forcing off\n", __func__);
-        params.flash_attn = false;
-    }
-
-    if (ggml_is_quantized(params.type_v) && !params.flash_attn) {
-        LLAMA_LOG_ERROR("%s: V cache quantization requires flash_attn\n", __func__);
-        return nullptr;
-    }
-
-    llama_context * ctx = new llama_context(*model);
-
-    const auto & hparams = model->hparams;
-    auto       & cparams = ctx->cparams;
-
-    cparams.n_seq_max        = std::max(1u, params.n_seq_max);
-    cparams.n_threads        = params.n_threads;
-    cparams.n_threads_batch  = params.n_threads_batch;
-    cparams.yarn_ext_factor  = params.yarn_ext_factor;
-    cparams.yarn_attn_factor = params.yarn_attn_factor;
-    cparams.yarn_beta_fast   = params.yarn_beta_fast;
-    cparams.yarn_beta_slow   = params.yarn_beta_slow;
-    cparams.defrag_thold     = params.defrag_thold;
-    cparams.embeddings       = params.embeddings;
-    cparams.offload_kqv      = params.offload_kqv;
-    cparams.flash_attn       = params.flash_attn;
-    cparams.no_perf          = params.no_perf;
-    cparams.pooling_type     = params.pooling_type;
-
-    cparams.n_ctx            = params.n_ctx           == 0    ? hparams.n_ctx_train           : params.n_ctx;
-    cparams.rope_freq_base   = params.rope_freq_base  == 0.0f ? hparams.rope_freq_base_train  : params.rope_freq_base;
-    cparams.rope_freq_scale  = params.rope_freq_scale == 0.0f ? hparams.rope_freq_scale_train : params.rope_freq_scale;
-
-    // this is necessary due to kv_self.n being padded later during inference
-    cparams.n_ctx            = GGML_PAD(cparams.n_ctx, llama_kv_cache_get_padding(cparams));
-
-    // with causal attention, the batch size is limited by the context size
-    cparams.n_batch          = hparams.causal_attn ? std::min(cparams.n_ctx, params.n_batch) : params.n_batch;
-
-    // the batch has to be at least GGML_KQ_MASK_PAD because we will be padding the KQ_mask
-    // this is required by GPU kernels in order to avoid out-of-bounds accesses (e.g. ggml_flash_attn_ext)
-    // ref: https://github.com/ggerganov/llama.cpp/pull/5021
-    if (cparams.n_batch < GGML_KQ_MASK_PAD) {
-        LLAMA_LOG_WARN("%s: n_batch is less than GGML_KQ_MASK_PAD - increasing to %d\n", __func__, GGML_KQ_MASK_PAD);
-        cparams.n_batch = GGML_KQ_MASK_PAD;
-    }
-
-    cparams.n_ubatch         = std::min(cparams.n_batch, params.n_ubatch == 0 ? params.n_batch : params.n_ubatch);
-
-    cparams.n_ctx_orig_yarn  = params.yarn_orig_ctx    != 0 ? params.yarn_orig_ctx    :
-                               hparams.n_ctx_orig_yarn != 0 ? hparams.n_ctx_orig_yarn :
-                                                              hparams.n_ctx_train;
-
-    cparams.cb_eval           = params.cb_eval;
-    cparams.cb_eval_user_data = params.cb_eval_user_data;
-
-    auto rope_scaling_type = params.rope_scaling_type;
-    if (rope_scaling_type == LLAMA_ROPE_SCALING_TYPE_UNSPECIFIED) {
-        rope_scaling_type = hparams.rope_scaling_type_train;
-    }
-
-    if (rope_scaling_type == LLAMA_ROPE_SCALING_TYPE_NONE) {
-        cparams.rope_freq_scale = 1.0f; // never scale if scaling type is none
-    }
-
-    if (cparams.yarn_ext_factor < 0.0f) { // negative indicates 'not set'
-        cparams.yarn_ext_factor = rope_scaling_type == LLAMA_ROPE_SCALING_TYPE_YARN ? 1.0f : 0.0f;
-    }
-
-    cparams.yarn_attn_factor *= hparams.rope_attn_factor;
-
-    if (cparams.pooling_type == LLAMA_POOLING_TYPE_UNSPECIFIED) {
-        if (hparams.pooling_type == LLAMA_POOLING_TYPE_UNSPECIFIED) {
-            cparams.pooling_type = LLAMA_POOLING_TYPE_NONE;
-        } else {
-            cparams.pooling_type = hparams.pooling_type;
-        }
-    }
-
-    if (params.attention_type == LLAMA_ATTENTION_TYPE_UNSPECIFIED) {
-        cparams.causal_attn = hparams.causal_attn;
-    } else {
-        cparams.causal_attn = params.attention_type == LLAMA_ATTENTION_TYPE_CAUSAL;
-    }
-
-    const uint32_t n_ctx_per_seq = cparams.n_ctx / cparams.n_seq_max;
-
-    LLAMA_LOG_INFO("%s: n_seq_max     = %u\n",   __func__, cparams.n_seq_max);
-    LLAMA_LOG_INFO("%s: n_ctx         = %u\n",   __func__, cparams.n_ctx);
-    LLAMA_LOG_INFO("%s: n_ctx_per_seq = %u\n",   __func__, n_ctx_per_seq);
-    LLAMA_LOG_INFO("%s: n_batch       = %u\n",   __func__, cparams.n_batch);
-    LLAMA_LOG_INFO("%s: n_ubatch      = %u\n",   __func__, cparams.n_ubatch);
-    LLAMA_LOG_INFO("%s: flash_attn    = %d\n",   __func__, cparams.flash_attn);
-    LLAMA_LOG_INFO("%s: freq_base     = %.1f\n", __func__, cparams.rope_freq_base);
-    LLAMA_LOG_INFO("%s: freq_scale    = %g\n",   __func__, cparams.rope_freq_scale);
-
-    if (n_ctx_per_seq < hparams.n_ctx_train) {
-        LLAMA_LOG_WARN("%s: n_ctx_per_seq (%u) < n_ctx_train (%u) -- the full capacity of the model will not be utilized\n",
-                __func__, n_ctx_per_seq, hparams.n_ctx_train);
-    }
-
-    if (n_ctx_per_seq > hparams.n_ctx_train) {
-        LLAMA_LOG_WARN("%s: n_ctx_pre_seq (%u) > n_ctx_train (%u) -- possible training context overflow\n",
-                __func__, n_ctx_per_seq, hparams.n_ctx_train);
-    }
-
-    ctx->logits_all = params.logits_all;
-
-    // build worst-case graph for encoder if a model contains encoder
-    ctx->is_encoding = llama_model_has_encoder(model);
-
-    uint32_t kv_size = cparams.n_ctx;
-    ggml_type type_k = params.type_k;
-    ggml_type type_v = params.type_v;
-
-    // Mamba only needs a constant number of KV cache cells per sequence
-    if (llama_model_is_recurrent(model)) {
-        // Mamba needs at least as many KV cells as there are sequences kept at any time
-        kv_size = std::max((uint32_t) 1, params.n_seq_max);
-        // it's probably best to keep as much precision as possible for the states
-        type_k = GGML_TYPE_F32; // required by ggml_ssm_conv for Mamba's conv_states
-        type_v = GGML_TYPE_F32; // required by ggml_ssm_scan for Mamba's ssm_states
-    }
-
-    GGML_ASSERT(hparams.n_embd_head_k % ggml_blck_size(type_k) == 0);
-    GGML_ASSERT(hparams.n_embd_head_v % ggml_blck_size(type_v) == 0);
-
-    if (!hparams.vocab_only) {
-        // GPU backends
-        for (auto * dev : model->devices) {
-            ggml_backend_t backend = ggml_backend_dev_init(dev, nullptr);
-            if (backend == nullptr) {
-                LLAMA_LOG_ERROR("%s: failed to initialize %s backend\n", __func__, ggml_backend_dev_name(dev));
-                llama_free(ctx);
-                return nullptr;
-            }
-            ctx->backends.emplace_back(backend);
-        }
-
-        // add ACCEL backends (such as BLAS)
-        for (size_t i = 0; i < ggml_backend_dev_count(); ++i) {
-            ggml_backend_dev_t dev = ggml_backend_dev_get(i);
-            if (ggml_backend_dev_type(dev) == GGML_BACKEND_DEVICE_TYPE_ACCEL) {
-                ggml_backend_t backend = ggml_backend_dev_init(dev, nullptr);
-                if (backend == nullptr) {
-                    LLAMA_LOG_ERROR("%s: failed to initialize %s backend\n", __func__, ggml_backend_dev_name(dev));
-                    llama_free(ctx);
-                    return nullptr;
-                }
-                ctx->backends.emplace_back(backend);
-            }
-        }
-
-        // add CPU backend
-        ctx->backend_cpu = ggml_backend_init_by_type(GGML_BACKEND_DEVICE_TYPE_CPU, nullptr);
-        if (ctx->backend_cpu == nullptr) {
-            LLAMA_LOG_ERROR("%s: failed to initialize CPU backend\n", __func__);
-            llama_free(ctx);
-            return nullptr;
-        }
-        ctx->backends.emplace_back(ctx->backend_cpu);
-
-        // create a list of the set_n_threads functions in the backends
-        for (auto & backend : ctx->backends) {
-            ggml_backend_dev_t dev = ggml_backend_get_device(backend.get());
-            ggml_backend_reg_t reg = dev ? ggml_backend_dev_backend_reg(dev) : nullptr;
-            if (reg) {
-                auto ggml_backend_set_n_threads_fn = (ggml_backend_set_n_threads_t) ggml_backend_reg_get_proc_address(reg, "ggml_backend_set_n_threads");
-                if (ggml_backend_set_n_threads_fn) {
-                    ctx->set_n_threads_fns.emplace_back(backend.get(), ggml_backend_set_n_threads_fn);
-                }
-            }
-        }
-
-        llama_set_abort_callback(ctx, params.abort_callback, params.abort_callback_data);
-
-        if (!llama_kv_cache_init(ctx->kv_self, ctx->model, ctx->cparams, type_k, type_v, kv_size, cparams.offload_kqv)) {
-            LLAMA_LOG_ERROR("%s: llama_kv_cache_init() failed for self-attention cache\n", __func__);
-            llama_free(ctx);
-            return nullptr;
-        }
-
-        {
-            size_t memory_size_k = 0;
-            size_t memory_size_v = 0;
-
-            for (auto & k : ctx->kv_self.k_l) {
-                memory_size_k += ggml_nbytes(k);
-            }
-
-            for (auto & v : ctx->kv_self.v_l) {
-                memory_size_v += ggml_nbytes(v);
-            }
-
-            LLAMA_LOG_INFO("%s: KV self size  = %7.2f MiB, K (%s): %7.2f MiB, V (%s): %7.2f MiB\n", __func__,
-                      (float)(memory_size_k + memory_size_v) / (1024.0f * 1024.0f),
-                ggml_type_name(type_k), (float)memory_size_k / (1024.0f * 1024.0f),
-                ggml_type_name(type_v), (float)memory_size_v / (1024.0f * 1024.0f));
-        }
-
-        // graph outputs buffer
-        {
-            // resized during inference when a batch uses more outputs
-            if (llama_output_reserve(*ctx, params.n_seq_max) < params.n_seq_max) {
-                LLAMA_LOG_ERROR("%s: failed to reserve initial output buffer\n", __func__);
-                llama_free(ctx);
-                return nullptr;
-            }
-
-            LLAMA_LOG_INFO("%s: %10s  output buffer size = %8.2f MiB\n", __func__,
-                    ggml_backend_buffer_name(ctx->buf_output.get()),
-                    ggml_backend_buffer_get_size(ctx->buf_output.get()) / 1024.0 / 1024.0);
-        }
-
-        // scheduler and compute buffers
-        {
-            // buffer types used for the compute buffer of each backend
-            std::vector<ggml_backend_buffer_type_t> backend_buft;
-            std::vector<ggml_backend_t> backend_ptrs;
-            for (auto & backend : ctx->backends) {
-                auto * buft = ggml_backend_get_default_buffer_type(backend.get());
-                auto backend_type = ggml_backend_dev_type(ggml_backend_get_device(backend.get()));
-                if (backend_type == GGML_BACKEND_DEVICE_TYPE_CPU && !model->devices.empty()) {
-                    // use the host buffer of the first device CPU for faster transfer of the intermediate state
-                    auto * dev = model->devices[0];
-                    auto * host_buft = ggml_backend_dev_host_buffer_type(dev);
-                    if (host_buft) {
-                        buft = host_buft;
-                    }
-                }
-                backend_buft.push_back(buft);
-                backend_ptrs.push_back(backend.get());
-            }
-
-            const size_t max_nodes = model->max_nodes();
-
-            // buffer used to store the computation graph and the tensor meta data
-            ctx->buf_compute_meta.resize(ggml_tensor_overhead()*max_nodes + ggml_graph_overhead_custom(max_nodes, false));
-
-            // TODO: move these checks to ggml_backend_sched
-            // enabling pipeline parallelism in the scheduler increases memory usage, so it is only done when necessary
-            bool pipeline_parallel =
-                model->n_devices() > 1 &&
-                model->params.n_gpu_layers > (int)model->hparams.n_layer &&
-                model->params.split_mode == LLAMA_SPLIT_MODE_LAYER &&
-                params.offload_kqv;
-
-            // pipeline parallelism requires support for async compute and events in all devices
-            if (pipeline_parallel) {
-                for (auto & backend : ctx->backends) {
-                    auto dev_type = ggml_backend_dev_type(ggml_backend_get_device(backend.get()));
-                    if (dev_type == GGML_BACKEND_DEVICE_TYPE_CPU) {
-                        // ignore CPU backend
-                        continue;
-                    }
-                    auto * dev = ggml_backend_get_device(backend.get());
-                    ggml_backend_dev_props props;
-                    ggml_backend_dev_get_props(dev, &props);
-                    if (!props.caps.async || !props.caps.events) {
-                        // device does not support async compute or events
-                        pipeline_parallel = false;
-                        break;
-                    }
-                }
-            }
-
-            ctx->sched.reset(ggml_backend_sched_new(backend_ptrs.data(), backend_buft.data(), backend_ptrs.size(), max_nodes, pipeline_parallel));
-
-            if (pipeline_parallel) {
-                LLAMA_LOG_INFO("%s: pipeline parallelism enabled (n_copies=%d)\n", __func__, ggml_backend_sched_get_n_copies(ctx->sched.get()));
-            }
-
-            // initialize scheduler with the worst-case graph
-            uint32_t n_seqs = 1; // TODO: worst-case number of sequences
-            uint32_t n_tokens = std::min(cparams.n_ctx, cparams.n_ubatch);
-            llama_token token = ctx->model.vocab.token_bos(); // not actually used by llama_build_graph, but required to choose between token and embedding inputs graph
-
-            llama_ubatch ubatch_pp = { true, n_tokens, n_tokens / n_seqs, n_seqs, &token, nullptr, nullptr, nullptr, nullptr, nullptr};
-            ggml_cgraph * gf_pp = llama_build_graph(*ctx, ubatch_pp, true);
-
-            // reserve pp graph first so that buffers are only allocated once
-            ggml_backend_sched_reserve(ctx->sched.get(), gf_pp);
-            int n_splits_pp = ggml_backend_sched_get_n_splits(ctx->sched.get());
-            int n_nodes_pp = ggml_graph_n_nodes(gf_pp);
-
-            // reserve with tg graph to get the number of splits and nodes
-            llama_ubatch ubatch_tg = { true, 1, 1, n_seqs, &token, nullptr, nullptr, nullptr, nullptr, nullptr};
-            ggml_cgraph * gf_tg = llama_build_graph(*ctx, ubatch_tg, true);
-            ggml_backend_sched_reserve(ctx->sched.get(), gf_tg);
-            int n_splits_tg = ggml_backend_sched_get_n_splits(ctx->sched.get());
-            int n_nodes_tg = ggml_graph_n_nodes(gf_tg);
-
-            // reserve again with pp graph to avoid ggml-alloc reallocations during inference
-            gf_pp = llama_build_graph(*ctx, ubatch_pp, true);
-            if (!ggml_backend_sched_reserve(ctx->sched.get(), gf_pp)) {
-                LLAMA_LOG_ERROR("%s: failed to allocate compute buffers\n", __func__);
-                llama_free(ctx);
-                return nullptr;
-            }
-
-            for (size_t i = 0; i < backend_ptrs.size(); ++i) {
-                ggml_backend_t backend = backend_ptrs[i];
-                ggml_backend_buffer_type_t buft = backend_buft[i];
-                size_t size = ggml_backend_sched_get_buffer_size(ctx->sched.get(), backend);
-                if (size > 1) {
-                    LLAMA_LOG_INFO("%s: %10s compute buffer size = %8.2f MiB\n", __func__,
-                            ggml_backend_buft_name(buft),
-                            size / 1024.0 / 1024.0);
-                }
-            }
-
-            if (n_nodes_pp == n_nodes_tg) {
-                LLAMA_LOG_INFO("%s: graph nodes  = %d\n", __func__, n_nodes_pp);
-            } else {
-                LLAMA_LOG_INFO("%s: graph nodes  = %d (with bs=%d), %d (with bs=1)\n", __func__, n_nodes_pp, n_tokens, n_nodes_tg);
-            }
-            if (n_splits_pp == n_splits_tg) {
-                LLAMA_LOG_INFO("%s: graph splits = %d\n", __func__, n_splits_pp);
-            } else {
-                LLAMA_LOG_INFO("%s: graph splits = %d (with bs=%d), %d (with bs=1)\n", __func__, n_splits_pp, n_tokens, n_splits_tg);
-            }
-        }
-    }
-
-    return ctx;
-}
-
-struct llama_context * llama_new_context_with_model(
-                 struct llama_model * model,
-        struct llama_context_params   params) {
-    return llama_init_from_model(model, params);
-}
-
-//
-// kv cache
-//
-
-// TODO: tmp bridges below until `struct llama_kv_cache` is exposed through the public API
-
-struct llama_kv_cache_view llama_kv_cache_view_init(const struct llama_context * ctx, int32_t n_seq_max) {
-    return llama_kv_cache_view_init(ctx->kv_self, n_seq_max);
-}
-
-void llama_kv_cache_view_update(const struct llama_context * ctx, struct llama_kv_cache_view * view) {
-    llama_kv_cache_view_update(view, ctx->kv_self);
-}
-
-int32_t llama_get_kv_cache_token_count(const struct llama_context * ctx) {
-    return llama_get_kv_cache_token_count(ctx->kv_self);
-}
-
-int32_t llama_get_kv_cache_used_cells(const struct llama_context * ctx) {
-    return llama_get_kv_cache_used_cells(ctx->kv_self);
-}
-
-void llama_kv_cache_clear(struct llama_context * ctx) {
-    llama_kv_cache_clear(ctx->kv_self);
-}
-
-bool llama_kv_cache_seq_rm(struct llama_context * ctx, llama_seq_id seq_id, llama_pos p0, llama_pos p1) {
-    return llama_kv_cache_seq_rm(ctx->kv_self, seq_id, p0, p1);
-}
-
-void llama_kv_cache_seq_cp(struct llama_context * ctx, llama_seq_id seq_id_src, llama_seq_id seq_id_dst, llama_pos p0, llama_pos p1) {
-    if (seq_id_src == seq_id_dst) {
-        return;
-    }
-    llama_kv_cache_seq_cp(ctx->kv_self, seq_id_src, seq_id_dst, p0, p1);
-}
-
-void llama_kv_cache_seq_keep(struct llama_context * ctx, llama_seq_id seq_id) {
-    llama_kv_cache_seq_keep(ctx->kv_self, seq_id);
-}
-
-void llama_kv_cache_seq_add(struct llama_context * ctx, llama_seq_id seq_id, llama_pos p0, llama_pos p1, llama_pos delta) {
-    if (delta == 0) {
-        return;
-    }
-
-    llama_kv_cache_seq_add(ctx->kv_self, seq_id, p0, p1, delta);
-}
-
-void llama_kv_cache_seq_div(struct llama_context * ctx, llama_seq_id seq_id, llama_pos p0, llama_pos p1, int d) {
-    if (d == 1) {
-        return;
-    }
-
-    llama_kv_cache_seq_div(ctx->kv_self, seq_id, p0, p1, d);
-}
-
-llama_pos llama_kv_cache_seq_pos_max(struct llama_context * ctx, llama_seq_id seq_id) {
-    return llama_kv_cache_seq_pos_max(ctx->kv_self, seq_id);
-}
-
-void llama_kv_cache_defrag(struct llama_context * ctx) {
-    llama_kv_cache_defrag(ctx->kv_self);
-}
-
-void llama_kv_cache_update(struct llama_context * ctx) {
-    llama_kv_cache_update_impl(*ctx);
-}
-
-bool llama_kv_cache_can_shift(struct llama_context * ctx) {
-    return llama_kv_cache_can_shift(ctx->kv_self);
-}
-
-///
-
-
-// DEPRECATED
-int32_t llama_encode(
-        struct llama_context * ctx,
-          struct llama_batch batch) {
-    // temporarily allocate memory for the input batch if needed
-    // also convert llama_batch to llama_batch_ext
-    llama_batch_allocr batch_allocr(batch, batch.pos ? -1 : ctx->kv_self.max_pos() + 1);
-    llama_batch_ext * batch_ext = batch_allocr.batch;
-    return llama_encode_ext(ctx, batch_ext);
-}
-
-// DEPRECATED
-int32_t llama_decode(
-        struct llama_context * ctx,
-          struct llama_batch batch) {
-    // temporarily allocate memory for the input batch if needed
-    // also convert llama_batch to llama_batch_ext
-    llama_batch_allocr batch_allocr(batch, batch.pos ? -1 : ctx->kv_self.max_pos() + 1);
-    llama_batch_ext * batch_ext = batch_allocr.batch;
-    return llama_decode_ext(ctx, batch_ext);
-}
-
-int32_t llama_encode_ext(
-        struct llama_context * ctx,
-      struct llama_batch_ext * batch) {
-    const int ret = llama_encode_impl(*ctx, *batch);
-    if (ret != 0) {
-        LLAMA_LOG_ERROR("%s: failed to encode, ret = %d\n", __func__, ret);
-    }
-
-    return ret;
-}
-
-int32_t llama_decode_ext(
-        struct llama_context * ctx,
-      struct llama_batch_ext * batch) {
-    const int ret = llama_decode_impl(*ctx, *batch);
-    if (ret != 0) {
-        LLAMA_LOG_ERROR("%s: failed to decode, ret = %d\n", __func__, ret);
-    }
-
-    return ret;
-}
-
-=======
->>>>>>> be7c3034
 //
 // chat templates
 //
