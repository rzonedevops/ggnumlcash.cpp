--- conflicted
+++ resolved
@@ -110,12 +110,8 @@
 
     ctx_params.seed      = 1234;
     ctx_params.n_ctx     = n_kv_max;
-<<<<<<< HEAD
-    ctx_params.n_batch   = 2048;
-=======
     ctx_params.n_batch   = n_batch;
     ctx_params.n_ubatch  = n_ubatch;
->>>>>>> facb8b56
 
     ctx_params.n_threads       = params.n_threads;
     ctx_params.n_threads_batch = params.n_threads_batch == -1 ? params.n_threads : params.n_threads_batch;
