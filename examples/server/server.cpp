--- conflicted
+++ resolved
@@ -2152,23 +2152,14 @@
                             slot.n_past_se -= p0 - new_p0;
                         }
 
-<<<<<<< HEAD
                         // TODO: find a way to avoid rolling back the sampling context twice
-                        llama_sampling_reset(slot.ctx_sampling);
+                        gpt_sampler_reset(slot.smpl);
                         // push the prompt into the sampling context (do not apply grammar)
                         for (int i = 0; i < slot.n_past; ++i) {
-                            llama_sampling_accept(slot.ctx_sampling, ctx, slot.cache_tokens[i], false);
+                            gpt_sampler_accept(slot.smpl, slot.cache_tokens[i], false);
                         }
 
                         p0 = new_p0;
-=======
-                        // there is no common part left (except for the system prompt)
-                        slot.n_past = 0;
-                        slot.n_past_se = 0;
-                        slot.ga_i = 0;
-                        // TODO: is the system prompt ever in the sampling context?
-                        gpt_sampler_reset(slot.smpl);
->>>>>>> 822b6322
                     }
 
                     // remove the non-common part from the cache
