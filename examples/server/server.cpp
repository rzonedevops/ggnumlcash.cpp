--- conflicted
+++ resolved
@@ -1033,63 +1033,6 @@
         clean_kv_cache = false;
     }
 
-<<<<<<< HEAD
-    void system_prompt_update() {
-        LOG_VERBOSE("system prompt update", {
-            {"system_prompt", system_prompt},
-        });
-
-        kv_cache_clear();
-        system_tokens.clear();
-
-        if (!system_prompt.empty()) {
-            system_tokens = ::llama_tokenize(ctx, system_prompt, true);
-
-            const int32_t n_batch = llama_n_batch(ctx);
-            const int32_t n_tokens_prompt = system_tokens.size();
-
-            for (int32_t i = 0; i < n_tokens_prompt; i += n_batch) {
-                const int32_t n_tokens = std::min(n_batch, n_tokens_prompt - i);
-
-                llama_batch_clear(batch);
-
-                for (int32_t j = 0; j < n_tokens; ++j) {
-                    llama_batch_add(batch, system_tokens[i + j], i + j, { 0 }, false);
-                }
-
-                if (llama_decode(ctx, batch) != 0) {
-                    LOG_ERROR("llama_decode() failed", {});
-                    return;
-                }
-            }
-
-            // assign the system KV cache to all parallel sequences
-            for (int32_t i = 1; i <= params.n_parallel; ++i) {
-                llama_past_seq_cp(ctx, 0, i, -1, -1);
-            }
-        }
-
-        system_need_update = false;
-    }
-
-    bool system_prompt_set(const std::string & sys_prompt) {
-        system_prompt = sys_prompt;
-
-        LOG_VERBOSE("system prompt process", {
-            {"system_prompt",  system_prompt},
-        });
-
-        // release all slots
-        for (server_slot & slot : slots) {
-            slot.release();
-        }
-
-        system_need_update = true;
-        return true;
-    }
-
-=======
->>>>>>> edc26566
     bool process_token(completion_token_output & result, server_slot & slot) {
         // remember which tokens were sampled - used for repetition penalties during sampling
         const std::string token_str = common_token_to_piece(ctx, result.tok, params.special);
@@ -1887,15 +1830,10 @@
                     continue;
                 }
 
-<<<<<<< HEAD
-                    llama_past_seq_rm (ctx, slot.id + 1, n_keep            , n_keep + n_discard);
-                    llama_past_seq_add(ctx, slot.id + 1, n_keep + n_discard, system_tokens.size() + slot.n_past, -n_discard);
-=======
                 // Shift context
                 const int n_keep    = slot.params.n_keep + add_bos_token;
                 const int n_left    = slot.n_past - n_keep;
                 const int n_discard = slot.params.n_discard ? slot.params.n_discard : (n_left / 2);
->>>>>>> edc26566
 
                 SLT_WRN(slot, "slot context shift, n_keep = %d, n_left = %d, n_discard = %d\n", n_keep, n_left, n_discard);
 
@@ -2143,30 +2081,6 @@
                     }
 
                     // keep only the common part
-<<<<<<< HEAD
-                    llama_pos p0 = (llama_pos) system_tokens.size() + slot.n_past;
-
-                    // for recurrent and hybrid models, sometimes it goes back further than asked
-                    llama_pos new_p0 = llama_past_seq_rm(ctx, slot.id + 1, p0, -1);
-
-                    if (new_p0 < p0) {
-                        GGML_ASSERT(new_p0 >= (llama_pos) system_tokens.size());
-
-                        slot.n_past -= p0 - new_p0;
-                        if (slot.ga_i > 0) {
-                            // TODO: test with an hybrid model (e.g. Jamba)
-                            slot.n_past_se -= p0 - new_p0;
-                        }
-
-                        // TODO: find a way to avoid rolling back the sampling context twice
-                        gpt_sampler_reset(slot.smpl);
-                        // push the prompt into the sampling context (do not apply grammar)
-                        for (int i = 0; i < slot.n_past; ++i) {
-                            gpt_sampler_accept(slot.smpl, slot.cache_tokens[i], false);
-                        }
-
-                        p0 = new_p0;
-=======
                     if (!llama_kv_cache_seq_rm(ctx, slot.id + 1, slot.n_past, -1)) {
                         // could not partially delete (likely using a non-Transformer model)
                         llama_kv_cache_seq_rm(ctx, slot.id + 1, -1, -1);
@@ -2175,7 +2089,6 @@
                         slot.n_past = 0;
 
                         common_sampler_reset(slot.smpl);
->>>>>>> edc26566
                     }
 
                     SLT_INF(slot, "kv cache rm [%d, end)\n", slot.n_past);
@@ -2233,38 +2146,6 @@
         for (int32_t i = 0; i < batch.n_tokens; i += n_batch) {
             const int32_t n_tokens = std::min(n_batch, batch.n_tokens - i);
 
-<<<<<<< HEAD
-            for (auto & slot : slots) {
-                if (slot.ga_n != 1) {
-                    // context extension via Self-Extend
-                    // TODO: simplify and/or abstract this
-                    while (slot.n_past_se >= slot.ga_i + slot.ga_w) {
-                        const int ib = (slot.ga_n * slot.ga_i) / slot.ga_w;
-                        const int bd = (slot.ga_w / slot.ga_n) * (slot.ga_n - 1);
-                        const int dd = (slot.ga_w / slot.ga_n) - ib * bd - slot.ga_w;
-
-                        LOG_TEE("\n");
-                        LOG_TEE("shift: [%6d, %6d] + %6d -> [%6d, %6d]\n", slot.ga_i, slot.n_past_se, ib * bd, slot.ga_i + ib * bd, slot.n_past_se + ib * bd);
-                        LOG_TEE("div:   [%6d, %6d] / %6d -> [%6d, %6d]\n", slot.ga_i + ib * bd, slot.ga_i + ib * bd + slot.ga_w, slot.ga_n, (slot.ga_i + ib * bd) / slot.ga_n, (slot.ga_i + ib * bd + slot.ga_w) / slot.ga_n);
-                        LOG_TEE("shift: [%6d, %6d] + %6d -> [%6d, %6d]\n", slot.ga_i + ib * bd + slot.ga_w, slot.n_past_se + ib * bd, dd, slot.ga_i + ib * bd + slot.ga_w + dd, slot.n_past_se + ib * bd + dd);
-
-                        llama_past_seq_add(ctx, slot.id + 1, slot.ga_i, slot.n_past_se, ib * bd);
-                        llama_past_seq_div(ctx, slot.id + 1, slot.ga_i + ib * bd, slot.ga_i + ib * bd + slot.ga_w, slot.ga_n);
-                        llama_past_seq_add(ctx, slot.id + 1, slot.ga_i + ib * bd + slot.ga_w, slot.n_past_se + ib * bd, dd);
-
-                        slot.n_past_se -= bd;
-
-                        slot.ga_i += slot.ga_w / slot.ga_n;
-
-                        LOG_TEE("\nn_past_old = %d, n_past = %d, ga_i = %d\n\n", slot.n_past_se + bd, slot.n_past_se, slot.ga_i);
-                    }
-
-                    slot.n_past_se += n_tokens;
-                }
-            }
-
-=======
->>>>>>> edc26566
             llama_batch batch_view = {
                 n_tokens,
                 batch.token    + i,
