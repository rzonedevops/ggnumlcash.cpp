#include "arg.h"
#include "common.h"
#include "sampling.h"
#include "log.h"
#include "llama.h"

#include <algorithm>
#include <cstdio>
#include <cstring>
#include <random>
#include <set>
#include <string>
#include <vector>

#define SPEC_VOCAB_MAX_SIZE_DIFFERENCE  100
#define SPEC_VOCAB_CHECK_START_TOKEN_ID 5

struct seq_draft {
    bool active   = false;
    bool drafting = false;
    bool skip     = false;

    int i_batch_dft = 0;
    std::vector<int> i_batch_tgt;

    std::vector<llama_token> tokens;
    std::vector<std::vector<llama_token_data>> dists;

    struct common_sampler * smpl = nullptr;
};

int main(int argc, char ** argv) {
    common_params params;

    // needed to get candidate probs even for temp <= 0.0
    params.sparams.n_probs = 128;

    if (!common_params_parse(argc, argv, params, LLAMA_EXAMPLE_SPECULATIVE)) {
        return 1;
    }

    common_init();

    if (params.model_draft.empty()) {
        LOG_ERR("%s: --model-draft is required\n", __func__);
        return 1;
    }

    // max number of parallel drafting sequences (i.e. tree branches)
    const int n_seq_dft = params.n_parallel;

    // probability threshold for splitting a draft branch (only for n_seq_dft > 1)
    const float p_split  = params.p_split;

    std::default_random_engine rng(params.sparams.seed == LLAMA_DEFAULT_SEED ? std::random_device()() : params.sparams.seed);
    std::uniform_real_distribution<> u_dist;

    // init llama.cpp
    llama_backend_init();
    llama_numa_init(params.numa);

    llama_model * model_tgt = NULL;
    llama_model * model_dft = NULL;

    llama_context * ctx_tgt = NULL;
    llama_context * ctx_dft = NULL;

    // load the target model
    common_init_result llama_init_tgt = common_init_from_params(params);
    model_tgt = llama_init_tgt.model;
    ctx_tgt = llama_init_tgt.context;

    // load the draft model
    params.model = params.model_draft;
    params.n_gpu_layers = params.n_gpu_layers_draft;
    if (params.draft_cpuparams.n_threads > 0) {
        params.cpuparams.n_threads = params.draft_cpuparams.n_threads;
    }

    params.cpuparams_batch.n_threads = params.draft_cpuparams_batch.n_threads;
    common_init_result llama_init_dft = common_init_from_params(params);
    model_dft = llama_init_dft.model;
    ctx_dft = llama_init_dft.context;

    const bool vocab_type_tgt = llama_vocab_type(model_tgt);
    LOG_DBG("vocab_type tgt: %d\n", vocab_type_tgt);

    const bool vocab_type_dft = llama_vocab_type(model_dft);
    LOG_DBG("vocab_type dft: %d\n", vocab_type_dft);

    if (vocab_type_tgt != vocab_type_dft) {
        LOG_ERR("%s: draft model vocab type must match target model to use speculation but ", __func__);
        LOG_ERR("vocab_type_dft = %d while vocab_type_tgt = %d\n", vocab_type_dft, vocab_type_tgt);
        return 1;
    }

    if (
        llama_add_bos_token(model_tgt) != llama_add_bos_token(model_dft) ||
        llama_add_eos_token(model_tgt) != llama_add_eos_token(model_dft) ||
        llama_token_bos(model_tgt) != llama_token_bos(model_dft) ||
        llama_token_eos(model_tgt) != llama_token_eos(model_dft)
    ) {
        LOG_ERR("%s: draft model special tokens must match target model to use speculation\n", __func__);
        return 1;
    }

    {
        const int n_vocab_tgt = llama_n_vocab(model_tgt);
        const int n_vocab_dft = llama_n_vocab(model_dft);
        const int vocab_diff  = n_vocab_tgt > n_vocab_dft
            ? n_vocab_tgt - n_vocab_dft
            : n_vocab_dft - n_vocab_tgt;

        if (vocab_diff > SPEC_VOCAB_MAX_SIZE_DIFFERENCE) {
            LOG_ERR("%s: draft model vocab must closely match target model to use speculation but ", __func__);
            LOG_ERR("target vocab size %d does not match draft vocab size %d - difference %d, max allowed %d\n",
                    n_vocab_tgt, llama_n_vocab(model_dft), vocab_diff, SPEC_VOCAB_MAX_SIZE_DIFFERENCE);
            return 1;
        }

        for (int i = SPEC_VOCAB_CHECK_START_TOKEN_ID; i < std::min(n_vocab_tgt, n_vocab_dft); ++i) {
            const char * token_text_tgt = llama_token_get_text(model_tgt, i);
            const char * token_text_dft = llama_token_get_text(model_dft, i);
            if (std::strcmp(token_text_tgt, token_text_dft) != 0) {
                LOG_ERR("%s: draft model vocab must match target model to use speculation but ", __func__);
                LOG_ERR("token %d content differs - target '%s', draft '%s'\n", i,
                        common_token_to_piece(ctx_tgt, i).c_str(),
                        common_token_to_piece(ctx_dft, i).c_str());
                return 1;
            }
        }
    }


    // Tokenize the prompt
    std::vector<llama_token> inp;
    inp = common_tokenize(ctx_tgt, params.prompt, true, true);

    const int max_context_size     = llama_n_ctx(ctx_tgt);
    const int max_tokens_list_size = max_context_size - 4;

    if ((int) inp.size() > max_tokens_list_size) {
        LOG_ERR("%s: prompt too long (%d tokens, max %d)\n", __func__, (int) inp.size(), max_tokens_list_size);
        return 1;
    }

    LOG("\n\n");

    for (auto id : inp) {
        LOG("%s", common_token_to_piece(ctx_tgt, id).c_str());
    }

    const int n_input = inp.size();

    const auto t_enc_start = ggml_time_us();

    // eval the prompt with both models
    llama_decode(ctx_tgt, llama_batch_get_one( inp.data(), n_input - 1, 0,           0));
    llama_decode(ctx_tgt, llama_batch_get_one(&inp.back(),           1, n_input - 1, 0));
    llama_decode(ctx_dft, llama_batch_get_one( inp.data(), n_input,     0,           0));

    const auto t_enc_end = ggml_time_us();

    // the 2 models should have the same vocab
    //GGML_ASSERT(n_vocab == llama_n_vocab(model_dft));

    // how many tokens to draft each time
    int n_draft = params.n_draft;

    int n_predict = 0;
    int n_drafted = 0;
    int n_accept  = 0;

    int n_past_tgt = inp.size();
    int n_past_dft = inp.size();

    // used to determine end of generation
    bool has_eos = false;

    // target model sampling context (reuse the llama_context's sampling instance)
    struct common_sampler * smpl = common_sampler_init(model_tgt, params.sparams);

    struct llama_sampler * softmax = llama_sampler_init_softmax();

    // draft sequence data
    std::vector<seq_draft> drafts(n_seq_dft);

    for (int s = 0; s < n_seq_dft; ++s) {
        // allocate llama_sampler for each draft sequence
        drafts[s].smpl = common_sampler_init(model_dft, params.sparams);
    }

    llama_batch batch_dft = llama_batch_init(params.n_ctx, 0, 1);
    llama_batch batch_tgt = llama_batch_init(params.n_ctx, 0, n_seq_dft);

    const auto t_dec_start = ggml_time_us();

    // sample from the last token of the prompt
    drafts[0].i_batch_tgt.resize(1);
    drafts[0].i_batch_tgt[0] = 0;

    while (true) {
        std::set<int> active_seqs = {};

        // print current draft sequences
        for (int s = 0; s < n_seq_dft; ++s) {
            if (!drafts[s].active) {
                continue;
            }

            active_seqs.insert(s);
            const auto & tokens = drafts[s].tokens;

            LOG_DBG("draft %d: %s\n", s, string_from(ctx_dft, tokens).c_str());
        }

        int i_dft  = 0;
        int s_keep = 0;

        llama_token token_id;
        std::string token_str;

        // loop until we fail to accept a drafted token or we run out of drafted tokens
        while (true) {

            // check if the target token matches any of the drafts
            // for stochastic sampling, attempt to match the token with the drafted tokens
            {
                bool accept = false;
                if (params.sparams.temp > 0) {
                    // stochastic verification
                    common_sampler_sample(smpl, ctx_tgt, drafts[s_keep].i_batch_tgt[i_dft], true);

                    auto & dist_tgt = *common_sampler_get_candidates(smpl);

                    float p_tgt = 0.0f;
                    float p_dft = 0.0f;

                    while (active_seqs.size() > 0) {
                        // randomly select a sequence to verify from active sequences
                        std::uniform_int_distribution<unsigned int> u_int_dist(0, active_seqs.size() - 1);
                        int s = *std::next(active_seqs.begin(), u_int_dist(rng));
                        if (i_dft >= (int) drafts[s].tokens.size()) {
                            drafts[s].active = false;
                            active_seqs.erase(s);
                            continue;
                        }
                        if (accept) {
                            // if we already accepted a token, we can skip the rest
                            if (drafts[s].tokens[i_dft] != drafts[s_keep].tokens[i_dft]) {
                                drafts[s].active = false;
                                active_seqs.erase(s);
                            }
                            continue;
                        }

                        LOG_DBG("verifying sequence #%d at pos #%d from %d active sequence(s)\n", s, i_dft, (int) active_seqs.size());
                        float r = u_dist(rng);
                        llama_token_data_array dist_dft = { drafts[s].dists[i_dft].data() , drafts[s].dists[i_dft].size(), LLAMA_TOKEN_NULL, true };

                        //GGML_ASSERT(dist_tgt.size <= dist_dft.size);

                        // acquire the token probabilities assigned by the draft and target models
                        for (size_t i = 0; i < dist_tgt.size; i++) {
                            if (dist_tgt.data[i].id == drafts[s].tokens[i_dft]) {
                                p_tgt = dist_tgt.data[i].p;
                            }
                            if (dist_dft.data[i].id == drafts[s].tokens[i_dft]) {
                                p_dft = dist_dft.data[i].p;
                            }
                            if (p_tgt && p_dft) {
                                break;
                            }
                        }
                        LOG_DBG("r = %f, p_dft = %f, p_tgt = %f\n", r, p_dft, p_tgt);
                        if (r <= p_tgt / p_dft) {
                            s_keep = s;
                            accept = true;
                            token_id = drafts[s].tokens[i_dft];
                            token_str = common_token_to_piece(ctx_tgt, token_id);
                            common_sampler_accept(smpl, token_id, true);

                            LOG_DBG("draft token %d of sequence %d (%d, '%s') accepted\n", i_dft, s, token_id, token_str.c_str());
                            break;
                        } else {
                            LOG_DBG("draft token %d of sequence %d (%d, '%s') rejected\n", i_dft, s, drafts[s].tokens[i_dft], common_token_to_piece(ctx_tgt, drafts[s].tokens[i_dft]).c_str());
                            drafts[s].active = false;

                            // calculate residual probability
                            GGML_ASSERT(dist_tgt.sorted);
                            GGML_ASSERT(dist_dft.sorted);

                            // sort dist by id
                            std::sort(dist_tgt.data, dist_tgt.data + dist_tgt.size, [](const llama_token_data &a, const llama_token_data &b) {
                                return a.id < b.id;
                            });
                            std::sort(dist_dft.data, dist_dft.data + dist_dft.size, [](const llama_token_data &a, const llama_token_data &b) {
                                return a.id < b.id;
                            });

                            float sum_probs = 0.0f;

                            for (size_t i = 0; i < dist_tgt.size; i++) {
                                if (i < dist_dft.size) {
                                    dist_tgt.data[i].p = std::max(0.0f, dist_tgt.data[i].p - dist_dft.data[i].p);
                                } else {
                                    dist_tgt.data[i].p = std::max(0.0f, dist_tgt.data[i].p);
                                }

                                sum_probs += dist_tgt.data[i].p;
                            }

                            for (size_t i = 0; i < dist_tgt.size; i++) {
                                dist_tgt.data[i].p /= sum_probs;
                            }

                            // sort dist_tgt by p desc
                            std::sort(dist_tgt.data, dist_tgt.data + dist_tgt.size, [](const llama_token_data &a, const llama_token_data &b) {
                                return a.p > b.p;
                            });
                        }

                        active_seqs.erase(s);
                        for(int i = 0; i < n_seq_dft; i++) {
                            if (i == s) {
                                continue;
                            }
                            if (drafts[i].tokens[i_dft] == drafts[s].tokens[i_dft]) {
                                // synchronize active status for sequences with the same drafted token
                                drafts[i].active = drafts[i].active && accept;
                                if (!drafts[i].active) {
                                    active_seqs.erase(s);
                                }
                            }
                        }
                    }

                    if (!accept) {
                        // all drafted tokens were rejected
                        // sample from the target model
                        LOG_DBG("all drafted tokens were rejected, sampling from residual distribution\n");
                        std::vector<float> probs(dist_tgt.size);
                        for (size_t i = 0; i < dist_tgt.size; ++i) {
                            probs[i] = dist_tgt.data[i].p;
                        }

                        std::discrete_distribution<> dist(probs.begin(), probs.end());

                        const int idx = dist(rng);

                        token_id = dist_tgt.data[idx].id;
                        common_sampler_accept(smpl, token_id, true);
                        token_str = common_token_to_piece(ctx_tgt, token_id);
                    }
                } else {
                    // greedy verification

                    // sample from the target model
                    LOG_DBG("sampling target: s_keep = %3d, i_dft = %3d, i_batch_tgt = %3d\n", s_keep, i_dft, drafts[s_keep].i_batch_tgt[i_dft]);
                    token_id = common_sampler_sample(smpl, ctx_tgt, drafts[s_keep].i_batch_tgt[i_dft]);

                    common_sampler_accept(smpl, token_id, true);

                    token_str = common_token_to_piece(ctx_tgt, token_id);

                    for (int s = 0; s < n_seq_dft; ++s) {
                        if (!drafts[s].active) {
                            continue;
                        }

                        if (i_dft < (int) drafts[s].tokens.size() && token_id == drafts[s].tokens[i_dft]) {
                            LOG_DBG("the sampled target token matches the %dth drafted token of sequence %d (%d, '%s') - accepted\n", i_dft, s, token_id, token_str.c_str());

                            s_keep = s;
                            accept = true;
                        } else {
                            drafts[s].active = false;
                        }
                    }
                }

                if (llama_token_is_eog(model_tgt, token_id)) {
                    has_eos = true;
                }
                ++n_predict;

                if (accept) {
                    ++n_accept;
                    ++n_past_tgt;
                    ++n_past_dft;
                    ++i_dft;
                    if (params.use_color) {
                        // Color token according to its origin sequence
                        LOG("\u001b[%dm%s\u001b[37m", (36 - s_keep % 6), token_str.c_str());
                    } else {
                        LOG("%s", token_str.c_str());
                    }
                    continue;
                } else {
                    LOG("%s", token_str.c_str());
                    break;
                }
            }
        }

        {
            LOG_DBG("the sampled target token (%d, '%s') did not match, or we ran out of drafted tokens\n", token_id, token_str.c_str());

            // TODO: simplify
            {
                LOG_DBG("keeping sequence %d, n_past_tgt = %d, n_past_dft = %d\n", s_keep, n_past_tgt, n_past_dft);

                llama_past_seq_keep(ctx_dft, s_keep);
                llama_past_seq_cp  (ctx_dft, s_keep, 0, -1, -1);
                llama_past_seq_keep(ctx_dft, 0);

                // FIXME: recurrent and hybrid models
                llama_past_seq_rm  (ctx_tgt, s_keep, n_past_tgt, -1);
                llama_past_seq_keep(ctx_tgt, s_keep);
                llama_past_seq_cp  (ctx_tgt, s_keep, 0, -1, -1);
                llama_past_seq_keep(ctx_tgt, 0);
            }

            for (int s = 0; s < n_seq_dft; ++s) {
                drafts[s].active = false;
                drafts[s].tokens.clear();
                drafts[s].i_batch_tgt.clear();
                drafts[s].dists.clear();
            }
            // note: will be erased after the speculation phase
            drafts[0].tokens.push_back(token_id);
            drafts[0].dists.push_back(std::vector<llama_token_data>());
            drafts[0].i_batch_tgt.push_back(0);

            common_batch_clear(batch_dft);
            common_batch_add  (batch_dft, token_id, n_past_dft, { 0 }, true);

<<<<<<< HEAD
            // FIXME: recurrent and hybrid models
            llama_past_seq_rm(ctx_dft, 0, n_past_dft, -1);
            // LOG("dft batch: %s\n", LOG_BATCH_TOSTR_PRETTY(ctx_dft, batch_dft).c_str());
=======
            llama_kv_cache_seq_rm(ctx_dft, 0, n_past_dft, -1);
            // LOG_DBG("dft batch: %s\n", LOG_BATCH_TOSTR_PRETTY(ctx_dft, batch_dft).c_str());
>>>>>>> edc26566
            llama_decode(ctx_dft, batch_dft);

            ++n_past_dft;
        }

        if (n_predict > params.n_predict || has_eos) {
            break;
        }

        if (drafts[0].smpl) {
            common_sampler_free(drafts[0].smpl);
        }
        drafts[0].smpl = common_sampler_clone(smpl);

        int n_seq_cur  = 1;
        int n_past_cur = n_past_dft;

        for (int s = 0; s < n_seq_dft; ++s) {
            drafts[s].active   = false;
            drafts[s].drafting = false;
        }
        drafts[0].active      = true;
        drafts[0].drafting    = true;
        drafts[0].i_batch_dft = 0;

        common_batch_clear(batch_tgt);
        common_batch_add  (batch_tgt, drafts[0].tokens[0], n_past_tgt, { 0 }, true);

        // sample n_draft tokens from the draft model using tree-based sampling
        for (int i = 0; i < n_draft; ++i) {
            batch_dft.n_tokens = 0;

            for (int s = 0; s < n_seq_dft; ++s) {
                drafts[s].skip = false;
            }

            for (int s = 0; s < n_seq_dft; ++s) {
                if (!drafts[s].drafting || drafts[s].skip) {
                    continue;
                }

                common_sampler_sample(drafts[s].smpl, ctx_dft, drafts[s].i_batch_dft, true);

                const auto * cur_p = common_sampler_get_candidates(drafts[s].smpl);

                for (int k = 0; k < std::min(n_seq_dft + 3, (int) cur_p->size); ++k) {
                    LOG_DBG(" - draft candidate %3d for seq %3d, pos %3d: %6d (%8.3f) '%s'\n",
                            k, s, i, cur_p->data[k].id, cur_p->data[k].p, common_token_to_piece(ctx_dft, cur_p->data[k].id).c_str());
                }

                std::vector<int> sa(1, s);

                // attempt to split the branch if the probability is high enough
                for (int f = 1; f < 8; ++f) {
                    if (n_seq_cur < n_seq_dft && cur_p->data[f].p > p_split) {
                        LOG_DBG("splitting seq %3d into %3d\n", s, n_seq_cur);

                        llama_past_seq_rm(ctx_dft,    n_seq_cur, -1, -1);
                        llama_past_seq_cp(ctx_dft, s, n_seq_cur, -1, -1);

                        // all previous tokens from this branch are now also part of the new branch
                        for (int t = 0; t < batch_tgt.n_tokens; ++t) {
                            for (int p = 0; p < batch_tgt.n_seq_id[t]; ++p) {
                                if (batch_tgt.seq_id[t][p] == s) {
                                    batch_tgt.seq_id[t][batch_tgt.n_seq_id[t]] = n_seq_cur;
                                    batch_tgt.n_seq_id[t]++;
                                    break;
                                }
                            }
                        }

                        // copy the draft state
                        drafts[n_seq_cur].active   = true;
                        drafts[n_seq_cur].drafting = true;
                        drafts[n_seq_cur].skip     = true;

                        drafts[n_seq_cur].tokens      = drafts[s].tokens;
                        drafts[n_seq_cur].dists       = drafts[s].dists;
                        drafts[n_seq_cur].i_batch_dft = drafts[s].i_batch_dft;
                        drafts[n_seq_cur].i_batch_tgt = drafts[s].i_batch_tgt;

                        if (drafts[n_seq_cur].smpl) {
                            common_sampler_free(drafts[n_seq_cur].smpl);
                        }
                        drafts[n_seq_cur].smpl = common_sampler_clone(drafts[s].smpl);

                        sa.push_back(n_seq_cur);

                        n_seq_cur++;
                    } else {
                        break;
                    }
                }

                // add drafted token for each sequence
                for (int is = 0; is < (int) sa.size(); ++is) {
                    const llama_token id = cur_p->data[is].id;

                    const int s = sa[is];

                    common_sampler_accept(drafts[s].smpl, id, true);

                    drafts[s].tokens.push_back(id);
                    // save cur_p.data into drafts[s].dists
                    drafts[s].dists.push_back({cur_p->data, cur_p->data + cur_p->size});

                    // add unique drafted tokens to the target batch
                    drafts[s].i_batch_tgt.push_back(batch_tgt.n_tokens);

                    common_batch_add(batch_tgt, id, n_past_tgt + i + 1, { s }, true);

                    // add the token to the batch for batched decoding with the draft model
                    drafts[s].i_batch_dft = batch_dft.n_tokens;

                    common_batch_add(batch_dft, id, n_past_cur, { s }, true);

                    if (batch_tgt.n_tokens > n_draft) {
                        drafts[s].drafting = false;
                    }
                }
            }

            // no sequence is drafting anymore
            if (batch_dft.n_tokens == 0) {
                break;
            }

            // evaluate the drafted tokens on the draft model
            llama_decode(ctx_dft, batch_dft);
            ++n_past_cur;
            ++n_drafted;

            if (batch_tgt.n_tokens > n_draft) {
                break;
            }
        }

        // evaluate the target model on the drafted tokens
        {
            llama_past_seq_keep(ctx_tgt, 0);
            for (int s = 1; s < n_seq_dft; ++s) {
                llama_past_seq_cp(ctx_tgt, 0, s, -1, -1);
            }

            // LOG_DBG("target batch: %s\n", LOG_BATCH_TOSTR_PRETTY(ctx_tgt, batch_tgt).c_str());
            llama_decode(ctx_tgt, batch_tgt);
            ++n_past_tgt;
        }

        // the first token is always proposed by the target model before the speculation loop so we erase it here
        for (int s = 0; s < n_seq_dft; ++s) {
            if (!drafts[s].active) {
                continue;
            }

            drafts[s].tokens.erase(drafts[s].tokens.begin());
            drafts[s].dists.erase(drafts[s].dists.begin());
        }
    }

    auto t_dec_end = ggml_time_us();

    LOG("\n\n");

    LOG_INF("encoded %4d tokens in %8.3f seconds, speed: %8.3f t/s\n", n_input,   (t_enc_end - t_enc_start) / 1e6f, inp.size() / ((t_enc_end - t_enc_start) / 1e6f));
    LOG_INF("decoded %4d tokens in %8.3f seconds, speed: %8.3f t/s\n", n_predict, (t_dec_end - t_dec_start) / 1e6f, n_predict  / ((t_dec_end - t_dec_start) / 1e6f));

    LOG_INF("\n");
    LOG_INF("n_draft   = %d\n", n_draft);
    LOG_INF("n_predict = %d\n", n_predict);
    LOG_INF("n_drafted = %d\n", n_drafted);
    LOG_INF("n_accept  = %d\n", n_accept);
    LOG_INF("accept    = %.3f%%\n", 100.0f * n_accept / n_drafted);

    LOG_INF("\n");
    LOG_INF("draft:\n\n");
    // TODO: print sampling/grammar timings for all drafts
    llama_perf_context_print(ctx_dft);

    LOG_INF("\n");
    LOG_INF("target:\n\n");
    common_perf_print(ctx_tgt, smpl);

    common_sampler_free(smpl);
    for (int s = 0; s < n_seq_dft; ++s) {
        common_sampler_free(drafts[s].smpl);
    }

    llama_sampler_free(softmax);
    llama_batch_free(batch_dft);

    llama_free(ctx_tgt);
    llama_free_model(model_tgt);

    llama_free(ctx_dft);
    llama_free_model(model_dft);

    llama_backend_free();

    LOG("\n\n");

    return 0;
}<|MERGE_RESOLUTION|>--- conflicted
+++ resolved
@@ -435,14 +435,9 @@
             common_batch_clear(batch_dft);
             common_batch_add  (batch_dft, token_id, n_past_dft, { 0 }, true);
 
-<<<<<<< HEAD
             // FIXME: recurrent and hybrid models
-            llama_past_seq_rm(ctx_dft, 0, n_past_dft, -1);
-            // LOG("dft batch: %s\n", LOG_BATCH_TOSTR_PRETTY(ctx_dft, batch_dft).c_str());
-=======
             llama_kv_cache_seq_rm(ctx_dft, 0, n_past_dft, -1);
             // LOG_DBG("dft batch: %s\n", LOG_BATCH_TOSTR_PRETTY(ctx_dft, batch_dft).c_str());
->>>>>>> edc26566
             llama_decode(ctx_dft, batch_dft);
 
             ++n_past_dft;
