--- conflicted
+++ resolved
@@ -584,13 +584,8 @@
                         LOG_DBG("context full, swapping: n_past = %d, n_left = %d, n_ctx = %d, n_keep = %d, n_discard = %d\n",
                                 n_past, n_left, n_ctx, params.n_keep, n_discard);
 
-<<<<<<< HEAD
-                    llama_past_seq_rm (ctx, 0, params.n_keep            , params.n_keep + n_discard);
-                    llama_past_seq_add(ctx, 0, params.n_keep + n_discard, n_past, -n_discard);
-=======
                         llama_kv_cache_seq_rm (ctx, 0, params.n_keep            , params.n_keep + n_discard);
                         llama_kv_cache_seq_add(ctx, 0, params.n_keep + n_discard, n_past, -n_discard);
->>>>>>> edc26566
 
                         n_past -= n_discard;
 
