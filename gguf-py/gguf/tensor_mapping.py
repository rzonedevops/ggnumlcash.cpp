--- conflicted
+++ resolved
@@ -336,14 +336,9 @@
 
         # Post feed-forward norm
         MODEL_TENSOR.FFN_POST_NORM: (
-<<<<<<< HEAD
             "model.layers.{bid}.post_feedforward_layernorm",  # gemma2 olmo2
+            "layers.{bid}.post_feedforward_layernorm",        # embeddinggemma
             "model.layers.{bid}.post_mlp_layernorm",          # glm-4-0414
-=======
-            "model.layers.{bid}.post_feedforward_layernorm", # gemma2 olmo2
-            "layers.{bid}.post_feedforward_layernorm",       # embeddinggemma
-            "model.layers.{bid}.post_mlp_layernorm", # glm-4-0414
->>>>>>> 7057faf6
             "model.layers.layers.{bid}.post_mlp_norm.weight", # plamo2
             "model.layers.{bid}.feed_forward.up_proj",
             "model.layers.{bid}.post_moe_norm",               # grok-2
