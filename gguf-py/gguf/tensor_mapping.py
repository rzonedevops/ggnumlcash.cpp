from __future__ import annotations

from typing import Sequence

from .constants import MODEL_ARCH, MODEL_TENSOR, MODEL_TENSORS, TENSOR_NAMES


class TensorNameMap:
    mappings_cfg: dict[MODEL_TENSOR, tuple[str, ...]] = {
        # Token embeddings
        MODEL_TENSOR.TOKEN_EMBD: (
            "gpt_neox.embed_in",                         # gptneox
            "transformer.wte",                           # gpt2 gpt-j mpt refact qwen dbrx jais exaone
            "transformer.word_embeddings",               # falcon
            "word_embeddings",                           # bloom
            "model.embed_tokens",                        # llama-hf nemotron olmoe
            "tok_embeddings",                            # llama-pth
            "embeddings.word_embeddings",                # bert nomic-bert
            "language_model.embedding.word_embeddings",  # persimmon
            "wte",                                       # gpt2
            "transformer.embd.wte",                      # phi2
            "model.tok_embeddings",                      # internlm2
            "model.embedding",                           # mamba-qbert
            "backbone.embedding",                        # mamba
            "backbone.embeddings",                       # mamba-hf
            "transformer.in_out_embed",                  # Grok
            "embedding.word_embeddings",                 # chatglm
            "transformer.token_embeddings",              # openelm
            "shared",                                    # t5
            "rwkv.embeddings",                           # rwkv
        ),

        # Token type embeddings
        MODEL_TENSOR.TOKEN_TYPES: (
            "embeddings.token_type_embeddings",  # bert nomic-bert
        ),

        # Normalization of token embeddings
        MODEL_TENSOR.TOKEN_EMBD_NORM: (
            "word_embeddings_layernorm",  # bloom
            "embeddings.LayerNorm",       # bert
            "emb_ln",                     # nomic-bert
            "transformer.norm",           # openelm
            "rwkv.blocks.0.pre_ln",       # rwkv
        ),

        # Position embeddings
        MODEL_TENSOR.POS_EMBD: (
            "transformer.wpe",                 # gpt2
            "embeddings.position_embeddings",  # bert
            "wpe",                             # gpt2
        ),

        # Output
        MODEL_TENSOR.OUTPUT: (
            "embed_out",                 # gptneox
            "lm_head",                   # gpt2 mpt falcon llama-hf baichuan qwen mamba dbrx jais nemotron exaone olmoe
            "output",                    # llama-pth bloom internlm2
            "word_embeddings_for_head",  # persimmon
            "lm_head.linear",            # phi2
            "output_layer",              # chatglm
            "head",                      # rwkv
        ),

        # Output norm
        MODEL_TENSOR.OUTPUT_NORM: (
            "gpt_neox.final_layer_norm",               # gptneox
            "transformer.ln_f",                        # gpt2 gpt-j falcon jais exaone
            "model.norm",                              # llama-hf baichuan internlm2 olmoe
            "norm",                                    # llama-pth
            "transformer.norm_f",                      # mpt dbrx
            "ln_f",                                    # refact bloom qwen gpt2
            "language_model.encoder.final_layernorm",  # persimmon
            "model.final_layernorm",                   # persimmon
            "lm_head.ln",                              # phi2
            "model.norm_f",                            # mamba-qbert
            "backbone.norm_f",                         # mamba
            "transformer.rms_norm",                    # Grok
            "encoder.final_layernorm",                 # chatglm
            "transformer.norm",                        # openelm
            "model.norm",                              # nemotron
            "rwkv.ln_out",                             # rwkv
        ),

        # Rope frequencies
        MODEL_TENSOR.ROPE_FREQS: (
            "rope.freqs",  # llama-pth
            "rotary_pos_emb.inv_freq",  # chatglm
        ),

        MODEL_TENSOR.ROPE_FACTORS_LONG: (),
        MODEL_TENSOR.ROPE_FACTORS_SHORT: (),
    }

    block_mappings_cfg: dict[MODEL_TENSOR, tuple[str, ...]] = {
        # Attention norm
        MODEL_TENSOR.ATTN_NORM: (
            "gpt_neox.layers.{bid}.input_layernorm",                # gptneox
            "transformer.h.{bid}.ln_1",                             # gpt2 gpt-j refact qwen jais exaone
            "transformer.blocks.{bid}.norm_1",                      # mpt
            "transformer.h.{bid}.input_layernorm",                  # falcon7b
            "h.{bid}.input_layernorm",                              # bloom
            "transformer.h.{bid}.ln_mlp",                           # falcon40b
            "model.layers.{bid}.input_layernorm",                   # llama-hf nemotron olmoe
            "layers.{bid}.attention_norm",                          # llama-pth
            "language_model.encoder.layers.{bid}.input_layernorm",  # persimmon
            "model.layers.{bid}.ln1",                               # yi
            "h.{bid}.ln_1",                                         # gpt2
            "transformer.h.{bid}.ln",                               # phi2
            "model.layers.layers.{bid}.norm",                       # plamo
            "model.layers.{bid}.attention_norm",                    # internlm2
            "model.layers.{bid}.norm",                              # mamba-qbert
            "backbone.layers.{bid}.norm",                           # mamba
            "transformer.decoder_layer.{bid}.rms_norm",             # Grok
            "transformer.blocks.{bid}.norm_attn_norm.norm_1",       # dbrx
            "encoder.layers.{bid}.input_layernorm",                 # chatglm
            "transformer.layers.{bid}.attn_norm",                   # openelm
            "rwkv.blocks.{bid}.ln1",                                # rwkv
        ),

        # Attention norm 2
        MODEL_TENSOR.ATTN_NORM_2: (
            "transformer.h.{bid}.ln_attn",                  # falcon40b
            "encoder.layer.{bid}.layer_norm_1",             # jina-v2-code
            "rwkv.blocks.{bid}.ln2",                        # rwkv
        ),

        # Attention query-key-value
        MODEL_TENSOR.ATTN_QKV: (
            "gpt_neox.layers.{bid}.attention.query_key_value",                     # gptneox
            "transformer.h.{bid}.attn.c_attn",                                     # gpt2 qwen jais
            "transformer.blocks.{bid}.attn.Wqkv",                                  # mpt
            "transformer.blocks.{bid}.norm_attn_norm.attn.Wqkv",                   # dbrx
            "transformer.h.{bid}.self_attention.query_key_value",                  # falcon
            "h.{bid}.self_attention.query_key_value",                              # bloom
            "language_model.encoder.layers.{bid}.self_attention.query_key_value",  # persimmon
            "model.layers.{bid}.self_attn.query_key_value",                        # persimmon
            "h.{bid}.attn.c_attn",                                                 # gpt2
            "transformer.h.{bid}.mixer.Wqkv",                                      # phi2
            "encoder.layers.{bid}.attn.Wqkv",                                      # nomic-bert
            "model.layers.{bid}.self_attn.qkv_proj",                               # phi3
            "encoder.layers.{bid}.self_attention.query_key_value",                 # chatglm
            "transformer.layers.{bid}.attn.qkv_proj",                              # openelm
        ),

        # Attention query
        MODEL_TENSOR.ATTN_Q: (
            "model.layers.{bid}.self_attn.q_proj",                       # llama-hf nemotron olmoe
            "layers.{bid}.attention.wq",                                 # llama-pth
            "encoder.layer.{bid}.attention.self.query",                  # bert
            "transformer.h.{bid}.attn.q_proj",                           # gpt-j
            "model.layers.layers.{bid}.self_attn.q_proj",                # plamo
            "model.layers.{bid}.attention.wq",                           # internlm2
            "transformer.decoder_layer.{bid}.multi_head_attention.query",# Grok
            "transformer.h.{bid}.attn.attention.q_proj",                 # exaone
        ),

        # Attention key
        MODEL_TENSOR.ATTN_K: (
            "model.layers.{bid}.self_attn.k_proj",                     # llama-hf nemotron olmoe
            "layers.{bid}.attention.wk",                               # llama-pth
            "encoder.layer.{bid}.attention.self.key",                  # bert
            "transformer.h.{bid}.attn.k_proj",                         # gpt-j
            "transformer.h.{bid}.attn.k",                              # refact
            "model.layers.layers.{bid}.self_attn.k_proj",              # plamo
            "model.layers.{bid}.attention.wk",                         # internlm2
            "transformer.decoder_layer.{bid}.multi_head_attention.key",# Grok
            "transformer.h.{bid}.attn.attention.k_proj",               # exaone
        ),

        # Attention value
        MODEL_TENSOR.ATTN_V: (
            "model.layers.{bid}.self_attn.v_proj",                       # llama-hf nemotron olmoe
            "layers.{bid}.attention.wv",                                 # llama-pth
            "encoder.layer.{bid}.attention.self.value",                  # bert
            "transformer.h.{bid}.attn.v_proj",                           # gpt-j
            "transformer.h.{bid}.attn.v",                                # refact
            "model.layers.layers.{bid}.self_attn.v_proj",                # plamo
            "model.layers.{bid}.attention.wv",                           # internlm2
            "transformer.decoder_layer.{bid}.multi_head_attention.value",# Grok
            "transformer.h.{bid}.attn.attention.v_proj",                 # exaone
        ),

        # Attention output
        MODEL_TENSOR.ATTN_OUT: (
            "gpt_neox.layers.{bid}.attention.dense",                        # gptneox
            "transformer.h.{bid}.attn.c_proj",                              # gpt2 refact qwen jais
            "transformer.blocks.{bid}.attn.out_proj",                       # mpt
            "transformer.h.{bid}.self_attention.dense",                     # falcon
            "h.{bid}.self_attention.dense",                                 # bloom
            "model.layers.{bid}.self_attn.o_proj",                          # llama-hf nemotron olmoe
            "layers.{bid}.attention.wo",                                    # llama-pth
            "encoder.layer.{bid}.attention.output.dense",                   # bert
            "transformer.h.{bid}.attn.out_proj",                            # gpt-j
            "language_model.encoder.layers.{bid}.self_attention.dense",     # persimmon
            "model.layers.{bid}.self_attn.dense",                           # persimmon
            "h.{bid}.attn.c_proj",                                          # gpt2
            "transformer.h.{bid}.mixer.out_proj",                           # phi2
            "model.layers.layers.{bid}.self_attn.o_proj",                   # plamo
            "model.layers.{bid}.attention.wo",                              # internlm2
            "encoder.layers.{bid}.attn.out_proj",                           # nomic-bert
            "transformer.decoder_layer.{bid}.multi_head_attention.linear",  # Grok
            "transformer.blocks.{bid}.norm_attn_norm.attn.out_proj",        # dbrx
            "encoder.layers.{bid}.self_attention.dense",                    # chatglm
            "transformer.layers.{bid}.attn.out_proj",                       # openelm
            "transformer.h.{bid}.attn.attention.out_proj",                  # exaone
        ),

        # Attention output norm
        MODEL_TENSOR.ATTN_OUT_NORM: (
            "encoder.layer.{bid}.attention.output.LayerNorm",  # bert
            "encoder.layers.{bid}.norm1",                      # nomic-bert
            "transformer.decoder_layer.{bid}.rms_norm_1",      # Grok
            "transformer.blocks.{bid}.norm_attn_norm.norm_2",  # dbrx
        ),

        MODEL_TENSOR.ATTN_POST_NORM: (
            "model.layers.{bid}.post_attention_layernorm",     # gemma2
        ),

        # Rotary embeddings
        MODEL_TENSOR.ATTN_ROT_EMBD: (
            "model.layers.{bid}.self_attn.rotary_emb.inv_freq",        # llama-hf
            "layers.{bid}.attention.inner_attention.rope.freqs",       # llama-pth
            "model.layers.layers.{bid}.self_attn.rotary_emb.inv_freq", # plamo
            "transformer.h.{bid}.attn.rotary_emb.inv_freq",            # codeshell
        ),

        # Feed-forward norm
        MODEL_TENSOR.FFN_NORM: (
            "gpt_neox.layers.{bid}.post_attention_layernorm",                # gptneox
            "transformer.h.{bid}.ln_2",                                      # gpt2 refact qwen jais exaone
            "h.{bid}.post_attention_layernorm",                              # bloom
            "transformer.blocks.{bid}.norm_2",                               # mpt
            "model.layers.{bid}.post_attention_layernorm",                   # llama-hf nemotron olmoe
            "layers.{bid}.ffn_norm",                                         # llama-pth
            "language_model.encoder.layers.{bid}.post_attention_layernorm",  # persimmon
            "model.layers.{bid}.ln2",                                        # yi
            "h.{bid}.ln_2",                                                  # gpt2
            "model.layers.{bid}.ffn_norm",                                   # internlm2
            "transformer.decoder_layer.{bid}.rms_norm_2",                    # Grok
            "encoder.layers.{bid}.post_attention_layernorm",                 # chatglm
            "transformer.layers.{bid}.ffn_norm",                             # openelm
            "model.layers.{bid}.pre_ff_layernorm",                           # jamba
            "model.layers.{bid}.pre_moe_layernorm",                          # mini-jamba
        ),

        # Post feed-forward norm
        MODEL_TENSOR.FFN_PRE_NORM: (
            "model.layers.{bid}.pre_feedforward_layernorm", # gemma2
        ),

        # Post feed-forward norm
        MODEL_TENSOR.FFN_POST_NORM: (
            "model.layers.{bid}.post_feedforward_layernorm", # gemma2
        ),

        MODEL_TENSOR.FFN_GATE_INP: (
<<<<<<< HEAD
            "layers.{bid}.feed_forward.gate",             # mixtral
            "model.layers.{bid}.block_sparse_moe.gate",   # mixtral
            "model.layers.{bid}.mlp.gate",                # qwen2moe
            "transformer.decoder_layer.{bid}.router",     # Grok
            "transformer.blocks.{bid}.ffn.router.layer",  # dbrx
            "model.layers.{bid}.feed_forward.router",     # jamba
=======
            "layers.{bid}.feed_forward.gate",                   # mixtral
            "model.layers.{bid}.block_sparse_moe.gate",         # mixtral
            "model.layers.{bid}.mlp.gate",                      # qwen2moe olmoe
            "transformer.decoder_layer.{bid}.router",           # Grok
            "transformer.blocks.{bid}.ffn.router.layer",        # dbrx
            "model.layers.{bid}.block_sparse_moe.router.layer", # granitemoe
>>>>>>> edc26566
        ),

        MODEL_TENSOR.FFN_GATE_INP_SHEXP: (
            "model.layers.{bid}.mlp.shared_expert_gate", # qwen2moe
        ),

        # Feed-forward up
        MODEL_TENSOR.FFN_UP: (
            "gpt_neox.layers.{bid}.mlp.dense_h_to_4h",                # gptneox
            "transformer.h.{bid}.mlp.c_fc",                           # gpt2 jais
            "transformer.blocks.{bid}.ffn.up_proj",                   # mpt
            "transformer.h.{bid}.mlp.dense_h_to_4h",                  # falcon
            "h.{bid}.mlp.dense_h_to_4h",                              # bloom
            "model.layers.{bid}.mlp.up_proj",                         # llama-hf refact nemotron
            "layers.{bid}.feed_forward.w3",                           # llama-pth
            "encoder.layer.{bid}.intermediate.dense",                 # bert
            "transformer.h.{bid}.mlp.fc_in",                          # gpt-j
            "transformer.h.{bid}.mlp.linear_3",                       # refact
            "language_model.encoder.layers.{bid}.mlp.dense_h_to_4h",  # persimmon
            "model.layers.{bid}.mlp.dense_h_to_4h",                   # persimmon
            "transformer.h.{bid}.mlp.w1",                             # qwen
            "h.{bid}.mlp.c_fc",                                       # gpt2
            "transformer.h.{bid}.mlp.fc1",                            # phi2
            "model.layers.{bid}.mlp.fc1",                             # phi2
            "model.layers.{bid}.mlp.gate_up_proj",                    # phi3
            "model.layers.layers.{bid}.mlp.up_proj",                  # plamo
            "model.layers.{bid}.feed_forward.w3",                     # internlm2
            "encoder.layers.{bid}.mlp.fc11",                          # nomic-bert
            "model.layers.{bid}.mlp.c_fc",                            # starcoder2
            "encoder.layer.{bid}.mlp.gated_layers_v",                 # jina-bert-v2
            "model.layers.{bid}.residual_mlp.w3",                     # arctic
            "model.layers.{bid}.feed_forward.up_proj",                # jamba
            "encoder.layers.{bid}.mlp.dense_h_to_4h",                 # chatglm
            "transformer.h.{bid}.mlp.c_fc_1",                         # exaone
        ),

        MODEL_TENSOR.FFN_UP_EXP: (
            "layers.{bid}.feed_forward.experts.w3",          # mixtral (merged)
            "transformer.decoder_layer.{bid}.moe.linear_v",  # Grok (merged)
            "transformer.blocks.{bid}.ffn.experts.mlp.v1",   # dbrx
            "model.layers.{bid}.mlp.experts.up_proj",        # qwen2moe olmoe (merged)
        ),

        MODEL_TENSOR.FFN_UP_SHEXP: (
            "model.layers.{bid}.mlp.shared_expert.up_proj",  # qwen2moe
            "model.layers.{bid}.mlp.shared_experts.up_proj", # deepseek2
        ),

        # AWQ-activation gate
        MODEL_TENSOR.FFN_ACT: (
            "transformer.blocks.{bid}.ffn.act",  # mpt
        ),

        # Feed-forward gate
        MODEL_TENSOR.FFN_GATE: (
            "model.layers.{bid}.mlp.gate_proj",           # llama-hf refact
            "layers.{bid}.feed_forward.w1",               # llama-pth
            "transformer.h.{bid}.mlp.w2",                 # qwen
            "transformer.h.{bid}.mlp.c_fc2",              # jais
            "model.layers.layers.{bid}.mlp.gate_proj",    # plamo
            "model.layers.{bid}.feed_forward.w1",         # internlm2
            "encoder.layers.{bid}.mlp.fc12",              # nomic-bert
            "encoder.layer.{bid}.mlp.gated_layers_w",     # jina-bert-v2
            "transformer.h.{bid}.mlp.linear_1",           # refact
            "model.layers.{bid}.residual_mlp.w1",         # arctic
            "model.layers.{bid}.feed_forward.gate_proj",  # jamba
            "transformer.h.{bid}.mlp.c_fc_0",             # exaone
        ),

        MODEL_TENSOR.FFN_GATE_EXP: (
            "layers.{bid}.feed_forward.experts.w1",         # mixtral (merged)
            "transformer.decoder_layer.{bid}.moe.linear",   # Grok (merged)
            "transformer.blocks.{bid}.ffn.experts.mlp.w1",  # dbrx
            "model.layers.{bid}.mlp.experts.gate_proj",     # qwen2moe olmoe (merged)
        ),

        MODEL_TENSOR.FFN_GATE_SHEXP: (
            "model.layers.{bid}.mlp.shared_expert.gate_proj",  # qwen2moe
            "model.layers.{bid}.mlp.shared_experts.gate_proj", # deepseek2
        ),

        # Feed-forward down
        MODEL_TENSOR.FFN_DOWN: (
            "gpt_neox.layers.{bid}.mlp.dense_4h_to_h",                # gptneox
            "transformer.h.{bid}.mlp.c_proj",                         # gpt2 refact qwen jais
            "transformer.blocks.{bid}.ffn.down_proj",                 # mpt
            "transformer.h.{bid}.mlp.dense_4h_to_h",                  # falcon
            "h.{bid}.mlp.dense_4h_to_h",                              # bloom
            "model.layers.{bid}.mlp.down_proj",                       # llama-hf nemotron
            "layers.{bid}.feed_forward.w2",                           # llama-pth
            "encoder.layer.{bid}.output.dense",                       # bert
            "transformer.h.{bid}.mlp.fc_out",                         # gpt-j
            "language_model.encoder.layers.{bid}.mlp.dense_4h_to_h",  # persimmon
            "model.layers.{bid}.mlp.dense_4h_to_h",                   # persimmon
            "h.{bid}.mlp.c_proj",                                     # gpt2
            "transformer.h.{bid}.mlp.fc2",                            # phi2
            "model.layers.{bid}.mlp.fc2",                             # phi2
            "model.layers.layers.{bid}.mlp.down_proj",                # plamo
            "model.layers.{bid}.feed_forward.w2",                     # internlm2
            "encoder.layers.{bid}.mlp.fc2",                           # nomic-bert
            "model.layers.{bid}.mlp.c_proj",                          # starcoder2
            "encoder.layer.{bid}.mlp.wo",                             # jina-bert-v2
            "transformer.layers.{bid}.ffn.proj_2",                    # openelm
            "model.layers.{bid}.residual_mlp.w2",                     # arctic
            "encoder.layer.{bid}.mlp.down_layer",                     # jina-bert-v2
            "model.layers.{bid}.feed_forward.down_proj",              # jamba
            "encoder.layers.{bid}.mlp.dense_4h_to_h",                 # chatglm
            "model.layers.h.{bid}.mlp.c_proj",                        # exaone
        ),

        MODEL_TENSOR.FFN_DOWN_EXP: (
            "layers.{bid}.feed_forward.experts.w2",              # mixtral (merged)
            "transformer.decoder_layer.{bid}.moe.linear_1",      # Grok (merged)
            "transformer.blocks.{bid}.ffn.experts.mlp.w2",       # dbrx
            "model.layers.{bid}.mlp.experts.down_proj",          # qwen2moe olmoe (merged)
            "model.layers.{bid}.block_sparse_moe.output_linear", # granitemoe
        ),

        MODEL_TENSOR.FFN_DOWN_SHEXP: (
            "model.layers.{bid}.mlp.shared_expert.down_proj",  # qwen2moe
            "model.layers.{bid}.mlp.shared_experts.down_proj", # deepseek2
        ),

        MODEL_TENSOR.ATTN_Q_NORM: (
            "language_model.encoder.layers.{bid}.self_attention.q_layernorm",
            "model.layers.{bid}.self_attn.q_layernorm",                       # persimmon
            "model.layers.{bid}.self_attn.q_norm",                            # cohere olmoe chameleon
            "transformer.blocks.{bid}.attn.q_ln",                             # sea-lion
            "encoder.layer.{bid}.attention.self.layer_norm_q",                # jina-bert-v2
            "transformer.layers.{bid}.attn.q_norm",                           # openelm
        ),

        MODEL_TENSOR.ATTN_K_NORM: (
            "language_model.encoder.layers.{bid}.self_attention.k_layernorm",
            "model.layers.{bid}.self_attn.k_layernorm",                       # persimmon
            "model.layers.{bid}.self_attn.k_norm",                            # cohere olmoe chameleon
            "transformer.blocks.{bid}.attn.k_ln",                             # sea-lion
            "encoder.layer.{bid}.attention.self.layer_norm_k",                # jina-bert-v2
            "transformer.layers.{bid}.attn.k_norm",                           # openelm
        ),

        MODEL_TENSOR.ROPE_FREQS: (
            "language_model.encoder.layers.{bid}.self_attention.rotary_emb.inv_freq",  # persimmon
        ),

        MODEL_TENSOR.LAYER_OUT_NORM: (
            "encoder.layer.{bid}.output.LayerNorm",         # bert
            "encoder.layers.{bid}.norm2",                   # nomic-bert
            "transformer.decoder_layer.{bid}.rms_norm_3",   # Grok
            "encoder.layer.{bid}.mlp.layernorm",            # jina-bert-v2
            "encoder.layer.{bid}.layer_norm_2"              # jina-v2-code
        ),

        MODEL_TENSOR.SSM_IN: (
            "model.layers.{bid}.in_proj",           # mamba-hf
            "backbone.layers.{bid}.mixer.in_proj",  # mamba
            "model.layers.{bid}.mamba.in_proj",     # jamba
        ),

        MODEL_TENSOR.SSM_CONV1D: (
            "model.layers.{bid}.conv1d",           # mamba-hf
            "backbone.layers.{bid}.mixer.conv1d",  # mamba
            "model.layers.{bid}.mamba.conv1d",     # jamba
        ),

        MODEL_TENSOR.SSM_X: (
            "model.layers.{bid}.x_proj",           # mamba-hf
            "backbone.layers.{bid}.mixer.x_proj",  # mamba
            "model.layers.{bid}.mamba.x_proj",     # jamba
        ),

        MODEL_TENSOR.SSM_DT: (
            "model.layers.{bid}.dt_proj",           # mamba-hf
            "backbone.layers.{bid}.mixer.dt_proj",  # mamba
            "model.layers.{bid}.mamba.dt_proj",     # jamba
        ),

        MODEL_TENSOR.SSM_DT_NORM: (
            "model.layers.{bid}.mamba.dt_layernorm",  # jamba
        ),

        MODEL_TENSOR.SSM_A: (
            "model.layers.{bid}.A_log",           # mamba-hf
            "backbone.layers.{bid}.mixer.A_log",  # mamba
            "model.layers.{bid}.mamba.A_log",     # jamba
        ),

        MODEL_TENSOR.SSM_B_NORM: (
            "model.layers.{bid}.mamba.b_layernorm",  # jamba
            "model.layers.{bid}.mamba.B_layernorm",  # mini-jamba
        ),

        MODEL_TENSOR.SSM_C_NORM: (
            "model.layers.{bid}.mamba.c_layernorm",  # jamba
            "model.layers.{bid}.mamba.C_layernorm",  # mini-jamba
        ),

        MODEL_TENSOR.SSM_D: (
            "model.layers.{bid}.D",           # mamba-hf
            "backbone.layers.{bid}.mixer.D",  # mamba
            "model.layers.{bid}.mamba.D",     # jamba
        ),

        MODEL_TENSOR.SSM_OUT: (
            "model.layers.{bid}.out_proj",           # mamba-hf
            "backbone.layers.{bid}.mixer.out_proj",  # mamba
            "model.layers.{bid}.mamba.out_proj",     # jamba
        ),

        MODEL_TENSOR.TIME_MIX_W1: (
            "rwkv.blocks.{bid}.attention.time_maa_w1",  # rwkv v6
        ),

        MODEL_TENSOR.TIME_MIX_W2: (
            "rwkv.blocks.{bid}.attention.time_maa_w2",  # rwkv v6
        ),

        MODEL_TENSOR.TIME_MIX_LERP_X: (
            "rwkv.blocks.{bid}.attention.time_maa_x",   # rwkv v6
        ),

        MODEL_TENSOR.TIME_MIX_LERP_K: (
            "rwkv.blocks.{bid}.attention.time_maa_k",   # rwkv v6
        ),

        MODEL_TENSOR.TIME_MIX_LERP_V: (
            "rwkv.blocks.{bid}.attention.time_maa_v",   # rwkv v6
        ),

        MODEL_TENSOR.TIME_MIX_LERP_R: (
            "rwkv.blocks.{bid}.attention.time_maa_r",   # rwkv v6
        ),

        MODEL_TENSOR.TIME_MIX_LERP_G: (
            "rwkv.blocks.{bid}.attention.time_maa_g",   # rwkv v6
        ),

        MODEL_TENSOR.TIME_MIX_LERP_W: (
            "rwkv.blocks.{bid}.attention.time_maa_w",   # rwkv v6
        ),

        MODEL_TENSOR.TIME_MIX_FIRST: (
            "rwkv.blocks.{bid}.attention.time_faaaa",   # rwkv v6
        ),

        MODEL_TENSOR.TIME_MIX_DECAY: (
            "rwkv.blocks.{bid}.attention.time_decay",   # rwkv v6
        ),

        MODEL_TENSOR.TIME_MIX_DECAY_W1: (
            "rwkv.blocks.{bid}.attention.time_decay_w1",  # rwkv v6
        ),

        MODEL_TENSOR.TIME_MIX_DECAY_W2: (
            "rwkv.blocks.{bid}.attention.time_decay_w2",  # rwkv v6
        ),

        MODEL_TENSOR.TIME_MIX_KEY: (
            "rwkv.blocks.{bid}.attention.key", # rwkv
        ),

        MODEL_TENSOR.TIME_MIX_VALUE: (
            "rwkv.blocks.{bid}.attention.value", # rwkv
        ),

        MODEL_TENSOR.TIME_MIX_RECEPTANCE: (
            "rwkv.blocks.{bid}.attention.receptance", # rwkv
        ),

        MODEL_TENSOR.TIME_MIX_GATE: (
            "rwkv.blocks.{bid}.attention.gate", # rwkv
        ),

        MODEL_TENSOR.TIME_MIX_LN: (
            "rwkv.blocks.{bid}.attention.ln_x", # rwkv
        ),

        MODEL_TENSOR.TIME_MIX_OUTPUT: (
            "rwkv.blocks.{bid}.attention.output", # rwkv
        ),

        MODEL_TENSOR.CHANNEL_MIX_LERP_K: (
            "rwkv.blocks.{bid}.feed_forward.time_maa_k", # rwkv v6
        ),

        MODEL_TENSOR.CHANNEL_MIX_LERP_R: (
            "rwkv.blocks.{bid}.feed_forward.time_maa_r", # rwkv v6
        ),

        MODEL_TENSOR.CHANNEL_MIX_KEY: (
            "rwkv.blocks.{bid}.feed_forward.key", # rwkv
        ),

        MODEL_TENSOR.CHANNEL_MIX_RECEPTANCE: (
            "rwkv.blocks.{bid}.feed_forward.receptance", # rwkv
        ),

        MODEL_TENSOR.CHANNEL_MIX_VALUE: (
            "rwkv.blocks.{bid}.feed_forward.value", # rwkv
        ),

        MODEL_TENSOR.ATTN_Q_A: (
            "model.layers.{bid}.self_attn.q_a_proj", # deepseek2
        ),

        MODEL_TENSOR.ATTN_Q_B: (
            "model.layers.{bid}.self_attn.q_b_proj", # deepseek2
        ),

        MODEL_TENSOR.ATTN_KV_A_MQA: (
            "model.layers.{bid}.self_attn.kv_a_proj_with_mqa", # deepseek2
        ),

        MODEL_TENSOR.ATTN_KV_B: (
            "model.layers.{bid}.self_attn.kv_b_proj", # deepseek2
        ),

        MODEL_TENSOR.ATTN_Q_A_NORM: (
            "model.layers.{bid}.self_attn.q_a_layernorm", # deepseek2
        ),

        MODEL_TENSOR.ATTN_KV_A_NORM: (
            "model.layers.{bid}.self_attn.kv_a_layernorm", # deepseek2
        ),

        MODEL_TENSOR.ATTN_SUB_NORM: (
            "model.layers.{bid}.self_attn.inner_attn_ln",  # bitnet
        ),

        MODEL_TENSOR.FFN_SUB_NORM: (
            "model.layers.{bid}.mlp.ffn_layernorm",  # bitnet
        ),

        MODEL_TENSOR.DEC_ATTN_NORM: (
            "decoder.block.{bid}.layer.0.layer_norm", # t5
        ),

        MODEL_TENSOR.DEC_ATTN_Q: (
            "decoder.block.{bid}.layer.0.SelfAttention.q", # t5
        ),

        MODEL_TENSOR.DEC_ATTN_K: (
            "decoder.block.{bid}.layer.0.SelfAttention.k", # t5
        ),

        MODEL_TENSOR.DEC_ATTN_V: (
            "decoder.block.{bid}.layer.0.SelfAttention.v", # t5
        ),

        MODEL_TENSOR.DEC_ATTN_OUT: (
            "decoder.block.{bid}.layer.0.SelfAttention.o", # t5
        ),

        MODEL_TENSOR.DEC_ATTN_REL_B: (
            "decoder.block.{bid}.layer.0.SelfAttention.relative_attention_bias", # t5
        ),

        MODEL_TENSOR.DEC_CROSS_ATTN_NORM: (
            "decoder.block.{bid}.layer.1.layer_norm", # t5
        ),

        MODEL_TENSOR.DEC_CROSS_ATTN_Q: (
            "decoder.block.{bid}.layer.1.EncDecAttention.q", # t5
        ),

        MODEL_TENSOR.DEC_CROSS_ATTN_K: (
            "decoder.block.{bid}.layer.1.EncDecAttention.k", # t5
        ),

        MODEL_TENSOR.DEC_CROSS_ATTN_V: (
            "decoder.block.{bid}.layer.1.EncDecAttention.v", # t5
        ),

        MODEL_TENSOR.DEC_CROSS_ATTN_OUT: (
            "decoder.block.{bid}.layer.1.EncDecAttention.o", # t5
        ),

        MODEL_TENSOR.DEC_CROSS_ATTN_REL_B: (
            "decoder.block.{bid}.layer.1.EncDecAttention.relative_attention_bias", # t5
        ),

        MODEL_TENSOR.DEC_FFN_NORM: (
            "decoder.block.{bid}.layer.2.layer_norm", # t5
        ),

        MODEL_TENSOR.DEC_FFN_GATE: (
            "decoder.block.{bid}.layer.2.DenseReluDense.wi_0", # flan-t5
        ),

        MODEL_TENSOR.DEC_FFN_UP: (
            "decoder.block.{bid}.layer.2.DenseReluDense.wi",   # t5
            "decoder.block.{bid}.layer.2.DenseReluDense.wi_1", # flan-t5
        ),

        MODEL_TENSOR.DEC_FFN_DOWN: (
            "decoder.block.{bid}.layer.2.DenseReluDense.wo", # t5
        ),

        MODEL_TENSOR.DEC_OUTPUT_NORM: (
            "decoder.final_layer_norm", # t5
        ),

        MODEL_TENSOR.ENC_ATTN_NORM: (
            "encoder.block.{bid}.layer.0.layer_norm", # t5
        ),

        MODEL_TENSOR.ENC_ATTN_Q: (
            "encoder.block.{bid}.layer.0.SelfAttention.q", # t5
        ),

        MODEL_TENSOR.ENC_ATTN_K: (
            "encoder.block.{bid}.layer.0.SelfAttention.k", # t5
        ),

        MODEL_TENSOR.ENC_ATTN_V: (
            "encoder.block.{bid}.layer.0.SelfAttention.v", # t5
        ),

        MODEL_TENSOR.ENC_ATTN_OUT: (
            "encoder.block.{bid}.layer.0.SelfAttention.o", # t5
        ),

        MODEL_TENSOR.ENC_ATTN_REL_B: (
            "encoder.block.{bid}.layer.0.SelfAttention.relative_attention_bias", # t5
        ),

        MODEL_TENSOR.ENC_FFN_NORM: (
            "encoder.block.{bid}.layer.1.layer_norm", # t5
        ),

        MODEL_TENSOR.ENC_FFN_GATE: (
            "encoder.block.{bid}.layer.1.DenseReluDense.wi_0", # flan-t5
        ),

        MODEL_TENSOR.ENC_FFN_UP: (
            "encoder.block.{bid}.layer.1.DenseReluDense.wi",   # t5
            "encoder.block.{bid}.layer.1.DenseReluDense.wi_1", # flan-t5
        ),

        MODEL_TENSOR.ENC_FFN_DOWN: (
            "encoder.block.{bid}.layer.1.DenseReluDense.wo", # t5
        ),

        MODEL_TENSOR.ENC_OUTPUT_NORM: (
            "encoder.final_layer_norm", # t5
        ),

        MODEL_TENSOR.CLS: (
            "classifier",       # jina
            "classifier.dense", # roberta
        ),

        MODEL_TENSOR.CLS_OUT: (
            "classifier.out_proj", # roberta
        ),
    }

    # architecture-specific block mappings
    arch_block_mappings_cfg: dict[MODEL_ARCH, dict[MODEL_TENSOR, tuple[str, ...]]] = {
        MODEL_ARCH.ARCTIC: {
            MODEL_TENSOR.FFN_NORM: (
                "model.layers.{bid}.residual_layernorm",
            ),
            MODEL_TENSOR.FFN_NORM_EXP: (
                "model.layers.{bid}.post_attention_layernorm",
            ),
        },
    }

    mapping: dict[str, tuple[MODEL_TENSOR, str]]

    def __init__(self, arch: MODEL_ARCH, n_blocks: int):
        self.mapping = {}
        for tensor, keys in self.mappings_cfg.items():
            if tensor not in MODEL_TENSORS[arch]:
                continue
            tensor_name = TENSOR_NAMES[tensor]
            self.mapping[tensor_name] = (tensor, tensor_name)
            for key in keys:
                self.mapping[key] = (tensor, tensor_name)
        if arch in self.arch_block_mappings_cfg:
            self.block_mappings_cfg.update(self.arch_block_mappings_cfg[arch])
        for bid in range(n_blocks):
            for tensor, keys in self.block_mappings_cfg.items():
                if tensor not in MODEL_TENSORS[arch]:
                    continue

                tensor_name = TENSOR_NAMES[tensor].format(bid = bid)
                self.mapping[tensor_name] = (tensor, tensor_name)
                for key in keys:
                    key = key.format(bid = bid)
                    self.mapping[key] = (tensor, tensor_name)

    def get_type_and_name(self, key: str, try_suffixes: Sequence[str] = ()) -> tuple[MODEL_TENSOR, str] | None:
        result = self.mapping.get(key)
        if result is not None:
            return result
        for suffix in try_suffixes:
            if key.endswith(suffix):
                result = self.mapping.get(key[:-len(suffix)])
                if result is not None:
                    return result[0], result[1] + suffix
        return None

    def get_name(self, key: str, try_suffixes: Sequence[str] = ()) -> str | None:
        result = self.get_type_and_name(key, try_suffixes = try_suffixes)
        if result is None:
            return None
        return result[1]

    def get_type(self, key: str, try_suffixes: Sequence[str] = ()) -> MODEL_TENSOR | None:
        result = self.get_type_and_name(key, try_suffixes = try_suffixes)
        if result is None:
            return None
        return result[0]

    def __getitem__(self, key: str) -> str:
        try:
            return self.mapping[key][1]
        except KeyError:
            raise KeyError(key)

    def __contains__(self, key: str) -> bool:
        return key in self.mapping

    def __repr__(self) -> str:
        return repr(self.mapping)


def get_tensor_name_map(arch: MODEL_ARCH, n_blocks: int) -> TensorNameMap:
    return TensorNameMap(arch, n_blocks)<|MERGE_RESOLUTION|>--- conflicted
+++ resolved
@@ -256,21 +256,13 @@
         ),
 
         MODEL_TENSOR.FFN_GATE_INP: (
-<<<<<<< HEAD
-            "layers.{bid}.feed_forward.gate",             # mixtral
-            "model.layers.{bid}.block_sparse_moe.gate",   # mixtral
-            "model.layers.{bid}.mlp.gate",                # qwen2moe
-            "transformer.decoder_layer.{bid}.router",     # Grok
-            "transformer.blocks.{bid}.ffn.router.layer",  # dbrx
-            "model.layers.{bid}.feed_forward.router",     # jamba
-=======
             "layers.{bid}.feed_forward.gate",                   # mixtral
             "model.layers.{bid}.block_sparse_moe.gate",         # mixtral
             "model.layers.{bid}.mlp.gate",                      # qwen2moe olmoe
             "transformer.decoder_layer.{bid}.router",           # Grok
             "transformer.blocks.{bid}.ffn.router.layer",        # dbrx
+            "model.layers.{bid}.feed_forward.router",           # jamba
             "model.layers.{bid}.block_sparse_moe.router.layer", # granitemoe
->>>>>>> edc26566
         ),
 
         MODEL_TENSOR.FFN_GATE_INP_SHEXP: (
